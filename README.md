<div id="toc" align="center" style="margin-bottom: 0;">
  <ul style="list-style: none; margin: 0; padding: 0;">
    <a href="https://stagehand.dev">
      <picture>
        <source media="(prefers-color-scheme: dark)" srcset="media/dark_logo.png" />
        <img alt="Stagehand" src="media/light_logo.png" width="200" style="margin-right: 30px;" />
      </picture>
    </a>
  </ul>
</div>
<p align="center">
  <strong>The AI Browser Automation Framework</strong><br>
  <a href="https://docs.stagehand.dev">Read the Docs</a>
</p>

<p align="center">
  <a href="https://github.com/browserbase/stagehand/tree/main?tab=MIT-1-ov-file#MIT-1-ov-file">
    <picture>
      <source media="(prefers-color-scheme: dark)" srcset="media/dark_license.svg" />
      <img alt="MIT License" src="media/light_license.svg" />
    </picture>
  </a>
  <a href="https://join.slack.com/t/stagehand-dev/shared_invite/zt-38khc8iv5-T2acb50_0OILUaX7lxeBOg">
    <picture>
      <source media="(prefers-color-scheme: dark)" srcset="media/dark_slack.svg" />
      <img alt="Slack Community" src="media/light_slack.svg" />
    </picture>
  </a>
</p>

<p align="center">
	<a href="https://trendshift.io/repositories/12122" target="_blank"><img src="https://trendshift.io/api/badge/repositories/12122" alt="browserbase%2Fstagehand | Trendshift" style="width: 250px; height: 55px;" width="250" height="55"/></a>
</p>

<p align="center">
If you're looking for the Python implementation, you can find it 
<a href="https://github.com/browserbase/stagehand-python"> here</a>
</p>

<div align="center" style="display: flex; align-items: center; justify-content: center; gap: 4px; margin-bottom: 0;">
  <b>Vibe code</b>
  <span style="font-size: 1.05em;"> Stagehand with </span>
  <a href="https://director.ai" style="display: flex; align-items: center;">
    <span>Director</span>
  </a>
  <span> </span>
  <picture>
    <img alt="Director" src="media/director_icon.svg" width="25" />
  </picture>
</div>

## Why Stagehand?

Most existing browser automation tools either require you to write low-level code in a framework like Selenium, Playwright, or Puppeteer, or use high-level agents that can be unpredictable in production. By letting developers choose what to write in code vs. natural language, Stagehand is the natural choice for browser automations in production.

1. **Choose when to write code vs. natural language**: use AI when you want to navigate unfamiliar pages, and use code ([Playwright](https://playwright.dev/)) when you know exactly what you want to do.

2. **Preview and cache actions**: Stagehand lets you preview AI actions before running them, and also helps you easily cache repeatable actions to save time and tokens.

3. **Computer use models with one line of code**: Stagehand lets you integrate SOTA computer use models from OpenAI and Anthropic into the browser with one line of code.

## Example

Here's how to build a sample browser automation with Stagehand:

<div align="center">
  <div style="max-width:300px;">
    <img src="/media/github_demo.gif" alt="See Stagehand in Action">
  </div>
</div>

```typescript
// Use Playwright functions on the page object
const page = stagehand.page;
await page.goto("https://github.com/browserbase");

// Use act() to execute individual actions
await page.act("click on the stagehand repo");

// Use Computer Use agents for larger actions
const agent = stagehand.agent({
    provider: "openai",
    model: "computer-use-preview",
});
await agent.execute("Get to the latest PR");

// Use extract() to read data from the page
const { author, title } = await page.extract({
  instruction: "extract the author and title of the PR",
  schema: z.object({
    author: z.string().describe("The username of the PR author"),
    title: z.string().describe("The title of the PR"),
  }),
});
```

## Documentation

Visit [docs.stagehand.dev](https://docs.stagehand.dev) to view the full documentation.

## Getting Started

Start with Stagehand with one line of code, or check out our [Quickstart Guide](https://docs.stagehand.dev/get_started/quickstart) for more information:

```bash
npx create-browser-app
```

<div align="center">
    <a href="https://www.loom.com/share/f5107f86d8c94fa0a8b4b1e89740f7a7">
      <p>Watch Anirudh demo create-browser-app to create a Stagehand project!</p>
    </a>
    <a href="https://www.loom.com/share/f5107f86d8c94fa0a8b4b1e89740f7a7">
      <img style="max-width:300px;" src="https://cdn.loom.com/sessions/thumbnails/f5107f86d8c94fa0a8b4b1e89740f7a7-ec3f428b6775ceeb-full-play.gif">
    </a>
  </div>

### Build and Run from Source

```bash
git clone https://github.com/browserbase/stagehand.git
cd stagehand
pnpm install
pnpm playwright install
pnpm run build
pnpm run example # run the blank script at ./examples/example.ts
pnpm run example 2048 # run the 2048 example at ./examples/2048.ts
```

Stagehand is best when you have an API key for an LLM provider and Browserbase credentials. To add these to your project, run:

```bash
cp .env.example .env
nano .env # Edit the .env file to add API keys
```

## Contributing

> [!NOTE]  
> We highly value contributions to Stagehand! For questions or support, please join our [Slack community](https://join.slack.com/t/stagehand-dev/shared_invite/zt-38khc8iv5-T2acb50_0OILUaX7lxeBOg).

<<<<<<< HEAD
At a high level, we're focused on improving reliability, speed, and cost in that order of priority. If you're interested in contributing, we strongly recommend reaching out to [Miguel Gonzalez](https://x.com/miguel_gonzf) or [Paul Klein](https://x.com/pk_iv) in our [Slack community](https://stagehand.dev/slack) before starting to ensure that your contribution aligns with our goals.
=======
At a high level, we're focused on improving reliability, speed, and cost in that order of priority. If you're interested in contributing, we strongly recommend reaching out to [Miguel Gonzalez](https://x.com/miguel_gonzf) or [Paul Klein](https://x.com/pk_iv) in our [Slack community](https://join.slack.com/t/stagehand-dev/shared_invite/zt-38khc8iv5-T2acb50_0OILUaX7lxeBOg) before starting to ensure that your contribution aligns with our goals.
>>>>>>> 64c10727

For more information, please see our [Contributing Guide](https://docs.stagehand.dev/examples/contributing).

## Acknowledgements

This project heavily relies on [Playwright](https://playwright.dev/) as a resilient backbone to automate the web. It also would not be possible without the awesome techniques and discoveries made by [tarsier](https://github.com/reworkd/tarsier), [gemini-zod](https://github.com/jbeoris/gemini-zod), and [fuji-web](https://github.com/normal-computing/fuji-web).

We'd like to thank the following people for their major contributions to Stagehand:
- [Paul Klein](https://github.com/pkiv)
- [Anirudh Kamath](https://github.com/kamath)
- [Sean McGuire](https://github.com/seanmcguire12)
- [Miguel Gonzalez](https://github.com/miguelg719)
- [Sameel Arif](https://github.com/sameelarif)
- [Filip Michalsky](https://github.com/filip-michalsky)
- [Jeremy Press](https://x.com/jeremypress)
- [Navid Pour](https://github.com/navidpour)

## License

Licensed under the MIT License.

Copyright 2025 Browserbase, Inc.<|MERGE_RESOLUTION|>--- conflicted
+++ resolved
@@ -139,11 +139,7 @@
 > [!NOTE]  
 > We highly value contributions to Stagehand! For questions or support, please join our [Slack community](https://join.slack.com/t/stagehand-dev/shared_invite/zt-38khc8iv5-T2acb50_0OILUaX7lxeBOg).
 
-<<<<<<< HEAD
-At a high level, we're focused on improving reliability, speed, and cost in that order of priority. If you're interested in contributing, we strongly recommend reaching out to [Miguel Gonzalez](https://x.com/miguel_gonzf) or [Paul Klein](https://x.com/pk_iv) in our [Slack community](https://stagehand.dev/slack) before starting to ensure that your contribution aligns with our goals.
-=======
 At a high level, we're focused on improving reliability, speed, and cost in that order of priority. If you're interested in contributing, we strongly recommend reaching out to [Miguel Gonzalez](https://x.com/miguel_gonzf) or [Paul Klein](https://x.com/pk_iv) in our [Slack community](https://join.slack.com/t/stagehand-dev/shared_invite/zt-38khc8iv5-T2acb50_0OILUaX7lxeBOg) before starting to ensure that your contribution aligns with our goals.
->>>>>>> 64c10727
 
 For more information, please see our [Contributing Guide](https://docs.stagehand.dev/examples/contributing).
 
