--- conflicted
+++ resolved
@@ -122,14 +122,8 @@
 ## Contributing
 
 > [!NOTE]  
-<<<<<<< HEAD
 > We highly value contributions to Stagehand! For questions or support, please join our [Slack community](https://stagehand-dev.slack.com) or [Discord](https://discord.com/invite/stagehand).
 At a high level, we're focused on improving reliability, speed, and cost in that order of priority. If you're interested in contributing, we strongly recommend reaching out to [Miguel Gonzalez](https://x.com/miguel_gonzf) or [Paul Klein](https://x.com/pk_iv) in our [Slack community](https://stagehand-dev.slack.com) before starting to ensure that your contribution aligns with our goals.
-=======
-> We highly value contributions to Stagehand! For questions or support, please join our [Slack community](https://join.slack.com/t/stagehand-dev/shared_invite/zt-38khc8iv5-T2acb50_0OILUaX7lxeBOg).
-
-At a high level, we're focused on improving reliability, extensibility, speed, and cost in that order of priority. If you're interested in contributing, **bug fixes and small improvements are the best way to get started**. For more involved features, we strongly recommend reaching out to [Miguel Gonzalez](https://x.com/miguel_gonzf) or [Paul Klein](https://x.com/pk_iv) in our [Slack community](https://join.slack.com/t/stagehand-dev/shared_invite/zt-38khc8iv5-T2acb50_0OILUaX7lxeBOg) before starting to ensure that your contribution aligns with our goals.
->>>>>>> 08b19bdd
 
 <!-- For more information, please see our [Contributing Guide](https://docs.stagehand.dev/examples/contributing). -->
 
