--- conflicted
+++ resolved
@@ -130,11 +130,7 @@
         version: 1.17.2
       ai:
         specifier: ^5.0.0
-<<<<<<< HEAD
-        version: 5.0.76(zod@4.0.0)
-=======
         version: 5.0.76(zod@3.25.67)
->>>>>>> 231c25a0
       deepmerge:
         specifier: ^4.3.1
         version: 4.3.1
@@ -171,39 +167,6 @@
     optionalDependencies:
       '@ai-sdk/anthropic':
         specifier: ^2.0.34
-<<<<<<< HEAD
-        version: 2.0.34(zod@4.0.0)
-      '@ai-sdk/azure':
-        specifier: ^2.0.54
-        version: 2.0.54(zod@4.0.0)
-      '@ai-sdk/cerebras':
-        specifier: ^1.0.25
-        version: 1.0.25(zod@4.0.0)
-      '@ai-sdk/deepseek':
-        specifier: ^1.0.23
-        version: 1.0.23(zod@4.0.0)
-      '@ai-sdk/google':
-        specifier: ^2.0.23
-        version: 2.0.23(zod@4.0.0)
-      '@ai-sdk/groq':
-        specifier: ^2.0.24
-        version: 2.0.24(zod@4.0.0)
-      '@ai-sdk/mistral':
-        specifier: ^2.0.19
-        version: 2.0.19(zod@4.0.0)
-      '@ai-sdk/openai':
-        specifier: ^2.0.53
-        version: 2.0.53(zod@4.0.0)
-      '@ai-sdk/perplexity':
-        specifier: ^2.0.13
-        version: 2.0.13(zod@4.0.0)
-      '@ai-sdk/togetherai':
-        specifier: ^1.0.23
-        version: 1.0.23(zod@4.0.0)
-      '@ai-sdk/xai':
-        specifier: ^2.0.26
-        version: 2.0.26(zod@4.0.0)
-=======
         version: 2.0.34(zod@3.25.67)
       '@ai-sdk/azure':
         specifier: ^2.0.54
@@ -235,7 +198,6 @@
       '@ai-sdk/xai':
         specifier: ^2.0.26
         version: 2.0.26(zod@3.25.67)
->>>>>>> 231c25a0
       '@langchain/core':
         specifier: ^0.3.40
         version: 0.3.50(openai@4.96.2(ws@8.18.3)(zod@4.0.0))
@@ -244,11 +206,7 @@
         version: 1.2.0
       ollama-ai-provider-v2:
         specifier: ^1.5.0
-<<<<<<< HEAD
-        version: 1.5.0(zod@4.0.0)
-=======
         version: 1.5.0(zod@3.25.67)
->>>>>>> 231c25a0
       patchright-core:
         specifier: ^1.55.2
         version: 1.55.2
@@ -300,21 +258,13 @@
         version: link:../core
       ai:
         specifier: ^5.0.0
-<<<<<<< HEAD
-        version: 5.0.76(zod@4.0.0)
-=======
         version: 5.0.76(zod@3.25.67)
->>>>>>> 231c25a0
       dotenv:
         specifier: 16.4.5
         version: 16.4.5
       openai:
         specifier: ^4.87.1
-<<<<<<< HEAD
-        version: 4.96.2(ws@8.18.3)(zod@4.0.0)
-=======
         version: 4.96.2(ws@8.18.3)(zod@3.25.67)
->>>>>>> 231c25a0
       zod:
         specifier: 4.0.0
         version: 4.0.0
@@ -5551,47 +5501,6 @@
 
 snapshots:
 
-<<<<<<< HEAD
-  '@ai-sdk/anthropic@2.0.34(zod@4.0.0)':
-    dependencies:
-      '@ai-sdk/provider': 2.0.0
-      '@ai-sdk/provider-utils': 3.0.12(zod@4.0.0)
-      zod: 4.0.0
-    optional: true
-
-  '@ai-sdk/azure@2.0.54(zod@4.0.0)':
-    dependencies:
-      '@ai-sdk/openai': 2.0.53(zod@4.0.0)
-      '@ai-sdk/provider': 2.0.0
-      '@ai-sdk/provider-utils': 3.0.12(zod@4.0.0)
-      zod: 4.0.0
-    optional: true
-
-  '@ai-sdk/cerebras@1.0.25(zod@4.0.0)':
-    dependencies:
-      '@ai-sdk/openai-compatible': 1.0.22(zod@4.0.0)
-      '@ai-sdk/provider': 2.0.0
-      '@ai-sdk/provider-utils': 3.0.12(zod@4.0.0)
-      zod: 4.0.0
-    optional: true
-
-  '@ai-sdk/deepseek@1.0.23(zod@4.0.0)':
-    dependencies:
-      '@ai-sdk/openai-compatible': 1.0.22(zod@4.0.0)
-      '@ai-sdk/provider': 2.0.0
-      '@ai-sdk/provider-utils': 3.0.12(zod@4.0.0)
-      zod: 4.0.0
-    optional: true
-
-  '@ai-sdk/gateway@2.0.0(zod@4.0.0)':
-    dependencies:
-      '@ai-sdk/provider': 2.0.0
-      '@ai-sdk/provider-utils': 3.0.12(zod@4.0.0)
-      '@vercel/oidc': 3.0.3
-      zod: 4.0.0
-
-  '@ai-sdk/google@2.0.23(zod@4.0.0)':
-=======
   '@ai-sdk/anthropic@2.0.34(zod@3.25.67)':
     dependencies:
       '@ai-sdk/provider': 2.0.0
@@ -5680,79 +5589,9 @@
       zod: 3.25.67
 
   '@ai-sdk/provider@1.1.3':
->>>>>>> 231c25a0
-    dependencies:
-      '@ai-sdk/provider': 2.0.0
-      '@ai-sdk/provider-utils': 3.0.12(zod@4.0.0)
-      zod: 4.0.0
-    optional: true
-
-<<<<<<< HEAD
-  '@ai-sdk/groq@2.0.24(zod@4.0.0)':
-    dependencies:
-      '@ai-sdk/provider': 2.0.0
-      '@ai-sdk/provider-utils': 3.0.12(zod@4.0.0)
-      zod: 4.0.0
-    optional: true
-
-  '@ai-sdk/mistral@2.0.19(zod@4.0.0)':
-    dependencies:
-      '@ai-sdk/provider': 2.0.0
-      '@ai-sdk/provider-utils': 3.0.12(zod@4.0.0)
-      zod: 4.0.0
-    optional: true
-
-  '@ai-sdk/openai-compatible@1.0.22(zod@4.0.0)':
-    dependencies:
-      '@ai-sdk/provider': 2.0.0
-      '@ai-sdk/provider-utils': 3.0.12(zod@4.0.0)
-      zod: 4.0.0
-    optional: true
-
-  '@ai-sdk/openai@2.0.53(zod@4.0.0)':
-    dependencies:
-      '@ai-sdk/provider': 2.0.0
-      '@ai-sdk/provider-utils': 3.0.12(zod@4.0.0)
-      zod: 4.0.0
-    optional: true
-
-  '@ai-sdk/perplexity@2.0.13(zod@4.0.0)':
-    dependencies:
-      '@ai-sdk/provider': 2.0.0
-      '@ai-sdk/provider-utils': 3.0.12(zod@4.0.0)
-      zod: 4.0.0
-    optional: true
-
-  '@ai-sdk/provider-utils@3.0.12(zod@4.0.0)':
-    dependencies:
-      '@ai-sdk/provider': 2.0.0
-      '@standard-schema/spec': 1.0.0
-      eventsource-parser: 3.0.6
-      zod: 4.0.0
-
-  '@ai-sdk/provider@1.1.3':
     dependencies:
       json-schema: 0.4.0
 
-  '@ai-sdk/provider@2.0.0':
-    dependencies:
-      json-schema: 0.4.0
-
-  '@ai-sdk/togetherai@1.0.23(zod@4.0.0)':
-    dependencies:
-      '@ai-sdk/openai-compatible': 1.0.22(zod@4.0.0)
-      '@ai-sdk/provider': 2.0.0
-      '@ai-sdk/provider-utils': 3.0.12(zod@4.0.0)
-      zod: 4.0.0
-    optional: true
-
-  '@ai-sdk/xai@2.0.26(zod@4.0.0)':
-    dependencies:
-      '@ai-sdk/openai-compatible': 1.0.22(zod@4.0.0)
-      '@ai-sdk/provider': 2.0.0
-      '@ai-sdk/provider-utils': 3.0.12(zod@4.0.0)
-      zod: 4.0.0
-=======
   '@ai-sdk/provider@2.0.0':
     dependencies:
       json-schema: 0.4.0
@@ -5771,7 +5610,6 @@
       '@ai-sdk/provider': 2.0.0
       '@ai-sdk/provider-utils': 3.0.12(zod@3.25.67)
       zod: 3.25.67
->>>>>>> 231c25a0
     optional: true
 
   '@alcalzone/ansi-tokenize@0.1.3':
@@ -5844,15 +5682,9 @@
 
   '@braintrust/core@0.0.34':
     dependencies:
-<<<<<<< HEAD
       '@asteasolutions/zod-to-openapi': 6.4.0(zod@3.25.76)
       uuid: 9.0.1
-      zod: 3.25.76
-=======
-      '@asteasolutions/zod-to-openapi': 6.4.0(zod@3.25.67)
-      uuid: 9.0.1
       zod: 3.25.67
->>>>>>> 231c25a0
 
   '@browserbasehq/sdk@2.5.0':
     dependencies:
@@ -7491,15 +7323,6 @@
       clean-stack: 4.2.0
       indent-string: 5.0.0
 
-<<<<<<< HEAD
-  ai@5.0.76(zod@4.0.0):
-    dependencies:
-      '@ai-sdk/gateway': 2.0.0(zod@4.0.0)
-      '@ai-sdk/provider': 2.0.0
-      '@ai-sdk/provider-utils': 3.0.12(zod@4.0.0)
-      '@opentelemetry/api': 1.9.0
-      zod: 4.0.0
-=======
   ai@5.0.76(zod@3.25.67):
     dependencies:
       '@ai-sdk/gateway': 2.0.0(zod@3.25.67)
@@ -7507,7 +7330,6 @@
       '@ai-sdk/provider-utils': 3.0.12(zod@3.25.67)
       '@opentelemetry/api': 1.9.0
       zod: 3.25.67
->>>>>>> 231c25a0
 
   ajv-draft-04@1.0.0(ajv@8.17.1):
     optionalDependencies:
@@ -10434,19 +10256,11 @@
       has-symbols: 1.1.0
       object-keys: 1.1.1
 
-<<<<<<< HEAD
-  ollama-ai-provider-v2@1.5.0(zod@4.0.0):
-    dependencies:
-      '@ai-sdk/provider': 2.0.0
-      '@ai-sdk/provider-utils': 3.0.12(zod@4.0.0)
-      zod: 4.0.0
-=======
   ollama-ai-provider-v2@1.5.0(zod@3.25.67):
     dependencies:
       '@ai-sdk/provider': 2.0.0
       '@ai-sdk/provider-utils': 3.0.12(zod@3.25.67)
       zod: 3.25.67
->>>>>>> 231c25a0
     optional: true
 
   on-exit-leak-free@2.1.2: {}
