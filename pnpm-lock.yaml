--- conflicted
+++ resolved
@@ -7184,15 +7184,9 @@
       - encoding
       - ws
 
-<<<<<<< HEAD
-  '@langchain/openai@0.4.9(@langchain/core@0.3.50(openai@4.96.2(ws@8.18.3)(zod@4.1.12)))(ws@8.18.3)':
-    dependencies:
-      '@langchain/core': 0.3.50(openai@4.96.2(ws@8.18.3)(zod@4.1.12))
-=======
   '@langchain/openai@0.4.9(@langchain/core@0.3.50(openai@6.7.0(ws@8.18.3)(zod@3.25.67)))(ws@8.18.3)':
     dependencies:
       '@langchain/core': 0.3.50(openai@6.7.0(ws@8.18.3)(zod@3.25.67))
->>>>>>> 08b19bdd
       js-tiktoken: 1.0.20
       openai: 4.96.2(ws@8.18.3)(zod@3.25.67)
       zod: 3.25.67
@@ -7201,8 +7195,6 @@
       - encoding
       - ws
 
-<<<<<<< HEAD
-=======
   '@langchain/openai@1.0.0(@langchain/core@0.3.50(openai@6.7.0(ws@8.18.3)(zod@3.25.67)))(ws@8.18.3)':
     dependencies:
       '@langchain/core': 0.3.50(openai@6.7.0(ws@8.18.3)(zod@3.25.67))
@@ -7226,7 +7218,6 @@
       '@langchain/core': 0.3.50(openai@6.7.0(ws@8.18.3)(zod@3.25.67))
       js-tiktoken: 1.0.20
 
->>>>>>> 08b19bdd
   '@leichtgewicht/ip-codec@2.0.5': {}
 
   '@manypkg/find-root@1.1.0':
@@ -10355,11 +10346,7 @@
     optionalDependencies:
       openai: 4.96.2(ws@8.18.3)(zod@3.25.67)
 
-<<<<<<< HEAD
-  langsmith@0.3.23(openai@4.96.2(ws@8.18.3)(zod@4.1.12)):
-=======
   langsmith@0.3.23(openai@6.7.0(ws@8.18.3)(zod@3.25.67)):
->>>>>>> 08b19bdd
     dependencies:
       '@types/uuid': 10.0.0
       chalk: 4.1.2
@@ -10369,9 +10356,6 @@
       semver: 7.7.1
       uuid: 10.0.0
     optionalDependencies:
-<<<<<<< HEAD
-      openai: 4.96.2(ws@8.18.3)(zod@4.1.12)
-=======
       openai: 6.7.0(ws@8.18.3)(zod@3.25.67)
 
   langsmith@0.3.75(@opentelemetry/api@1.9.0)(openai@6.7.0(ws@8.18.3)(zod@3.25.67)):
@@ -10387,7 +10371,6 @@
       '@opentelemetry/api': 1.9.0
       openai: 6.7.0(ws@8.18.3)(zod@3.25.67)
     optional: true
->>>>>>> 08b19bdd
 
   lcm@0.0.3:
     dependencies:
@@ -11233,22 +11216,6 @@
     transitivePeerDependencies:
       - encoding
 
-<<<<<<< HEAD
-  openai@4.96.2(ws@8.18.3)(zod@4.1.12):
-    dependencies:
-      '@types/node': 18.19.87
-      '@types/node-fetch': 2.6.12
-      abort-controller: 3.0.0
-      agentkeepalive: 4.6.0
-      form-data-encoder: 1.7.2
-      formdata-node: 4.4.1
-      node-fetch: 2.7.0
-    optionalDependencies:
-      ws: 8.18.3
-      zod: 4.1.12
-    transitivePeerDependencies:
-      - encoding
-=======
   openai@6.7.0(ws@8.18.3)(zod@3.25.67):
     optionalDependencies:
       ws: 8.18.3
@@ -11258,7 +11225,6 @@
     optionalDependencies:
       ws: 8.18.3
       zod: 3.25.76
->>>>>>> 08b19bdd
 
   openapi-types@12.1.3: {}
 
