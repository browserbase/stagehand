lockfileVersion: '9.0'

settings:
  autoInstallPeers: true
  excludeLinksFromLockfile: false

importers:

  .:
    dependencies:
      '@anthropic-ai/sdk':
        specifier: 0.39.0
        version: 0.39.0
      '@browserbasehq/sdk':
        specifier: ^2.4.0
        version: 2.5.0
      '@google/genai':
        specifier: ^0.8.0
        version: 0.8.0
      '@modelcontextprotocol/sdk':
        specifier: ^1.17.2
        version: 1.17.2
      ai:
        specifier: ^4.3.9
        version: 4.3.12(react@19.1.0)(zod@3.25.67)
      deepmerge:
        specifier: ^4.3.1
        version: 4.3.1
      devtools-protocol:
        specifier: ^0.0.1464554
        version: 0.0.1464554
      dotenv:
        specifier: ^16.4.5
        version: 16.5.0
      fetch-cookie:
        specifier: ^3.1.0
        version: 3.1.0
      openai:
        specifier: ^4.87.1
        version: 4.96.2(ws@8.18.1)(zod@3.25.67)
      pino:
        specifier: ^9.6.0
        version: 9.6.0
      pino-pretty:
        specifier: ^13.0.0
        version: 13.0.0
      playwright:
        specifier: ^1.52.0
        version: 1.52.0
      ws:
        specifier: ^8.18.0
        version: 8.18.1
      zod:
        specifier: '>=3.25.0 <4.1.0'
        version: 3.25.67
      zod-to-json-schema:
        specifier: ^3.23.5
        version: 3.24.5(zod@3.25.67)
    devDependencies:
      '@changesets/changelog-github':
        specifier: ^0.5.0
        version: 0.5.1
      '@changesets/cli':
        specifier: ^2.27.9
        version: 2.29.2
      '@eslint/js':
        specifier: ^9.16.0
        version: 9.25.1
      '@langchain/core':
        specifier: ^0.3.40
        version: 0.3.50(openai@4.96.2(ws@8.18.1)(zod@3.25.67))
      '@langchain/openai':
        specifier: ^0.4.4
        version: 0.4.9(@langchain/core@0.3.50(openai@4.96.2(ws@8.18.1)(zod@3.25.67)))(ws@8.18.1)
      '@playwright/test':
        specifier: ^1.42.1
        version: 1.52.0
      '@types/adm-zip':
        specifier: ^0.5.7
        version: 0.5.7
      '@types/cheerio':
        specifier: ^0.22.35
        version: 0.22.35
      '@types/express':
        specifier: ^4.17.21
        version: 4.17.21
      '@types/node':
        specifier: ^20.11.30
        version: 20.17.32
      '@types/ws':
        specifier: ^8.5.13
        version: 8.18.1
      adm-zip:
        specifier: ^0.5.16
        version: 0.5.16
      autoevals:
        specifier: ^0.0.64
        version: 0.0.64
      braintrust:
        specifier: ^0.0.171
        version: 0.0.171(openai@4.96.2(ws@8.18.1)(zod@3.25.67))(react@19.1.0)(sswr@2.2.0(svelte@5.28.2))(svelte@5.28.2)(vue@3.5.13(typescript@5.8.3))(zod@3.25.67)
      chalk:
        specifier: ^5.4.1
        version: 5.4.1
      cheerio:
        specifier: ^1.0.0
        version: 1.0.0
      chromium-bidi:
        specifier: ^0.10.0
        version: 0.10.2(devtools-protocol@0.0.1464554)
      esbuild:
        specifier: ^0.21.4
        version: 0.21.5
      eslint:
        specifier: ^9.16.0
        version: 9.25.1(jiti@1.21.7)
      express:
        specifier: ^4.21.0
        version: 4.21.2
      globals:
        specifier: ^15.13.0
        version: 15.15.0
      multer:
        specifier: ^1.4.5-lts.1
        version: 1.4.5-lts.2
      prettier:
        specifier: ^3.2.5
        version: 3.5.3
      string-comparison:
        specifier: ^1.3.0
        version: 1.3.0
      tsup:
        specifier: ^8.2.1
        version: 8.4.0(jiti@1.21.7)(postcss@8.5.6)(tsx@4.19.4)(typescript@5.8.3)(yaml@2.7.1)
      tsx:
        specifier: ^4.10.5
        version: 4.19.4
      typescript:
        specifier: ^5.2.2
        version: 5.8.3
      typescript-eslint:
        specifier: ^8.17.0
        version: 8.31.1(eslint@9.25.1(jiti@1.21.7))(typescript@5.8.3)
    optionalDependencies:
      '@ai-sdk/anthropic':
        specifier: ^1.2.6
        version: 1.2.10(zod@3.25.67)
      '@ai-sdk/azure':
        specifier: ^1.3.19
        version: 1.3.22(zod@3.25.67)
      '@ai-sdk/cerebras':
        specifier: ^0.2.6
        version: 0.2.13(zod@3.25.67)
      '@ai-sdk/deepseek':
        specifier: ^0.2.13
        version: 0.2.13(zod@3.25.67)
      '@ai-sdk/google':
        specifier: ^1.2.6
        version: 1.2.14(zod@3.25.67)
      '@ai-sdk/groq':
        specifier: ^1.2.4
        version: 1.2.8(zod@3.25.67)
      '@ai-sdk/mistral':
        specifier: ^1.2.7
        version: 1.2.7(zod@3.25.67)
      '@ai-sdk/openai':
        specifier: ^1.0.14
        version: 1.3.21(zod@3.25.67)
      '@ai-sdk/perplexity':
        specifier: ^1.1.7
        version: 1.1.8(zod@3.25.67)
      '@ai-sdk/togetherai':
        specifier: ^0.2.6
        version: 0.2.13(zod@3.25.67)
      '@ai-sdk/xai':
        specifier: ^1.2.15
        version: 1.2.15(zod@3.25.67)
      ollama-ai-provider:
        specifier: ^1.2.0
        version: 1.2.0(zod@3.25.67)

  docs:
    dependencies:
      mintlify:
        specifier: ^4.2.47
        version: 4.2.78(@types/node@20.17.32)(@types/react@19.1.3)(react-dom@18.3.1(react@18.3.1))(typescript@5.8.3)
      tsx:
        specifier: ^4.19.2
        version: 4.19.4
      zod:
        specifier: ^3.25.0
        version: 3.25.76

  evals:
    dependencies:
      '@browserbasehq/stagehand':
        specifier: workspace:*
        version: link:..
    devDependencies:
      tsx:
        specifier: ^4.10.5
        version: 4.19.4

  examples:
    dependencies:
      '@browserbasehq/stagehand':
        specifier: workspace:*
        version: link:..
    devDependencies:
      jszip:
        specifier: ^3.10.1
        version: 3.10.1
      tsx:
        specifier: ^4.10.5
        version: 4.19.4

  lib: {}

packages:

  '@ai-sdk/anthropic@1.2.10':
    resolution: {integrity: sha512-PyE7EC2fPjs9DnzRAHDrPQmcnI2m2Eojr8pfhckOejOlDEh2w7NnSJr1W3qe5hUWzKr+6d7NG1ZKR9fhmpDdEQ==}
    engines: {node: '>=18'}
    peerDependencies:
      zod: ^3.0.0

  '@ai-sdk/azure@1.3.22':
    resolution: {integrity: sha512-X3Vlxwh0MSmmZ8Q7LgzCXHvPq0XsNL1dTODIZ3ziC7n8cME8yHvjpwPwMAHLK0a7YbWO7eOW0OsDnZXdong10g==}
    engines: {node: '>=18'}
    peerDependencies:
      zod: ^3.0.0

  '@ai-sdk/cerebras@0.2.13':
    resolution: {integrity: sha512-PkVvWQfFTN4NGVVnlb4mogbdDyz3hydCKnffU8J8dHp2SBVVOElAYYm+MbHhF1k3cy8i4mBBoYAgZ8wch3K/OA==}
    engines: {node: '>=18'}
    peerDependencies:
      zod: ^3.0.0

  '@ai-sdk/deepseek@0.2.13':
    resolution: {integrity: sha512-+Vw+nMdypupRfQb37wT1YmNNAROhCBqVRhHule3dk8A26N/W8GlAfVwLiae1/fK275UddbQWpUTMzvrx7n9HDg==}
    engines: {node: '>=18'}
    peerDependencies:
      zod: ^3.0.0

  '@ai-sdk/google@1.2.14':
    resolution: {integrity: sha512-r3FSyyWl0KVjUlKn5o+vMl+Nk8Z/mV6xrqW+49g7fMoRVr/wkRxJZtHorrdDGRreCJubZyAk8ziSQSLpgv2H6w==}
    engines: {node: '>=18'}
    peerDependencies:
      zod: ^3.0.0

  '@ai-sdk/groq@1.2.8':
    resolution: {integrity: sha512-DRq0b4twVUh52DFnIhVC4F14Po8w+76sCdigMRRIcAiSmGRr9I3Vyot36tun1q4tBZMYSvQUss60W3eiaoa6mg==}
    engines: {node: '>=18'}
    peerDependencies:
      zod: ^3.0.0

  '@ai-sdk/mistral@1.2.7':
    resolution: {integrity: sha512-MbOMGfnHKcsvjbv4d6OT7Oaz+Wp4jD8yityqC4hASoKoW1s7L52woz25ES8RgAgTRlfbEZ3MOxEzLu58I228bQ==}
    engines: {node: '>=18'}
    peerDependencies:
      zod: ^3.0.0

  '@ai-sdk/openai-compatible@0.2.13':
    resolution: {integrity: sha512-tB+lL8Z3j0qDod/mvxwjrPhbLUHp/aQW+NvMoJaqeTtP+Vmv5qR800pncGczxn5WN0pllQm+7aIRDnm69XeSbg==}
    engines: {node: '>=18'}
    peerDependencies:
      zod: ^3.0.0

  '@ai-sdk/openai@1.3.21':
    resolution: {integrity: sha512-ipAhkRKUd2YaMmn7DAklX3N7Ywx/rCsJHVyb0V/lKRqPcc612qAFVbjg+Uve8QYJlbPxgfsM4s9JmCFp6PSdYw==}
    engines: {node: '>=18'}
    peerDependencies:
      zod: ^3.0.0

  '@ai-sdk/perplexity@1.1.8':
    resolution: {integrity: sha512-hdyMknEKRhUr4AwIswUNsrT5XdQ35tZl9jAiyi1VbhxfW0mCr5dxPt/nYWYN0sc+2m7yfG3L3D5J5V7GIJiqzg==}
    engines: {node: '>=18'}
    peerDependencies:
      zod: ^3.0.0

  '@ai-sdk/provider-utils@1.0.22':
    resolution: {integrity: sha512-YHK2rpj++wnLVc9vPGzGFP3Pjeld2MwhKinetA0zKXOoHAT/Jit5O8kZsxcSlJPu9wvcGT1UGZEjZrtO7PfFOQ==}
    engines: {node: '>=18'}
    peerDependencies:
      zod: ^3.0.0
    peerDependenciesMeta:
      zod:
        optional: true

  '@ai-sdk/provider-utils@2.2.7':
    resolution: {integrity: sha512-kM0xS3GWg3aMChh9zfeM+80vEZfXzR3JEUBdycZLtbRZ2TRT8xOj3WodGHPb06sUK5yD7pAXC/P7ctsi2fvUGQ==}
    engines: {node: '>=18'}
    peerDependencies:
      zod: ^3.23.8

  '@ai-sdk/provider@0.0.11':
    resolution: {integrity: sha512-VTipPQ92Moa5Ovg/nZIc8yNoIFfukZjUHZcQMduJbiUh3CLQyrBAKTEV9AwjPy8wgVxj3+GZjon0yyOJKhfp5g==}
    engines: {node: '>=18'}

  '@ai-sdk/provider@0.0.26':
    resolution: {integrity: sha512-dQkfBDs2lTYpKM8389oopPdQgIU007GQyCbuPPrV+K6MtSII3HBfE0stUIMXUb44L+LK1t6GXPP7wjSzjO6uKg==}
    engines: {node: '>=18'}

  '@ai-sdk/provider@1.1.3':
    resolution: {integrity: sha512-qZMxYJ0qqX/RfnuIaab+zp8UAeJn/ygXXAffR5I4N0n1IrvA6qBsjc8hXLmBiMV2zoXlifkacF7sEFnYnjBcqg==}
    engines: {node: '>=18'}

  '@ai-sdk/react@0.0.70':
    resolution: {integrity: sha512-GnwbtjW4/4z7MleLiW+TOZC2M29eCg1tOUpuEiYFMmFNZK8mkrqM0PFZMo6UsYeUYMWqEOOcPOU9OQVJMJh7IQ==}
    engines: {node: '>=18'}
    peerDependencies:
      react: ^18 || ^19 || ^19.0.0-rc
      zod: ^3.0.0
    peerDependenciesMeta:
      react:
        optional: true
      zod:
        optional: true

  '@ai-sdk/react@1.2.10':
    resolution: {integrity: sha512-iUZfApc6aftVT7f41y9b1NPk0dZFt9vRR0/gkZsKdP56ShcKtuTu44BkjtWdrBs7fcTbN2BQZtDao1AY1GxzsQ==}
    engines: {node: '>=18'}
    peerDependencies:
      react: ^18 || ^19 || ^19.0.0-rc
      zod: ^3.23.8
    peerDependenciesMeta:
      zod:
        optional: true

  '@ai-sdk/solid@0.0.54':
    resolution: {integrity: sha512-96KWTVK+opdFeRubqrgaJXoNiDP89gNxFRWUp0PJOotZW816AbhUf4EnDjBjXTLjXL1n0h8tGSE9sZsRkj9wQQ==}
    engines: {node: '>=18'}
    peerDependencies:
      solid-js: ^1.7.7
    peerDependenciesMeta:
      solid-js:
        optional: true

  '@ai-sdk/svelte@0.0.57':
    resolution: {integrity: sha512-SyF9ItIR9ALP9yDNAD+2/5Vl1IT6kchgyDH8xkmhysfJI6WrvJbtO1wdQ0nylvPLcsPoYu+cAlz1krU4lFHcYw==}
    engines: {node: '>=18'}
    peerDependencies:
      svelte: ^3.0.0 || ^4.0.0 || ^5.0.0
    peerDependenciesMeta:
      svelte:
        optional: true

  '@ai-sdk/togetherai@0.2.13':
    resolution: {integrity: sha512-DmcH+5aeLPpVCQYZgmM1nnKNMkqvJR8lWStFze5+PbKJsUHGqli8zdGEEOJ7iGWGOFONo7EpdW/tJeGP1xNXdw==}
    engines: {node: '>=18'}
    peerDependencies:
      zod: ^3.0.0

  '@ai-sdk/ui-utils@0.0.50':
    resolution: {integrity: sha512-Z5QYJVW+5XpSaJ4jYCCAVG7zIAuKOOdikhgpksneNmKvx61ACFaf98pmOd+xnjahl0pIlc/QIe6O4yVaJ1sEaw==}
    engines: {node: '>=18'}
    peerDependencies:
      zod: ^3.0.0
    peerDependenciesMeta:
      zod:
        optional: true

  '@ai-sdk/ui-utils@1.2.9':
    resolution: {integrity: sha512-cbiLzgXDv3+460f61UVSykn3XdKOS+SHs/EANw+pdOQKwn8JN7rZJL/ggPyMuZ7D9lO3oWOfOJ1QS+9uClfVug==}
    engines: {node: '>=18'}
    peerDependencies:
      zod: ^3.23.8

  '@ai-sdk/vue@0.0.59':
    resolution: {integrity: sha512-+ofYlnqdc8c4F6tM0IKF0+7NagZRAiqBJpGDJ+6EYhDW8FHLUP/JFBgu32SjxSxC6IKFZxEnl68ZoP/Z38EMlw==}
    engines: {node: '>=18'}
    peerDependencies:
      vue: ^3.3.4
    peerDependenciesMeta:
      vue:
        optional: true

  '@ai-sdk/xai@1.2.15':
    resolution: {integrity: sha512-18qEYyVHIqTiOMePE00bfx4kJrTHM4dV3D3Rpe+eBISlY80X1FnzZRnRTJo3Q6MOSmW5+ZKVaX9jtryhoFpn0A==}
    engines: {node: '>=18'}
    peerDependencies:
      zod: ^3.0.0

  '@alcalzone/ansi-tokenize@0.1.3':
    resolution: {integrity: sha512-3yWxPTq3UQ/FY9p1ErPxIyfT64elWaMvM9lIHnaqpyft63tkxodF5aUElYHrdisWve5cETkh1+KBw1yJuW0aRw==}
    engines: {node: '>=14.13.1'}

  '@alloc/quick-lru@5.2.0':
    resolution: {integrity: sha512-UrcABB+4bUrFABwbluTIBErXwvbsU/V7TZWfmbgJfbkwiBuziS9gxdODUyuiecfdGQ85jglMW6juS3+z5TsKLw==}
    engines: {node: '>=10'}

  '@ampproject/remapping@2.3.0':
    resolution: {integrity: sha512-30iZtAPgz+LTIYoeivqYo853f02jBYSd5uGnGpkFV0M3xOt9aN73erkgYAmZU43x4VfqcnLxW9Kpg3R5LC4YYw==}
    engines: {node: '>=6.0.0'}

  '@anthropic-ai/sdk@0.39.0':
    resolution: {integrity: sha512-eMyDIPRZbt1CCLErRCi3exlAvNkBtRe+kW5vvJyef93PmNr/clstYgHhtvmkxN82nlKgzyGPCyGxrm0JQ1ZIdg==}

  '@ark/schema@0.46.0':
    resolution: {integrity: sha512-c2UQdKgP2eqqDArfBqQIJppxJHvNNXuQPeuSPlDML4rjw+f1cu0qAlzOG4b8ujgm9ctIDWwhpyw6gjG5ledIVQ==}

  '@ark/util@0.46.0':
    resolution: {integrity: sha512-JPy/NGWn/lvf1WmGCPw2VGpBg5utZraE84I7wli18EDF3p3zc/e9WolT35tINeZO3l7C77SjqRJeAUoT0CvMRg==}

  '@asteasolutions/zod-to-openapi@6.4.0':
    resolution: {integrity: sha512-8cxfF7AHHx2PqnN4Cd8/O8CBu/nVYJP9DpnfVLW3BFb66VJDnqI/CczZnkqMc3SNh6J9GiX7JbJ5T4BSP4HZ2Q==}
    peerDependencies:
      zod: ^3.20.2

  '@asyncapi/parser@3.4.0':
    resolution: {integrity: sha512-Sxn74oHiZSU6+cVeZy62iPZMFMvKp4jupMFHelSICCMw1qELmUHPvuZSr+ZHDmNGgHcEpzJM5HN02kR7T4g+PQ==}

  '@asyncapi/specs@6.8.1':
    resolution: {integrity: sha512-czHoAk3PeXTLR+X8IUaD+IpT+g+zUvkcgMDJVothBsan+oHN3jfcFcFUNdOPAAFoUCQN1hXF1dWuphWy05THlA==}

  '@babel/code-frame@7.27.1':
    resolution: {integrity: sha512-cjQ7ZlQ0Mv3b47hABuTevyTuYN4i+loJKGeV9flcCgIK37cCXRh+L1bd3iBHlynerhQ7BhCkn2BPbQUL+rGqFg==}
    engines: {node: '>=6.9.0'}

  '@babel/helper-string-parser@7.27.1':
    resolution: {integrity: sha512-qMlSxKbpRlAridDExk92nSobyDdpPijUq2DW6oDnUqd0iOGxmQjyqhMIihI9+zv4LPyZdRje2cavWPbCbWm3eA==}
    engines: {node: '>=6.9.0'}

  '@babel/helper-validator-identifier@7.27.1':
    resolution: {integrity: sha512-D2hP9eA+Sqx1kBZgzxZh0y1trbuU+JoDkiEwqhQ36nodYqJwyEIhPSdMNd7lOm/4io72luTPWH20Yda0xOuUow==}
    engines: {node: '>=6.9.0'}

  '@babel/parser@7.28.0':
    resolution: {integrity: sha512-jVZGvOxOuNSsuQuLRTh13nU0AogFlw32w/MT+LV6D3sP5WdbW61E77RnkbaO2dUvmPAYrBDJXGn5gGS6tH4j8g==}
    engines: {node: '>=6.0.0'}
    hasBin: true

  '@babel/runtime@7.27.1':
    resolution: {integrity: sha512-1x3D2xEk2fRo3PAhwQwu5UubzgiVWSXTBfWpVd2Mx2AzRqJuDJCsgaDVZ7HB5iGzDW1Hl1sWN2mFyKjmR9uAog==}
    engines: {node: '>=6.9.0'}

  '@babel/types@7.28.2':
    resolution: {integrity: sha512-ruv7Ae4J5dUYULmeXw1gmb7rYRz57OWCPM57pHojnLq/3Z1CK2lNSLTCVjxVk1F/TZHwOZZrOWi0ur95BbLxNQ==}
    engines: {node: '>=6.9.0'}

  '@braintrust/core@0.0.34':
    resolution: {integrity: sha512-FwlBlQXDASNtCJa4VL+9roYax7W+yeK4YrpMK/D0G5gMy4vQF6MtPnkJnHVI6S1IdLa+TFBOqfzQJiKZyukhVQ==}

  '@braintrust/core@0.0.67':
    resolution: {integrity: sha512-aCWOIgGKeYeEQmU8FcPyfp0phaLpt4iaDcealooaI7Lw/Loz2LeHu5FdzVzu34B7zw3ZOkzyrr0I4X/YFdTy1w==}

  '@browserbasehq/sdk@2.5.0':
    resolution: {integrity: sha512-bcnbYZvm5Ht1nrHUfWDK4crspiTy1ESJYMApsMiOTUnlKOan0ocRD6m7hZH34iSC2c2XWsoryR80cwsYgCBWzQ==}

  '@cfworker/json-schema@4.1.1':
    resolution: {integrity: sha512-gAmrUZSGtKc3AiBL71iNWxDsyUC5uMaKKGdvzYsBoTW/xi42JQHl7eKV2OYzCUqvc+D2RCcf7EXY2iCyFIk6og==}

  '@changesets/apply-release-plan@7.0.12':
    resolution: {integrity: sha512-EaET7As5CeuhTzvXTQCRZeBUcisoYPDDcXvgTE/2jmmypKp0RC7LxKj/yzqeh/1qFTZI7oDGFcL1PHRuQuketQ==}

  '@changesets/assemble-release-plan@6.0.6':
    resolution: {integrity: sha512-Frkj8hWJ1FRZiY3kzVCKzS0N5mMwWKwmv9vpam7vt8rZjLL1JMthdh6pSDVSPumHPshTTkKZ0VtNbE0cJHZZUg==}

  '@changesets/changelog-git@0.2.1':
    resolution: {integrity: sha512-x/xEleCFLH28c3bQeQIyeZf8lFXyDFVn1SgcBiR2Tw/r4IAWlk1fzxCEZ6NxQAjF2Nwtczoen3OA2qR+UawQ8Q==}

  '@changesets/changelog-github@0.5.1':
    resolution: {integrity: sha512-BVuHtF+hrhUScSoHnJwTELB4/INQxVFc+P/Qdt20BLiBFIHFJDDUaGsZw+8fQeJTRP5hJZrzpt3oZWh0G19rAQ==}

  '@changesets/cli@2.29.2':
    resolution: {integrity: sha512-vwDemKjGYMOc0l6WUUTGqyAWH3AmueeyoJa1KmFRtCYiCoY5K3B68ErYpDB6H48T4lLI4czum4IEjh6ildxUeg==}
    hasBin: true

  '@changesets/config@3.1.1':
    resolution: {integrity: sha512-bd+3Ap2TKXxljCggI0mKPfzCQKeV/TU4yO2h2C6vAihIo8tzseAn2e7klSuiyYYXvgu53zMN1OeYMIQkaQoWnA==}

  '@changesets/errors@0.2.0':
    resolution: {integrity: sha512-6BLOQUscTpZeGljvyQXlWOItQyU71kCdGz7Pi8H8zdw6BI0g3m43iL4xKUVPWtG+qrrL9DTjpdn8eYuCQSRpow==}

  '@changesets/get-dependents-graph@2.1.3':
    resolution: {integrity: sha512-gphr+v0mv2I3Oxt19VdWRRUxq3sseyUpX9DaHpTUmLj92Y10AGy+XOtV+kbM6L/fDcpx7/ISDFK6T8A/P3lOdQ==}

  '@changesets/get-github-info@0.6.0':
    resolution: {integrity: sha512-v/TSnFVXI8vzX9/w3DU2Ol+UlTZcu3m0kXTjTT4KlAdwSvwutcByYwyYn9hwerPWfPkT2JfpoX0KgvCEi8Q/SA==}

  '@changesets/get-release-plan@4.0.10':
    resolution: {integrity: sha512-CCJ/f3edYaA3MqoEnWvGGuZm0uMEMzNJ97z9hdUR34AOvajSwySwsIzC/bBu3+kuGDsB+cny4FljG8UBWAa7jg==}

  '@changesets/get-version-range-type@0.4.0':
    resolution: {integrity: sha512-hwawtob9DryoGTpixy1D3ZXbGgJu1Rhr+ySH2PvTLHvkZuQ7sRT4oQwMh0hbqZH1weAooedEjRsbrWcGLCeyVQ==}

  '@changesets/git@3.0.4':
    resolution: {integrity: sha512-BXANzRFkX+XcC1q/d27NKvlJ1yf7PSAgi8JG6dt8EfbHFHi4neau7mufcSca5zRhwOL8j9s6EqsxmT+s+/E6Sw==}

  '@changesets/logger@0.1.1':
    resolution: {integrity: sha512-OQtR36ZlnuTxKqoW4Sv6x5YIhOmClRd5pWsjZsddYxpWs517R0HkyiefQPIytCVh4ZcC5x9XaG8KTdd5iRQUfg==}

  '@changesets/parse@0.4.1':
    resolution: {integrity: sha512-iwksMs5Bf/wUItfcg+OXrEpravm5rEd9Bf4oyIPL4kVTmJQ7PNDSd6MDYkpSJR1pn7tz/k8Zf2DhTCqX08Ou+Q==}

  '@changesets/pre@2.0.2':
    resolution: {integrity: sha512-HaL/gEyFVvkf9KFg6484wR9s0qjAXlZ8qWPDkTyKF6+zqjBe/I2mygg3MbpZ++hdi0ToqNUF8cjj7fBy0dg8Ug==}

  '@changesets/read@0.6.5':
    resolution: {integrity: sha512-UPzNGhsSjHD3Veb0xO/MwvasGe8eMyNrR/sT9gR8Q3DhOQZirgKhhXv/8hVsI0QpPjR004Z9iFxoJU6in3uGMg==}

  '@changesets/should-skip-package@0.1.2':
    resolution: {integrity: sha512-qAK/WrqWLNCP22UDdBTMPH5f41elVDlsNyat180A33dWxuUDyNpg6fPi/FyTZwRriVjg0L8gnjJn2F9XAoF0qw==}

  '@changesets/types@4.1.0':
    resolution: {integrity: sha512-LDQvVDv5Kb50ny2s25Fhm3d9QSZimsoUGBsUioj6MC3qbMUCuC8GPIvk/M6IvXx3lYhAs0lwWUQLb+VIEUCECw==}

  '@changesets/types@6.1.0':
    resolution: {integrity: sha512-rKQcJ+o1nKNgeoYRHKOS07tAMNd3YSN0uHaJOZYjBAgxfV7TUE7JE+z4BzZdQwb5hKaYbayKN5KrYV7ODb2rAA==}

  '@changesets/write@0.4.0':
    resolution: {integrity: sha512-CdTLvIOPiCNuH71pyDu3rA+Q0n65cmAbXnwWH84rKGiFumFzkmHNT8KHTMEchcxN+Kl8I54xGUhJ7l3E7X396Q==}

  '@emnapi/runtime@1.4.3':
    resolution: {integrity: sha512-pBPWdu6MLKROBX05wSNKcNb++m5Er+KQ9QkB+WVM+pW2Kx9hoSrVTnu3BdkI5eBLZoKu/J6mW/B6i6bJB2ytXQ==}

  '@esbuild/aix-ppc64@0.21.5':
    resolution: {integrity: sha512-1SDgH6ZSPTlggy1yI6+Dbkiz8xzpHJEVAlF/AM1tHPLsf5STom9rwtjE4hKAF20FfXXNTFqEYXyJNWh1GiZedQ==}
    engines: {node: '>=12'}
    cpu: [ppc64]
    os: [aix]

  '@esbuild/aix-ppc64@0.25.3':
    resolution: {integrity: sha512-W8bFfPA8DowP8l//sxjJLSLkD8iEjMc7cBVyP+u4cEv9sM7mdUCkgsj+t0n/BWPFtv7WWCN5Yzj0N6FJNUUqBQ==}
    engines: {node: '>=18'}
    cpu: [ppc64]
    os: [aix]

  '@esbuild/android-arm64@0.18.20':
    resolution: {integrity: sha512-Nz4rJcchGDtENV0eMKUNa6L12zz2zBDXuhj/Vjh18zGqB44Bi7MBMSXjgunJgjRhCmKOjnPuZp4Mb6OKqtMHLQ==}
    engines: {node: '>=12'}
    cpu: [arm64]
    os: [android]

  '@esbuild/android-arm64@0.21.5':
    resolution: {integrity: sha512-c0uX9VAUBQ7dTDCjq+wdyGLowMdtR/GoC2U5IYk/7D1H1JYC0qseD7+11iMP2mRLN9RcCMRcjC4YMclCzGwS/A==}
    engines: {node: '>=12'}
    cpu: [arm64]
    os: [android]

  '@esbuild/android-arm64@0.25.3':
    resolution: {integrity: sha512-XelR6MzjlZuBM4f5z2IQHK6LkK34Cvv6Rj2EntER3lwCBFdg6h2lKbtRjpTTsdEjD/WSe1q8UyPBXP1x3i/wYQ==}
    engines: {node: '>=18'}
    cpu: [arm64]
    os: [android]

  '@esbuild/android-arm@0.18.20':
    resolution: {integrity: sha512-fyi7TDI/ijKKNZTUJAQqiG5T7YjJXgnzkURqmGj13C6dCqckZBLdl4h7bkhHt/t0WP+zO9/zwroDvANaOqO5Sw==}
    engines: {node: '>=12'}
    cpu: [arm]
    os: [android]

  '@esbuild/android-arm@0.21.5':
    resolution: {integrity: sha512-vCPvzSjpPHEi1siZdlvAlsPxXl7WbOVUBBAowWug4rJHb68Ox8KualB+1ocNvT5fjv6wpkX6o/iEpbDrf68zcg==}
    engines: {node: '>=12'}
    cpu: [arm]
    os: [android]

  '@esbuild/android-arm@0.25.3':
    resolution: {integrity: sha512-PuwVXbnP87Tcff5I9ngV0lmiSu40xw1At6i3GsU77U7cjDDB4s0X2cyFuBiDa1SBk9DnvWwnGvVaGBqoFWPb7A==}
    engines: {node: '>=18'}
    cpu: [arm]
    os: [android]

  '@esbuild/android-x64@0.18.20':
    resolution: {integrity: sha512-8GDdlePJA8D6zlZYJV/jnrRAi6rOiNaCC/JclcXpB+KIuvfBN4owLtgzY2bsxnx666XjJx2kDPUmnTtR8qKQUg==}
    engines: {node: '>=12'}
    cpu: [x64]
    os: [android]

  '@esbuild/android-x64@0.21.5':
    resolution: {integrity: sha512-D7aPRUUNHRBwHxzxRvp856rjUHRFW1SdQATKXH2hqA0kAZb1hKmi02OpYRacl0TxIGz/ZmXWlbZgjwWYaCakTA==}
    engines: {node: '>=12'}
    cpu: [x64]
    os: [android]

  '@esbuild/android-x64@0.25.3':
    resolution: {integrity: sha512-ogtTpYHT/g1GWS/zKM0cc/tIebFjm1F9Aw1boQ2Y0eUQ+J89d0jFY//s9ei9jVIlkYi8AfOjiixcLJSGNSOAdQ==}
    engines: {node: '>=18'}
    cpu: [x64]
    os: [android]

  '@esbuild/darwin-arm64@0.18.20':
    resolution: {integrity: sha512-bxRHW5kHU38zS2lPTPOyuyTm+S+eobPUnTNkdJEfAddYgEcll4xkT8DB9d2008DtTbl7uJag2HuE5NZAZgnNEA==}
    engines: {node: '>=12'}
    cpu: [arm64]
    os: [darwin]

  '@esbuild/darwin-arm64@0.21.5':
    resolution: {integrity: sha512-DwqXqZyuk5AiWWf3UfLiRDJ5EDd49zg6O9wclZ7kUMv2WRFr4HKjXp/5t8JZ11QbQfUS6/cRCKGwYhtNAY88kQ==}
    engines: {node: '>=12'}
    cpu: [arm64]
    os: [darwin]

  '@esbuild/darwin-arm64@0.25.3':
    resolution: {integrity: sha512-eESK5yfPNTqpAmDfFWNsOhmIOaQA59tAcF/EfYvo5/QWQCzXn5iUSOnqt3ra3UdzBv073ykTtmeLJZGt3HhA+w==}
    engines: {node: '>=18'}
    cpu: [arm64]
    os: [darwin]

  '@esbuild/darwin-x64@0.18.20':
    resolution: {integrity: sha512-pc5gxlMDxzm513qPGbCbDukOdsGtKhfxD1zJKXjCCcU7ju50O7MeAZ8c4krSJcOIJGFR+qx21yMMVYwiQvyTyQ==}
    engines: {node: '>=12'}
    cpu: [x64]
    os: [darwin]

  '@esbuild/darwin-x64@0.21.5':
    resolution: {integrity: sha512-se/JjF8NlmKVG4kNIuyWMV/22ZaerB+qaSi5MdrXtd6R08kvs2qCN4C09miupktDitvh8jRFflwGFBQcxZRjbw==}
    engines: {node: '>=12'}
    cpu: [x64]
    os: [darwin]

  '@esbuild/darwin-x64@0.25.3':
    resolution: {integrity: sha512-Kd8glo7sIZtwOLcPbW0yLpKmBNWMANZhrC1r6K++uDR2zyzb6AeOYtI6udbtabmQpFaxJ8uduXMAo1gs5ozz8A==}
    engines: {node: '>=18'}
    cpu: [x64]
    os: [darwin]

  '@esbuild/freebsd-arm64@0.18.20':
    resolution: {integrity: sha512-yqDQHy4QHevpMAaxhhIwYPMv1NECwOvIpGCZkECn8w2WFHXjEwrBn3CeNIYsibZ/iZEUemj++M26W3cNR5h+Tw==}
    engines: {node: '>=12'}
    cpu: [arm64]
    os: [freebsd]

  '@esbuild/freebsd-arm64@0.21.5':
    resolution: {integrity: sha512-5JcRxxRDUJLX8JXp/wcBCy3pENnCgBR9bN6JsY4OmhfUtIHe3ZW0mawA7+RDAcMLrMIZaf03NlQiX9DGyB8h4g==}
    engines: {node: '>=12'}
    cpu: [arm64]
    os: [freebsd]

  '@esbuild/freebsd-arm64@0.25.3':
    resolution: {integrity: sha512-EJiyS70BYybOBpJth3M0KLOus0n+RRMKTYzhYhFeMwp7e/RaajXvP+BWlmEXNk6uk+KAu46j/kaQzr6au+JcIw==}
    engines: {node: '>=18'}
    cpu: [arm64]
    os: [freebsd]

  '@esbuild/freebsd-x64@0.18.20':
    resolution: {integrity: sha512-tgWRPPuQsd3RmBZwarGVHZQvtzfEBOreNuxEMKFcd5DaDn2PbBxfwLcj4+aenoh7ctXcbXmOQIn8HI6mCSw5MQ==}
    engines: {node: '>=12'}
    cpu: [x64]
    os: [freebsd]

  '@esbuild/freebsd-x64@0.21.5':
    resolution: {integrity: sha512-J95kNBj1zkbMXtHVH29bBriQygMXqoVQOQYA+ISs0/2l3T9/kj42ow2mpqerRBxDJnmkUDCaQT/dfNXWX/ZZCQ==}
    engines: {node: '>=12'}
    cpu: [x64]
    os: [freebsd]

  '@esbuild/freebsd-x64@0.25.3':
    resolution: {integrity: sha512-Q+wSjaLpGxYf7zC0kL0nDlhsfuFkoN+EXrx2KSB33RhinWzejOd6AvgmP5JbkgXKmjhmpfgKZq24pneodYqE8Q==}
    engines: {node: '>=18'}
    cpu: [x64]
    os: [freebsd]

  '@esbuild/linux-arm64@0.18.20':
    resolution: {integrity: sha512-2YbscF+UL7SQAVIpnWvYwM+3LskyDmPhe31pE7/aoTMFKKzIc9lLbyGUpmmb8a8AixOL61sQ/mFh3jEjHYFvdA==}
    engines: {node: '>=12'}
    cpu: [arm64]
    os: [linux]

  '@esbuild/linux-arm64@0.21.5':
    resolution: {integrity: sha512-ibKvmyYzKsBeX8d8I7MH/TMfWDXBF3db4qM6sy+7re0YXya+K1cem3on9XgdT2EQGMu4hQyZhan7TeQ8XkGp4Q==}
    engines: {node: '>=12'}
    cpu: [arm64]
    os: [linux]

  '@esbuild/linux-arm64@0.25.3':
    resolution: {integrity: sha512-xCUgnNYhRD5bb1C1nqrDV1PfkwgbswTTBRbAd8aH5PhYzikdf/ddtsYyMXFfGSsb/6t6QaPSzxtbfAZr9uox4A==}
    engines: {node: '>=18'}
    cpu: [arm64]
    os: [linux]

  '@esbuild/linux-arm@0.18.20':
    resolution: {integrity: sha512-/5bHkMWnq1EgKr1V+Ybz3s1hWXok7mDFUMQ4cG10AfW3wL02PSZi5kFpYKrptDsgb2WAJIvRcDm+qIvXf/apvg==}
    engines: {node: '>=12'}
    cpu: [arm]
    os: [linux]

  '@esbuild/linux-arm@0.21.5':
    resolution: {integrity: sha512-bPb5AHZtbeNGjCKVZ9UGqGwo8EUu4cLq68E95A53KlxAPRmUyYv2D6F0uUI65XisGOL1hBP5mTronbgo+0bFcA==}
    engines: {node: '>=12'}
    cpu: [arm]
    os: [linux]

  '@esbuild/linux-arm@0.25.3':
    resolution: {integrity: sha512-dUOVmAUzuHy2ZOKIHIKHCm58HKzFqd+puLaS424h6I85GlSDRZIA5ycBixb3mFgM0Jdh+ZOSB6KptX30DD8YOQ==}
    engines: {node: '>=18'}
    cpu: [arm]
    os: [linux]

  '@esbuild/linux-ia32@0.18.20':
    resolution: {integrity: sha512-P4etWwq6IsReT0E1KHU40bOnzMHoH73aXp96Fs8TIT6z9Hu8G6+0SHSw9i2isWrD2nbx2qo5yUqACgdfVGx7TA==}
    engines: {node: '>=12'}
    cpu: [ia32]
    os: [linux]

  '@esbuild/linux-ia32@0.21.5':
    resolution: {integrity: sha512-YvjXDqLRqPDl2dvRODYmmhz4rPeVKYvppfGYKSNGdyZkA01046pLWyRKKI3ax8fbJoK5QbxblURkwK/MWY18Tg==}
    engines: {node: '>=12'}
    cpu: [ia32]
    os: [linux]

  '@esbuild/linux-ia32@0.25.3':
    resolution: {integrity: sha512-yplPOpczHOO4jTYKmuYuANI3WhvIPSVANGcNUeMlxH4twz/TeXuzEP41tGKNGWJjuMhotpGabeFYGAOU2ummBw==}
    engines: {node: '>=18'}
    cpu: [ia32]
    os: [linux]

  '@esbuild/linux-loong64@0.18.20':
    resolution: {integrity: sha512-nXW8nqBTrOpDLPgPY9uV+/1DjxoQ7DoB2N8eocyq8I9XuqJ7BiAMDMf9n1xZM9TgW0J8zrquIb/A7s3BJv7rjg==}
    engines: {node: '>=12'}
    cpu: [loong64]
    os: [linux]

  '@esbuild/linux-loong64@0.21.5':
    resolution: {integrity: sha512-uHf1BmMG8qEvzdrzAqg2SIG/02+4/DHB6a9Kbya0XDvwDEKCoC8ZRWI5JJvNdUjtciBGFQ5PuBlpEOXQj+JQSg==}
    engines: {node: '>=12'}
    cpu: [loong64]
    os: [linux]

  '@esbuild/linux-loong64@0.25.3':
    resolution: {integrity: sha512-P4BLP5/fjyihmXCELRGrLd793q/lBtKMQl8ARGpDxgzgIKJDRJ/u4r1A/HgpBpKpKZelGct2PGI4T+axcedf6g==}
    engines: {node: '>=18'}
    cpu: [loong64]
    os: [linux]

  '@esbuild/linux-mips64el@0.18.20':
    resolution: {integrity: sha512-d5NeaXZcHp8PzYy5VnXV3VSd2D328Zb+9dEq5HE6bw6+N86JVPExrA6O68OPwobntbNJ0pzCpUFZTo3w0GyetQ==}
    engines: {node: '>=12'}
    cpu: [mips64el]
    os: [linux]

  '@esbuild/linux-mips64el@0.21.5':
    resolution: {integrity: sha512-IajOmO+KJK23bj52dFSNCMsz1QP1DqM6cwLUv3W1QwyxkyIWecfafnI555fvSGqEKwjMXVLokcV5ygHW5b3Jbg==}
    engines: {node: '>=12'}
    cpu: [mips64el]
    os: [linux]

  '@esbuild/linux-mips64el@0.25.3':
    resolution: {integrity: sha512-eRAOV2ODpu6P5divMEMa26RRqb2yUoYsuQQOuFUexUoQndm4MdpXXDBbUoKIc0iPa4aCO7gIhtnYomkn2x+bag==}
    engines: {node: '>=18'}
    cpu: [mips64el]
    os: [linux]

  '@esbuild/linux-ppc64@0.18.20':
    resolution: {integrity: sha512-WHPyeScRNcmANnLQkq6AfyXRFr5D6N2sKgkFo2FqguP44Nw2eyDlbTdZwd9GYk98DZG9QItIiTlFLHJHjxP3FA==}
    engines: {node: '>=12'}
    cpu: [ppc64]
    os: [linux]

  '@esbuild/linux-ppc64@0.21.5':
    resolution: {integrity: sha512-1hHV/Z4OEfMwpLO8rp7CvlhBDnjsC3CttJXIhBi+5Aj5r+MBvy4egg7wCbe//hSsT+RvDAG7s81tAvpL2XAE4w==}
    engines: {node: '>=12'}
    cpu: [ppc64]
    os: [linux]

  '@esbuild/linux-ppc64@0.25.3':
    resolution: {integrity: sha512-ZC4jV2p7VbzTlnl8nZKLcBkfzIf4Yad1SJM4ZMKYnJqZFD4rTI+pBG65u8ev4jk3/MPwY9DvGn50wi3uhdaghg==}
    engines: {node: '>=18'}
    cpu: [ppc64]
    os: [linux]

  '@esbuild/linux-riscv64@0.18.20':
    resolution: {integrity: sha512-WSxo6h5ecI5XH34KC7w5veNnKkju3zBRLEQNY7mv5mtBmrP/MjNBCAlsM2u5hDBlS3NGcTQpoBvRzqBcRtpq1A==}
    engines: {node: '>=12'}
    cpu: [riscv64]
    os: [linux]

  '@esbuild/linux-riscv64@0.21.5':
    resolution: {integrity: sha512-2HdXDMd9GMgTGrPWnJzP2ALSokE/0O5HhTUvWIbD3YdjME8JwvSCnNGBnTThKGEB91OZhzrJ4qIIxk/SBmyDDA==}
    engines: {node: '>=12'}
    cpu: [riscv64]
    os: [linux]

  '@esbuild/linux-riscv64@0.25.3':
    resolution: {integrity: sha512-LDDODcFzNtECTrUUbVCs6j9/bDVqy7DDRsuIXJg6so+mFksgwG7ZVnTruYi5V+z3eE5y+BJZw7VvUadkbfg7QA==}
    engines: {node: '>=18'}
    cpu: [riscv64]
    os: [linux]

  '@esbuild/linux-s390x@0.18.20':
    resolution: {integrity: sha512-+8231GMs3mAEth6Ja1iK0a1sQ3ohfcpzpRLH8uuc5/KVDFneH6jtAJLFGafpzpMRO6DzJ6AvXKze9LfFMrIHVQ==}
    engines: {node: '>=12'}
    cpu: [s390x]
    os: [linux]

  '@esbuild/linux-s390x@0.21.5':
    resolution: {integrity: sha512-zus5sxzqBJD3eXxwvjN1yQkRepANgxE9lgOW2qLnmr8ikMTphkjgXu1HR01K4FJg8h1kEEDAqDcZQtbrRnB41A==}
    engines: {node: '>=12'}
    cpu: [s390x]
    os: [linux]

  '@esbuild/linux-s390x@0.25.3':
    resolution: {integrity: sha512-s+w/NOY2k0yC2p9SLen+ymflgcpRkvwwa02fqmAwhBRI3SC12uiS10edHHXlVWwfAagYSY5UpmT/zISXPMW3tQ==}
    engines: {node: '>=18'}
    cpu: [s390x]
    os: [linux]

  '@esbuild/linux-x64@0.18.20':
    resolution: {integrity: sha512-UYqiqemphJcNsFEskc73jQ7B9jgwjWrSayxawS6UVFZGWrAAtkzjxSqnoclCXxWtfwLdzU+vTpcNYhpn43uP1w==}
    engines: {node: '>=12'}
    cpu: [x64]
    os: [linux]

  '@esbuild/linux-x64@0.21.5':
    resolution: {integrity: sha512-1rYdTpyv03iycF1+BhzrzQJCdOuAOtaqHTWJZCWvijKD2N5Xu0TtVC8/+1faWqcP9iBCWOmjmhoH94dH82BxPQ==}
    engines: {node: '>=12'}
    cpu: [x64]
    os: [linux]

  '@esbuild/linux-x64@0.25.3':
    resolution: {integrity: sha512-nQHDz4pXjSDC6UfOE1Fw9Q8d6GCAd9KdvMZpfVGWSJztYCarRgSDfOVBY5xwhQXseiyxapkiSJi/5/ja8mRFFA==}
    engines: {node: '>=18'}
    cpu: [x64]
    os: [linux]

  '@esbuild/netbsd-arm64@0.25.3':
    resolution: {integrity: sha512-1QaLtOWq0mzK6tzzp0jRN3eccmN3hezey7mhLnzC6oNlJoUJz4nym5ZD7mDnS/LZQgkrhEbEiTn515lPeLpgWA==}
    engines: {node: '>=18'}
    cpu: [arm64]
    os: [netbsd]

  '@esbuild/netbsd-x64@0.18.20':
    resolution: {integrity: sha512-iO1c++VP6xUBUmltHZoMtCUdPlnPGdBom6IrO4gyKPFFVBKioIImVooR5I83nTew5UOYrk3gIJhbZh8X44y06A==}
    engines: {node: '>=12'}
    cpu: [x64]
    os: [netbsd]

  '@esbuild/netbsd-x64@0.21.5':
    resolution: {integrity: sha512-Woi2MXzXjMULccIwMnLciyZH4nCIMpWQAs049KEeMvOcNADVxo0UBIQPfSmxB3CWKedngg7sWZdLvLczpe0tLg==}
    engines: {node: '>=12'}
    cpu: [x64]
    os: [netbsd]

  '@esbuild/netbsd-x64@0.25.3':
    resolution: {integrity: sha512-i5Hm68HXHdgv8wkrt+10Bc50zM0/eonPb/a/OFVfB6Qvpiirco5gBA5bz7S2SHuU+Y4LWn/zehzNX14Sp4r27g==}
    engines: {node: '>=18'}
    cpu: [x64]
    os: [netbsd]

  '@esbuild/openbsd-arm64@0.25.3':
    resolution: {integrity: sha512-zGAVApJEYTbOC6H/3QBr2mq3upG/LBEXr85/pTtKiv2IXcgKV0RT0QA/hSXZqSvLEpXeIxah7LczB4lkiYhTAQ==}
    engines: {node: '>=18'}
    cpu: [arm64]
    os: [openbsd]

  '@esbuild/openbsd-x64@0.18.20':
    resolution: {integrity: sha512-e5e4YSsuQfX4cxcygw/UCPIEP6wbIL+se3sxPdCiMbFLBWu0eiZOJ7WoD+ptCLrmjZBK1Wk7I6D/I3NglUGOxg==}
    engines: {node: '>=12'}
    cpu: [x64]
    os: [openbsd]

  '@esbuild/openbsd-x64@0.21.5':
    resolution: {integrity: sha512-HLNNw99xsvx12lFBUwoT8EVCsSvRNDVxNpjZ7bPn947b8gJPzeHWyNVhFsaerc0n3TsbOINvRP2byTZ5LKezow==}
    engines: {node: '>=12'}
    cpu: [x64]
    os: [openbsd]

  '@esbuild/openbsd-x64@0.25.3':
    resolution: {integrity: sha512-fpqctI45NnCIDKBH5AXQBsD0NDPbEFczK98hk/aa6HJxbl+UtLkJV2+Bvy5hLSLk3LHmqt0NTkKNso1A9y1a4w==}
    engines: {node: '>=18'}
    cpu: [x64]
    os: [openbsd]

  '@esbuild/sunos-x64@0.18.20':
    resolution: {integrity: sha512-kDbFRFp0YpTQVVrqUd5FTYmWo45zGaXe0X8E1G/LKFC0v8x0vWrhOWSLITcCn63lmZIxfOMXtCfti/RxN/0wnQ==}
    engines: {node: '>=12'}
    cpu: [x64]
    os: [sunos]

  '@esbuild/sunos-x64@0.21.5':
    resolution: {integrity: sha512-6+gjmFpfy0BHU5Tpptkuh8+uw3mnrvgs+dSPQXQOv3ekbordwnzTVEb4qnIvQcYXq6gzkyTnoZ9dZG+D4garKg==}
    engines: {node: '>=12'}
    cpu: [x64]
    os: [sunos]

  '@esbuild/sunos-x64@0.25.3':
    resolution: {integrity: sha512-ROJhm7d8bk9dMCUZjkS8fgzsPAZEjtRJqCAmVgB0gMrvG7hfmPmz9k1rwO4jSiblFjYmNvbECL9uhaPzONMfgA==}
    engines: {node: '>=18'}
    cpu: [x64]
    os: [sunos]

  '@esbuild/win32-arm64@0.18.20':
    resolution: {integrity: sha512-ddYFR6ItYgoaq4v4JmQQaAI5s7npztfV4Ag6NrhiaW0RrnOXqBkgwZLofVTlq1daVTQNhtI5oieTvkRPfZrePg==}
    engines: {node: '>=12'}
    cpu: [arm64]
    os: [win32]

  '@esbuild/win32-arm64@0.21.5':
    resolution: {integrity: sha512-Z0gOTd75VvXqyq7nsl93zwahcTROgqvuAcYDUr+vOv8uHhNSKROyU961kgtCD1e95IqPKSQKH7tBTslnS3tA8A==}
    engines: {node: '>=12'}
    cpu: [arm64]
    os: [win32]

  '@esbuild/win32-arm64@0.25.3':
    resolution: {integrity: sha512-YWcow8peiHpNBiIXHwaswPnAXLsLVygFwCB3A7Bh5jRkIBFWHGmNQ48AlX4xDvQNoMZlPYzjVOQDYEzWCqufMQ==}
    engines: {node: '>=18'}
    cpu: [arm64]
    os: [win32]

  '@esbuild/win32-ia32@0.18.20':
    resolution: {integrity: sha512-Wv7QBi3ID/rROT08SABTS7eV4hX26sVduqDOTe1MvGMjNd3EjOz4b7zeexIR62GTIEKrfJXKL9LFxTYgkyeu7g==}
    engines: {node: '>=12'}
    cpu: [ia32]
    os: [win32]

  '@esbuild/win32-ia32@0.21.5':
    resolution: {integrity: sha512-SWXFF1CL2RVNMaVs+BBClwtfZSvDgtL//G/smwAc5oVK/UPu2Gu9tIaRgFmYFFKrmg3SyAjSrElf0TiJ1v8fYA==}
    engines: {node: '>=12'}
    cpu: [ia32]
    os: [win32]

  '@esbuild/win32-ia32@0.25.3':
    resolution: {integrity: sha512-qspTZOIGoXVS4DpNqUYUs9UxVb04khS1Degaw/MnfMe7goQ3lTfQ13Vw4qY/Nj0979BGvMRpAYbs/BAxEvU8ew==}
    engines: {node: '>=18'}
    cpu: [ia32]
    os: [win32]

  '@esbuild/win32-x64@0.18.20':
    resolution: {integrity: sha512-kTdfRcSiDfQca/y9QIkng02avJ+NCaQvrMejlsB3RRv5sE9rRoeBPISaZpKxHELzRxZyLvNts1P27W3wV+8geQ==}
    engines: {node: '>=12'}
    cpu: [x64]
    os: [win32]

  '@esbuild/win32-x64@0.21.5':
    resolution: {integrity: sha512-tQd/1efJuzPC6rCFwEvLtci/xNFcTZknmXs98FYDfGE4wP9ClFV98nyKrzJKVPMhdDnjzLhdUyMX4PsQAPjwIw==}
    engines: {node: '>=12'}
    cpu: [x64]
    os: [win32]

  '@esbuild/win32-x64@0.25.3':
    resolution: {integrity: sha512-ICgUR+kPimx0vvRzf+N/7L7tVSQeE3BYY+NhHRHXS1kBuPO7z2+7ea2HbhDyZdTephgvNvKrlDDKUexuCVBVvg==}
    engines: {node: '>=18'}
    cpu: [x64]
    os: [win32]

  '@eslint-community/eslint-utils@4.6.1':
    resolution: {integrity: sha512-KTsJMmobmbrFLe3LDh0PC2FXpcSYJt/MLjlkh/9LEnmKYLSYmT/0EW9JWANjeoemiuZrmogti0tW5Ch+qNUYDw==}
    engines: {node: ^12.22.0 || ^14.17.0 || >=16.0.0}
    peerDependencies:
      eslint: ^6.0.0 || ^7.0.0 || >=8.0.0

  '@eslint-community/regexpp@4.12.1':
    resolution: {integrity: sha512-CCZCDJuduB9OUkFkY2IgppNZMi2lBQgD2qzwXkEia16cge2pijY/aXi96CJMquDMn3nJdlPV1A5KrJEXwfLNzQ==}
    engines: {node: ^12.0.0 || ^14.0.0 || >=16.0.0}

  '@eslint/config-array@0.20.0':
    resolution: {integrity: sha512-fxlS1kkIjx8+vy2SjuCB94q3htSNrufYTXubwiBFeaQHbH6Ipi43gFJq2zCMt6PHhImH3Xmr0NksKDvchWlpQQ==}
    engines: {node: ^18.18.0 || ^20.9.0 || >=21.1.0}

  '@eslint/config-helpers@0.2.1':
    resolution: {integrity: sha512-RI17tsD2frtDu/3dmI7QRrD4bedNKPM08ziRYaC5AhkGrzIAJelm9kJU1TznK+apx6V+cqRz8tfpEeG3oIyjxw==}
    engines: {node: ^18.18.0 || ^20.9.0 || >=21.1.0}

  '@eslint/core@0.13.0':
    resolution: {integrity: sha512-yfkgDw1KR66rkT5A8ci4irzDysN7FRpq3ttJolR88OqQikAWqwA8j5VZyas+vjyBNFIJ7MfybJ9plMILI2UrCw==}
    engines: {node: ^18.18.0 || ^20.9.0 || >=21.1.0}

  '@eslint/eslintrc@3.3.1':
    resolution: {integrity: sha512-gtF186CXhIl1p4pJNGZw8Yc6RlshoePRvE0X91oPGb3vZ8pM3qOS9W9NGPat9LziaBV7XrJWGylNQXkGcnM3IQ==}
    engines: {node: ^18.18.0 || ^20.9.0 || >=21.1.0}

  '@eslint/js@9.25.1':
    resolution: {integrity: sha512-dEIwmjntEx8u3Uvv+kr3PDeeArL8Hw07H9kyYxCjnM9pBjfEhk6uLXSchxxzgiwtRhhzVzqmUSDFBOi1TuZ7qg==}
    engines: {node: ^18.18.0 || ^20.9.0 || >=21.1.0}

  '@eslint/object-schema@2.1.6':
    resolution: {integrity: sha512-RBMg5FRL0I0gs51M/guSAj5/e14VQ4tpZnQNWwuDT66P14I43ItmPfIZRhO9fUVIPOAQXU47atlywZ/czoqFPA==}
    engines: {node: ^18.18.0 || ^20.9.0 || >=21.1.0}

  '@eslint/plugin-kit@0.2.8':
    resolution: {integrity: sha512-ZAoA40rNMPwSm+AeHpCq8STiNAwzWLJuP8Xv4CHIc9wv/PSuExjMrmjfYNj682vW0OOiZ1HKxzvjQr9XZIisQA==}
    engines: {node: ^18.18.0 || ^20.9.0 || >=21.1.0}

  '@google/genai@0.8.0':
    resolution: {integrity: sha512-Zs+OGyZKyMbFofGJTR9/jTQSv8kITh735N3tEuIZj4VlMQXTC0soCFahysJ9NaeenRlD7xGb6fyqmX+FwrpU6Q==}
    engines: {node: '>=18.0.0'}

  '@humanfs/core@0.19.1':
    resolution: {integrity: sha512-5DyQ4+1JEUzejeK1JGICcideyfUbGixgS9jNgex5nqkW+cY7WZhxBigmieN5Qnw9ZosSNVC9KQKyb+GUaGyKUA==}
    engines: {node: '>=18.18.0'}

  '@humanfs/node@0.16.6':
    resolution: {integrity: sha512-YuI2ZHQL78Q5HbhDiBA1X4LmYdXCKCMQIfw0pw7piHJwyREFebJUvrQN4cMssyES6x+vfUbx1CIpaQUKYdQZOw==}
    engines: {node: '>=18.18.0'}

  '@humanwhocodes/module-importer@1.0.1':
    resolution: {integrity: sha512-bxveV4V8v5Yb4ncFTT3rPSgZBOpCkjfK0y4oVVVJwIuDVBRMDXrPyXRL988i5ap9m9bnyEEjWfm5WkBmtffLfA==}
    engines: {node: '>=12.22'}

  '@humanwhocodes/retry@0.3.1':
    resolution: {integrity: sha512-JBxkERygn7Bv/GbN5Rv8Ul6LVknS+5Bp6RgDC/O8gEBU/yeH5Ui5C/OlWrTb6qct7LjjfT6Re2NxB0ln0yYybA==}
    engines: {node: '>=18.18'}

  '@humanwhocodes/retry@0.4.2':
    resolution: {integrity: sha512-xeO57FpIu4p1Ri3Jq/EXq4ClRm86dVF2z/+kvFnyqVYRavTZmaFaUBbWCOuuTh0o/g7DSsk6kc2vrS4Vl5oPOQ==}
    engines: {node: '>=18.18'}

  '@img/sharp-darwin-arm64@0.33.5':
    resolution: {integrity: sha512-UT4p+iz/2H4twwAoLCqfA9UH5pI6DggwKEGuaPy7nCVQ8ZsiY5PIcrRvD1DzuY3qYL07NtIQcWnBSY/heikIFQ==}
    engines: {node: ^18.17.0 || ^20.3.0 || >=21.0.0}
    cpu: [arm64]
    os: [darwin]

  '@img/sharp-darwin-x64@0.33.5':
    resolution: {integrity: sha512-fyHac4jIc1ANYGRDxtiqelIbdWkIuQaI84Mv45KvGRRxSAa7o7d1ZKAOBaYbnepLC1WqxfpimdeWfvqqSGwR2Q==}
    engines: {node: ^18.17.0 || ^20.3.0 || >=21.0.0}
    cpu: [x64]
    os: [darwin]

  '@img/sharp-libvips-darwin-arm64@1.0.4':
    resolution: {integrity: sha512-XblONe153h0O2zuFfTAbQYAX2JhYmDHeWikp1LM9Hul9gVPjFY427k6dFEcOL72O01QxQsWi761svJ/ev9xEDg==}
    cpu: [arm64]
    os: [darwin]

  '@img/sharp-libvips-darwin-x64@1.0.4':
    resolution: {integrity: sha512-xnGR8YuZYfJGmWPvmlunFaWJsb9T/AO2ykoP3Fz/0X5XV2aoYBPkX6xqCQvUTKKiLddarLaxpzNe+b1hjeWHAQ==}
    cpu: [x64]
    os: [darwin]

  '@img/sharp-libvips-linux-arm64@1.0.4':
    resolution: {integrity: sha512-9B+taZ8DlyyqzZQnoeIvDVR/2F4EbMepXMc/NdVbkzsJbzkUjhXv/70GQJ7tdLA4YJgNP25zukcxpX2/SueNrA==}
    cpu: [arm64]
    os: [linux]

  '@img/sharp-libvips-linux-arm@1.0.5':
    resolution: {integrity: sha512-gvcC4ACAOPRNATg/ov8/MnbxFDJqf/pDePbBnuBDcjsI8PssmjoKMAz4LtLaVi+OnSb5FK/yIOamqDwGmXW32g==}
    cpu: [arm]
    os: [linux]

  '@img/sharp-libvips-linux-s390x@1.0.4':
    resolution: {integrity: sha512-u7Wz6ntiSSgGSGcjZ55im6uvTrOxSIS8/dgoVMoiGE9I6JAfU50yH5BoDlYA1tcuGS7g/QNtetJnxA6QEsCVTA==}
    cpu: [s390x]
    os: [linux]

  '@img/sharp-libvips-linux-x64@1.0.4':
    resolution: {integrity: sha512-MmWmQ3iPFZr0Iev+BAgVMb3ZyC4KeFc3jFxnNbEPas60e1cIfevbtuyf9nDGIzOaW9PdnDciJm+wFFaTlj5xYw==}
    cpu: [x64]
    os: [linux]

  '@img/sharp-libvips-linuxmusl-arm64@1.0.4':
    resolution: {integrity: sha512-9Ti+BbTYDcsbp4wfYib8Ctm1ilkugkA/uscUn6UXK1ldpC1JjiXbLfFZtRlBhjPZ5o1NCLiDbg8fhUPKStHoTA==}
    cpu: [arm64]
    os: [linux]

  '@img/sharp-libvips-linuxmusl-x64@1.0.4':
    resolution: {integrity: sha512-viYN1KX9m+/hGkJtvYYp+CCLgnJXwiQB39damAO7WMdKWlIhmYTfHjwSbQeUK/20vY154mwezd9HflVFM1wVSw==}
    cpu: [x64]
    os: [linux]

  '@img/sharp-linux-arm64@0.33.5':
    resolution: {integrity: sha512-JMVv+AMRyGOHtO1RFBiJy/MBsgz0x4AWrT6QoEVVTyh1E39TrCUpTRI7mx9VksGX4awWASxqCYLCV4wBZHAYxA==}
    engines: {node: ^18.17.0 || ^20.3.0 || >=21.0.0}
    cpu: [arm64]
    os: [linux]

  '@img/sharp-linux-arm@0.33.5':
    resolution: {integrity: sha512-JTS1eldqZbJxjvKaAkxhZmBqPRGmxgu+qFKSInv8moZ2AmT5Yib3EQ1c6gp493HvrvV8QgdOXdyaIBrhvFhBMQ==}
    engines: {node: ^18.17.0 || ^20.3.0 || >=21.0.0}
    cpu: [arm]
    os: [linux]

  '@img/sharp-linux-s390x@0.33.5':
    resolution: {integrity: sha512-y/5PCd+mP4CA/sPDKl2961b+C9d+vPAveS33s6Z3zfASk2j5upL6fXVPZi7ztePZ5CuH+1kW8JtvxgbuXHRa4Q==}
    engines: {node: ^18.17.0 || ^20.3.0 || >=21.0.0}
    cpu: [s390x]
    os: [linux]

  '@img/sharp-linux-x64@0.33.5':
    resolution: {integrity: sha512-opC+Ok5pRNAzuvq1AG0ar+1owsu842/Ab+4qvU879ippJBHvyY5n2mxF1izXqkPYlGuP/M556uh53jRLJmzTWA==}
    engines: {node: ^18.17.0 || ^20.3.0 || >=21.0.0}
    cpu: [x64]
    os: [linux]

  '@img/sharp-linuxmusl-arm64@0.33.5':
    resolution: {integrity: sha512-XrHMZwGQGvJg2V/oRSUfSAfjfPxO+4DkiRh6p2AFjLQztWUuY/o8Mq0eMQVIY7HJ1CDQUJlxGGZRw1a5bqmd1g==}
    engines: {node: ^18.17.0 || ^20.3.0 || >=21.0.0}
    cpu: [arm64]
    os: [linux]

  '@img/sharp-linuxmusl-x64@0.33.5':
    resolution: {integrity: sha512-WT+d/cgqKkkKySYmqoZ8y3pxx7lx9vVejxW/W4DOFMYVSkErR+w7mf2u8m/y4+xHe7yY9DAXQMWQhpnMuFfScw==}
    engines: {node: ^18.17.0 || ^20.3.0 || >=21.0.0}
    cpu: [x64]
    os: [linux]

  '@img/sharp-wasm32@0.33.5':
    resolution: {integrity: sha512-ykUW4LVGaMcU9lu9thv85CbRMAwfeadCJHRsg2GmeRa/cJxsVY9Rbd57JcMxBkKHag5U/x7TSBpScF4U8ElVzg==}
    engines: {node: ^18.17.0 || ^20.3.0 || >=21.0.0}
    cpu: [wasm32]

  '@img/sharp-win32-ia32@0.33.5':
    resolution: {integrity: sha512-T36PblLaTwuVJ/zw/LaH0PdZkRz5rd3SmMHX8GSmR7vtNSP5Z6bQkExdSK7xGWyxLw4sUknBuugTelgw2faBbQ==}
    engines: {node: ^18.17.0 || ^20.3.0 || >=21.0.0}
    cpu: [ia32]
    os: [win32]

  '@img/sharp-win32-x64@0.33.5':
    resolution: {integrity: sha512-MpY/o8/8kj+EcnxwvrP4aTJSWw/aZ7JIGR4aBeZkZw5B7/Jn+tY9/VNwtcoGmdT7GfggGIU4kygOMSbYnOrAbg==}
    engines: {node: ^18.17.0 || ^20.3.0 || >=21.0.0}
    cpu: [x64]
    os: [win32]

  '@inquirer/checkbox@4.1.5':
    resolution: {integrity: sha512-swPczVU+at65xa5uPfNP9u3qx/alNwiaykiI/ExpsmMSQW55trmZcwhYWzw/7fj+n6Q8z1eENvR7vFfq9oPSAQ==}
    engines: {node: '>=18'}
    peerDependencies:
      '@types/node': '>=18'
    peerDependenciesMeta:
      '@types/node':
        optional: true

  '@inquirer/confirm@5.1.9':
    resolution: {integrity: sha512-NgQCnHqFTjF7Ys2fsqK2WtnA8X1kHyInyG+nMIuHowVTIgIuS10T4AznI/PvbqSpJqjCUqNBlKGh1v3bwLFL4w==}
    engines: {node: '>=18'}
    peerDependencies:
      '@types/node': '>=18'
    peerDependenciesMeta:
      '@types/node':
        optional: true

  '@inquirer/core@10.1.10':
    resolution: {integrity: sha512-roDaKeY1PYY0aCqhRmXihrHjoSW2A00pV3Ke5fTpMCkzcGF64R8e0lw3dK+eLEHwS4vB5RnW1wuQmvzoRul8Mw==}
    engines: {node: '>=18'}
    peerDependencies:
      '@types/node': '>=18'
    peerDependenciesMeta:
      '@types/node':
        optional: true

  '@inquirer/editor@4.2.10':
    resolution: {integrity: sha512-5GVWJ+qeI6BzR6TIInLP9SXhWCEcvgFQYmcRG6d6RIlhFjM5TyG18paTGBgRYyEouvCmzeco47x9zX9tQEofkw==}
    engines: {node: '>=18'}
    peerDependencies:
      '@types/node': '>=18'
    peerDependenciesMeta:
      '@types/node':
        optional: true

  '@inquirer/expand@4.0.12':
    resolution: {integrity: sha512-jV8QoZE1fC0vPe6TnsOfig+qwu7Iza1pkXoUJ3SroRagrt2hxiL+RbM432YAihNR7m7XnU0HWl/WQ35RIGmXHw==}
    engines: {node: '>=18'}
    peerDependencies:
      '@types/node': '>=18'
    peerDependenciesMeta:
      '@types/node':
        optional: true

  '@inquirer/figures@1.0.11':
    resolution: {integrity: sha512-eOg92lvrn/aRUqbxRyvpEWnrvRuTYRifixHkYVpJiygTgVSBIHDqLh0SrMQXkafvULg3ck11V7xvR+zcgvpHFw==}
    engines: {node: '>=18'}

  '@inquirer/input@4.1.9':
    resolution: {integrity: sha512-mshNG24Ij5KqsQtOZMgj5TwEjIf+F2HOESk6bjMwGWgcH5UBe8UoljwzNFHqdMbGYbgAf6v2wU/X9CAdKJzgOA==}
    engines: {node: '>=18'}
    peerDependencies:
      '@types/node': '>=18'
    peerDependenciesMeta:
      '@types/node':
        optional: true

  '@inquirer/number@3.0.12':
    resolution: {integrity: sha512-7HRFHxbPCA4e4jMxTQglHJwP+v/kpFsCf2szzfBHy98Wlc3L08HL76UDiA87TOdX5fwj2HMOLWqRWv9Pnn+Z5Q==}
    engines: {node: '>=18'}
    peerDependencies:
      '@types/node': '>=18'
    peerDependenciesMeta:
      '@types/node':
        optional: true

  '@inquirer/password@4.0.12':
    resolution: {integrity: sha512-FlOB0zvuELPEbnBYiPaOdJIaDzb2PmJ7ghi/SVwIHDDSQ2K4opGBkF+5kXOg6ucrtSUQdLhVVY5tycH0j0l+0g==}
    engines: {node: '>=18'}
    peerDependencies:
      '@types/node': '>=18'
    peerDependenciesMeta:
      '@types/node':
        optional: true

  '@inquirer/prompts@7.5.0':
    resolution: {integrity: sha512-tk8Bx7l5AX/CR0sVfGj3Xg6v7cYlFBkEahH+EgBB+cZib6Fc83dwerTbzj7f2+qKckjIUGsviWRI1d7lx6nqQA==}
    engines: {node: '>=18'}
    peerDependencies:
      '@types/node': '>=18'
    peerDependenciesMeta:
      '@types/node':
        optional: true

  '@inquirer/rawlist@4.1.0':
    resolution: {integrity: sha512-6ob45Oh9pXmfprKqUiEeMz/tjtVTFQTgDDz1xAMKMrIvyrYjAmRbQZjMJfsictlL4phgjLhdLu27IkHNnNjB7g==}
    engines: {node: '>=18'}
    peerDependencies:
      '@types/node': '>=18'
    peerDependenciesMeta:
      '@types/node':
        optional: true

  '@inquirer/search@3.0.12':
    resolution: {integrity: sha512-H/kDJA3kNlnNIjB8YsaXoQI0Qccgf0Na14K1h8ExWhNmUg2E941dyFPrZeugihEa9AZNW5NdsD/NcvUME83OPQ==}
    engines: {node: '>=18'}
    peerDependencies:
      '@types/node': '>=18'
    peerDependenciesMeta:
      '@types/node':
        optional: true

  '@inquirer/select@4.2.0':
    resolution: {integrity: sha512-KkXQ4aSySWimpV4V/TUJWdB3tdfENZUU765GjOIZ0uPwdbGIG6jrxD4dDf1w68uP+DVtfNhr1A92B+0mbTZ8FA==}
    engines: {node: '>=18'}
    peerDependencies:
      '@types/node': '>=18'
    peerDependenciesMeta:
      '@types/node':
        optional: true

  '@inquirer/type@3.0.6':
    resolution: {integrity: sha512-/mKVCtVpyBu3IDarv0G+59KC4stsD5mDsGpYh+GKs1NZT88Jh52+cuoA1AtLk2Q0r/quNl+1cSUyLRHBFeD0XA==}
    engines: {node: '>=18'}
    peerDependencies:
      '@types/node': '>=18'
    peerDependenciesMeta:
      '@types/node':
        optional: true

  '@isaacs/cliui@8.0.2':
    resolution: {integrity: sha512-O8jcjabXaleOG9DQ0+ARXWZBTfnP4WNAqzuiJK7ll44AmxGKv/J2M4TPjxjY3znBCfvBXFzucm1twdyFybFqEA==}
    engines: {node: '>=12'}

  '@jridgewell/gen-mapping@0.3.12':
    resolution: {integrity: sha512-OuLGC46TjB5BbN1dH8JULVVZY4WTdkF7tV9Ys6wLL1rubZnCMstOhNHueU5bLCrnRuDhKPDM4g6sw4Bel5Gzqg==}

  '@jridgewell/gen-mapping@0.3.8':
    resolution: {integrity: sha512-imAbBGkb+ebQyxKgzv5Hu2nmROxoDOXHh80evxdoXNOrvAnVx7zimzc1Oo5h9RlfV4vPXaE2iM5pOFbvOCClWA==}
    engines: {node: '>=6.0.0'}

  '@jridgewell/resolve-uri@3.1.2':
    resolution: {integrity: sha512-bRISgCIjP20/tbWSPWMEi54QVPRZExkuD9lJL+UIxUKtwVJA8wW1Trb1jMs1RFXo1CBTNZ/5hpC9QvmKWdopKw==}
    engines: {node: '>=6.0.0'}

  '@jridgewell/set-array@1.2.1':
    resolution: {integrity: sha512-R8gLRTZeyp03ymzP/6Lil/28tGeGEzhx1q2k703KGWRAI1VdvPIXdG70VJc2pAMw3NA6JKL5hhFu1sJX0Mnn/A==}
    engines: {node: '>=6.0.0'}

  '@jridgewell/sourcemap-codec@1.5.0':
    resolution: {integrity: sha512-gv3ZRaISU3fjPAgNsriBRqGWQL6quFx04YMPW/zD8XMLsU32mhCCbfbO6KZFLjvYpCZ8zyDEgqsgf+PwPaM7GQ==}

  '@jridgewell/sourcemap-codec@1.5.4':
    resolution: {integrity: sha512-VT2+G1VQs/9oz078bLrYbecdZKs912zQlkelYpuf+SXF+QvZDYJlbx/LSx+meSAwdDFnF8FVXW92AVjjkVmgFw==}

  '@jridgewell/trace-mapping@0.3.25':
    resolution: {integrity: sha512-vNk6aEwybGtawWmy/PzwnGDOjCkLWSD2wqvjGGAgOAwCGWySYXfYoxt00IJkTF+8Lb57DwOb3Aa0o9CApepiYQ==}

  '@jridgewell/trace-mapping@0.3.29':
    resolution: {integrity: sha512-uw6guiW/gcAGPDhLmd77/6lW8QLeiV5RUTsAX46Db6oLhGaVj4lhnPwb184s1bkc8kdVg/+h988dro8GRDpmYQ==}

  '@jsep-plugin/assignment@1.3.0':
    resolution: {integrity: sha512-VVgV+CXrhbMI3aSusQyclHkenWSAm95WaiKrMxRFam3JSUiIaQjoMIw2sEs/OX4XifnqeQUN4DYbJjlA8EfktQ==}
    engines: {node: '>= 10.16.0'}
    peerDependencies:
      jsep: ^0.4.0||^1.0.0

  '@jsep-plugin/regex@1.0.4':
    resolution: {integrity: sha512-q7qL4Mgjs1vByCaTnDFcBnV9HS7GVPJX5vyVoCgZHNSC9rjwIlmbXG5sUuorR5ndfHAIlJ8pVStxvjXHbNvtUg==}
    engines: {node: '>= 10.16.0'}
    peerDependencies:
      jsep: ^0.4.0||^1.0.0

  '@jsep-plugin/ternary@1.1.4':
    resolution: {integrity: sha512-ck5wiqIbqdMX6WRQztBL7ASDty9YLgJ3sSAK5ZpBzXeySvFGCzIvM6UiAI4hTZ22fEcYQVV/zhUbNscggW+Ukg==}
    engines: {node: '>= 10.16.0'}
    peerDependencies:
      jsep: ^0.4.0||^1.0.0

  '@kwsites/file-exists@1.1.1':
    resolution: {integrity: sha512-m9/5YGR18lIwxSFDwfE3oA7bWuq9kdau6ugN4H2rJeyhFQZcG9AgSHkQtSD15a8WvTgfz9aikZMrKPHvbpqFiw==}

  '@kwsites/promise-deferred@1.1.1':
    resolution: {integrity: sha512-GaHYm+c0O9MjZRu0ongGBRbinu8gVAMd2UZjji6jVmqKtZluZnptXGWhz1E8j8D2HJ3f/yMxKAUC0b+57wncIw==}

  '@langchain/core@0.3.50':
    resolution: {integrity: sha512-0MBVe7dZ4h3a3MJAg/YesWBvwkDg8t2rDIGg2Q11DxRBnxB7OqmvBlbZ1ftaDvoBZzxMY+8E58OsCLuay3Bk9w==}
    engines: {node: '>=18'}

  '@langchain/openai@0.4.9':
    resolution: {integrity: sha512-NAsaionRHNdqaMjVLPkFCyjUDze+OqRHghA1Cn4fPoAafz+FXcl9c7LlEl9Xo0FH6/8yiCl7Rw2t780C/SBVxQ==}
    engines: {node: '>=18'}
    peerDependencies:
      '@langchain/core': '>=0.3.39 <0.4.0'

  '@leichtgewicht/ip-codec@2.0.5':
    resolution: {integrity: sha512-Vo+PSpZG2/fmgmiNzYK9qWRh8h/CHrwD0mo1h1DzL4yzHNSfWYujGTYsWGreD000gcgmZ7K4Ys6Tx9TxtsKdDw==}

  '@manypkg/find-root@1.1.0':
    resolution: {integrity: sha512-mki5uBvhHzO8kYYix/WRy2WX8S3B5wdVSc9D6KcU5lQNglP2yt58/VfLuAK49glRXChosY8ap2oJ1qgma3GUVA==}

  '@manypkg/get-packages@1.1.3':
    resolution: {integrity: sha512-fo+QhuU3qE/2TQMQmbVMqaQ6EWbMhi4ABWP+O4AM1NqPBuy0OrApV5LO6BrrgnhtAHS2NH6RrVk9OL181tTi8A==}

  '@mdx-js/mdx@3.1.0':
    resolution: {integrity: sha512-/QxEhPAvGwbQmy1Px8F899L5Uc2KZ6JtXwlCgJmjSTBedwOZkByYcBG4GceIGPXRDsmfxhHazuS+hlOShRLeDw==}

  '@mdx-js/react@3.1.0':
    resolution: {integrity: sha512-QjHtSaoameoalGnKDT3FoIl4+9RwyTmo9ZJGBdLOks/YOiWHoRDI3PUwEzOE7kEmGcV3AFcp9K6dYu9rEuKLAQ==}
    peerDependencies:
      '@types/react': '>=16'
      react: '>=16'

  '@mintlify/cli@4.0.682':
    resolution: {integrity: sha512-91XL+qCw9hm2KpMgKsNASIfUHYLhYwSmeoMRkE6p5Iy7P5dPAxJd+PUFPXdh4EGhMNALGRLHzm9rUoNvthM89w==}
    engines: {node: '>=18.0.0'}
    hasBin: true

  '@mintlify/common@1.0.496':
    resolution: {integrity: sha512-OSYwjfiyfuDAoj03hOD2MNCGU9mz/hxCb/r/VC38xDwiukZe0i7UB4p6ytyyNKW3UrMkNPc33bMvCS0UNu6S8Q==}

  '@mintlify/link-rot@3.0.629':
    resolution: {integrity: sha512-fFRY1CeJJ5SzcNTWHKSefcilhmUTMDLT0k4ocq6V6668piLhsHcV0lkQl1xZs9VaVpAxUJs76HLC/i2XimfBGQ==}
    engines: {node: '>=18.0.0'}

  '@mintlify/mdx@2.0.3':
    resolution: {integrity: sha512-UGlwavma8QooWAlhtXpTAG5MAUZTTUKI8Qu25Wqfp1HMOPrYGvo5YQPmlqqogbMsqDMcFPLP/ZYnaZsGUYBspQ==}
    peerDependencies:
      react: ^18.3.1
      react-dom: ^18.3.1

  '@mintlify/models@0.0.219':
    resolution: {integrity: sha512-/uR4hAwpcJW9+zbmZL48kKFnWLkOxhIqoGWvZzjg0CniVhR4emtQJAps80WqLAhz0iJgCQxg/axtA7leaznDzQ==}
    engines: {node: '>=18.0.0'}

  '@mintlify/openapi-parser@0.0.7':
    resolution: {integrity: sha512-3ecbkzPbsnkKVZJypVL0H5pCTR7a4iLv4cP7zbffzAwy+vpH70JmPxNVpPPP62yLrdZlfNcMxu5xKeT7fllgMg==}
    engines: {node: '>=18'}

  '@mintlify/prebuild@1.0.618':
    resolution: {integrity: sha512-onCrK/PnBK2CK+JrbhJHQMh9kAzQrfo/XcnmfNz2ENFQtx4HM1Igkky/Ul6qrAn91wEpojPOtCbBuYTjyl/umw==}

  '@mintlify/previewing@4.0.665':
    resolution: {integrity: sha512-dP5t3O1liyimSg8WeGU9ZmKcMpsVT3ic4AiaACcfk4YcrvTCz1HI0Vxf58/uxd5u6lYRKLJzOEsa8jqBFKoaiQ==}
    engines: {node: '>=18.0.0'}

  '@mintlify/scraping@4.0.354':
    resolution: {integrity: sha512-K9QhhEYvObRncobsqWQFBdon3l/0dUCNWdFC9qL5uH3GK2mH2veVXSE4iEi0tlZAixh2jwdN1Ucj8f+DbhXivA==}
    engines: {node: '>=18.0.0'}
    hasBin: true

  '@mintlify/validation@0.1.442':
    resolution: {integrity: sha512-s99u9Kv92nGjUvkdMpi7Mks+B8sG3t30p/8NppS04GngqlE16VDXp8z3qHhWUTJnjJFJZCyraz8zzWaonhWykA==}

  '@modelcontextprotocol/sdk@1.17.2':
    resolution: {integrity: sha512-EFLRNXR/ixpXQWu6/3Cu30ndDFIFNaqUXcTqsGebujeMan9FzhAaFFswLRiFj61rgygDRr8WO1N+UijjgRxX9g==}
    engines: {node: '>=18'}

  '@next/env@14.2.28':
    resolution: {integrity: sha512-PAmWhJfJQlP+kxZwCjrVd9QnR5x0R3u0mTXTiZDgSd4h5LdXmjxCCWbN9kq6hkZBOax8Rm3xDW5HagWyJuT37g==}

  '@nodelib/fs.scandir@2.1.5':
    resolution: {integrity: sha512-vq24Bq3ym5HEQm2NKCr3yXDwjc7vTsEThRDnkp2DK9p1uqLR+DHurm/NOTo0KG7HYHU7eppKZj3MyqYuMBf62g==}
    engines: {node: '>= 8'}

  '@nodelib/fs.stat@2.0.5':
    resolution: {integrity: sha512-RkhPPp2zrqDAQA/2jNhnztcPAlv64XdhIp7a7454A5ovI7Bukxgt7MX7udwAu3zg1DcpPU0rz3VV1SeaqvY4+A==}
    engines: {node: '>= 8'}

  '@nodelib/fs.walk@1.2.8':
    resolution: {integrity: sha512-oGB+UxlgWcgQkgwo8GcEGwemoTFt3FIO9ababBmaGwXIoBKZ+GTy0pP185beGg7Llih/NSHSV2XAs1lnznocSg==}
    engines: {node: '>= 8'}

  '@openapi-contrib/openapi-schema-to-json-schema@3.2.0':
    resolution: {integrity: sha512-Gj6C0JwCr8arj0sYuslWXUBSP/KnUlEGnPW4qxlXvAl543oaNQgMgIgkQUA6vs5BCCvwTEiL8m/wdWzfl4UvSw==}

  '@opentelemetry/api@1.9.0':
    resolution: {integrity: sha512-3giAOQvZiH5F9bMlMiv8+GSPMeqg0dbaeo58/0SlA9sxSqZhnUtxzX9/2FzyhS9sWQf5S0GJE0AKBrFqjpeYcg==}
    engines: {node: '>=8.0.0'}

  '@pkgjs/parseargs@0.11.0':
    resolution: {integrity: sha512-+1VkjdD0QBLPodGrJUeqarH8VAIvQODIbwh9XpP5Syisf7YoQgsJKPNFoqqLQlu+VQ/tVSshMR6loPMn8U+dPg==}
    engines: {node: '>=14'}

  '@playwright/test@1.52.0':
    resolution: {integrity: sha512-uh6W7sb55hl7D6vsAeA+V2p5JnlAqzhqFyF0VcJkKZXkgnFcVG9PziERRHQfPLfNGx1C292a4JqbWzhR8L4R1g==}
    engines: {node: '>=18'}
    hasBin: true

  '@puppeteer/browsers@2.3.0':
    resolution: {integrity: sha512-ioXoq9gPxkss4MYhD+SFaU9p1IHFUX0ILAWFPyjGaBdjLsYAlZw6j1iLA0N/m12uVHLFDfSYNF7EQccjinIMDA==}
    engines: {node: '>=18'}
    hasBin: true

  '@rollup/rollup-android-arm-eabi@4.40.1':
    resolution: {integrity: sha512-kxz0YeeCrRUHz3zyqvd7n+TVRlNyTifBsmnmNPtk3hQURUyG9eAB+usz6DAwagMusjx/zb3AjvDUvhFGDAexGw==}
    cpu: [arm]
    os: [android]

  '@rollup/rollup-android-arm64@4.40.1':
    resolution: {integrity: sha512-PPkxTOisoNC6TpnDKatjKkjRMsdaWIhyuMkA4UsBXT9WEZY4uHezBTjs6Vl4PbqQQeu6oION1w2voYZv9yquCw==}
    cpu: [arm64]
    os: [android]

  '@rollup/rollup-darwin-arm64@4.40.1':
    resolution: {integrity: sha512-VWXGISWFY18v/0JyNUy4A46KCFCb9NVsH+1100XP31lud+TzlezBbz24CYzbnA4x6w4hx+NYCXDfnvDVO6lcAA==}
    cpu: [arm64]
    os: [darwin]

  '@rollup/rollup-darwin-x64@4.40.1':
    resolution: {integrity: sha512-nIwkXafAI1/QCS7pxSpv/ZtFW6TXcNUEHAIA9EIyw5OzxJZQ1YDrX+CL6JAIQgZ33CInl1R6mHet9Y/UZTg2Bw==}
    cpu: [x64]
    os: [darwin]

  '@rollup/rollup-freebsd-arm64@4.40.1':
    resolution: {integrity: sha512-BdrLJ2mHTrIYdaS2I99mriyJfGGenSaP+UwGi1kB9BLOCu9SR8ZpbkmmalKIALnRw24kM7qCN0IOm6L0S44iWw==}
    cpu: [arm64]
    os: [freebsd]

  '@rollup/rollup-freebsd-x64@4.40.1':
    resolution: {integrity: sha512-VXeo/puqvCG8JBPNZXZf5Dqq7BzElNJzHRRw3vjBE27WujdzuOPecDPc/+1DcdcTptNBep3861jNq0mYkT8Z6Q==}
    cpu: [x64]
    os: [freebsd]

  '@rollup/rollup-linux-arm-gnueabihf@4.40.1':
    resolution: {integrity: sha512-ehSKrewwsESPt1TgSE/na9nIhWCosfGSFqv7vwEtjyAqZcvbGIg4JAcV7ZEh2tfj/IlfBeZjgOXm35iOOjadcg==}
    cpu: [arm]
    os: [linux]

  '@rollup/rollup-linux-arm-musleabihf@4.40.1':
    resolution: {integrity: sha512-m39iO/aaurh5FVIu/F4/Zsl8xppd76S4qoID8E+dSRQvTyZTOI2gVk3T4oqzfq1PtcvOfAVlwLMK3KRQMaR8lg==}
    cpu: [arm]
    os: [linux]

  '@rollup/rollup-linux-arm64-gnu@4.40.1':
    resolution: {integrity: sha512-Y+GHnGaku4aVLSgrT0uWe2o2Rq8te9hi+MwqGF9r9ORgXhmHK5Q71N757u0F8yU1OIwUIFy6YiJtKjtyktk5hg==}
    cpu: [arm64]
    os: [linux]

  '@rollup/rollup-linux-arm64-musl@4.40.1':
    resolution: {integrity: sha512-jEwjn3jCA+tQGswK3aEWcD09/7M5wGwc6+flhva7dsQNRZZTe30vkalgIzV4tjkopsTS9Jd7Y1Bsj6a4lzz8gQ==}
    cpu: [arm64]
    os: [linux]

  '@rollup/rollup-linux-loongarch64-gnu@4.40.1':
    resolution: {integrity: sha512-ySyWikVhNzv+BV/IDCsrraOAZ3UaC8SZB67FZlqVwXwnFhPihOso9rPOxzZbjp81suB1O2Topw+6Ug3JNegejQ==}
    cpu: [loong64]
    os: [linux]

  '@rollup/rollup-linux-powerpc64le-gnu@4.40.1':
    resolution: {integrity: sha512-BvvA64QxZlh7WZWqDPPdt0GH4bznuL6uOO1pmgPnnv86rpUpc8ZxgZwcEgXvo02GRIZX1hQ0j0pAnhwkhwPqWg==}
    cpu: [ppc64]
    os: [linux]

  '@rollup/rollup-linux-riscv64-gnu@4.40.1':
    resolution: {integrity: sha512-EQSP+8+1VuSulm9RKSMKitTav89fKbHymTf25n5+Yr6gAPZxYWpj3DzAsQqoaHAk9YX2lwEyAf9S4W8F4l3VBQ==}
    cpu: [riscv64]
    os: [linux]

  '@rollup/rollup-linux-riscv64-musl@4.40.1':
    resolution: {integrity: sha512-n/vQ4xRZXKuIpqukkMXZt9RWdl+2zgGNx7Uda8NtmLJ06NL8jiHxUawbwC+hdSq1rrw/9CghCpEONor+l1e2gA==}
    cpu: [riscv64]
    os: [linux]

  '@rollup/rollup-linux-s390x-gnu@4.40.1':
    resolution: {integrity: sha512-h8d28xzYb98fMQKUz0w2fMc1XuGzLLjdyxVIbhbil4ELfk5/orZlSTpF/xdI9C8K0I8lCkq+1En2RJsawZekkg==}
    cpu: [s390x]
    os: [linux]

  '@rollup/rollup-linux-x64-gnu@4.40.1':
    resolution: {integrity: sha512-XiK5z70PEFEFqcNj3/zRSz/qX4bp4QIraTy9QjwJAb/Z8GM7kVUsD0Uk8maIPeTyPCP03ChdI+VVmJriKYbRHQ==}
    cpu: [x64]
    os: [linux]

  '@rollup/rollup-linux-x64-musl@4.40.1':
    resolution: {integrity: sha512-2BRORitq5rQ4Da9blVovzNCMaUlyKrzMSvkVR0D4qPuOy/+pMCrh1d7o01RATwVy+6Fa1WBw+da7QPeLWU/1mQ==}
    cpu: [x64]
    os: [linux]

  '@rollup/rollup-win32-arm64-msvc@4.40.1':
    resolution: {integrity: sha512-b2bcNm9Kbde03H+q+Jjw9tSfhYkzrDUf2d5MAd1bOJuVplXvFhWz7tRtWvD8/ORZi7qSCy0idW6tf2HgxSXQSg==}
    cpu: [arm64]
    os: [win32]

  '@rollup/rollup-win32-ia32-msvc@4.40.1':
    resolution: {integrity: sha512-DfcogW8N7Zg7llVEfpqWMZcaErKfsj9VvmfSyRjCyo4BI3wPEfrzTtJkZG6gKP/Z92wFm6rz2aDO7/JfiR/whA==}
    cpu: [ia32]
    os: [win32]

  '@rollup/rollup-win32-x64-msvc@4.40.1':
    resolution: {integrity: sha512-ECyOuDeH3C1I8jH2MK1RtBJW+YPMvSfT0a5NN0nHfQYnDSJ6tUiZH3gzwVP5/Kfh/+Tt7tpWVF9LXNTnhTJ3kA==}
    cpu: [x64]
    os: [win32]

  '@shikijs/core@3.11.0':
    resolution: {integrity: sha512-oJwU+DxGqp6lUZpvtQgVOXNZcVsirN76tihOLBmwILkKuRuwHteApP8oTXmL4tF5vS5FbOY0+8seXmiCoslk4g==}

  '@shikijs/engine-javascript@3.11.0':
    resolution: {integrity: sha512-6/ov6pxrSvew13k9ztIOnSBOytXeKs5kfIR7vbhdtVRg+KPzvp2HctYGeWkqv7V6YIoLicnig/QF3iajqyElZA==}

  '@shikijs/engine-oniguruma@3.11.0':
    resolution: {integrity: sha512-4DwIjIgETK04VneKbfOE4WNm4Q7WC1wo95wv82PoHKdqX4/9qLRUwrfKlmhf0gAuvT6GHy0uc7t9cailk6Tbhw==}

  '@shikijs/langs@3.11.0':
    resolution: {integrity: sha512-Njg/nFL4HDcf/ObxcK2VeyidIq61EeLmocrwTHGGpOQx0BzrPWM1j55XtKQ1LvvDWH15cjQy7rg96aJ1/l63uw==}

  '@shikijs/themes@3.11.0':
    resolution: {integrity: sha512-BhhWRzCTEk2CtWt4S4bgsOqPJRkapvxdsifAwqP+6mk5uxboAQchc0etiJ0iIasxnMsb764qGD24DK9albcU9Q==}

  '@shikijs/transformers@3.11.0':
    resolution: {integrity: sha512-fhSpVoq0FoCtKbBpzE3mXcIbr0b7ozFDSSWiVjWrQy+wrOfaFfwxgJqh8kY3Pbv/i+4pcuMIVismLD2MfO62eQ==}

  '@shikijs/types@3.11.0':
    resolution: {integrity: sha512-RB7IMo2E7NZHyfkqAuaf4CofyY8bPzjWPjJRzn6SEak3b46fIQyG6Vx5fG/obqkfppQ+g8vEsiD7Uc6lqQt32Q==}

  '@shikijs/vscode-textmate@10.0.2':
    resolution: {integrity: sha512-83yeghZ2xxin3Nj8z1NMd/NCuca+gsYXswywDy5bHvwlWL8tpTQmzGeUuHd9FC3E/SBEMvzJRwWEOz5gGes9Qg==}

  '@sindresorhus/is@5.6.0':
    resolution: {integrity: sha512-TV7t8GKYaJWsn00tFDqBw8+Uqmr8A0fRU1tvTQhyZzGv0sJCGRQL3JGMI3ucuKo3XIZdUP+Lx7/gh2t3lewy7g==}
    engines: {node: '>=14.16'}

  '@sindresorhus/slugify@2.2.1':
    resolution: {integrity: sha512-MkngSCRZ8JdSOCHRaYd+D01XhvU3Hjy6MGl06zhOk614hp9EOAp5gIkBeQg7wtmxpitU6eAL4kdiRMcJa2dlrw==}
    engines: {node: '>=12'}

  '@sindresorhus/transliterate@1.6.0':
    resolution: {integrity: sha512-doH1gimEu3A46VX6aVxpHTeHrytJAG6HgdxntYnCFiIFHEM/ZGpG8KiZGBChchjQmG0XFIBL552kBTjVcMZXwQ==}
    engines: {node: '>=12'}

  '@socket.io/component-emitter@3.1.2':
    resolution: {integrity: sha512-9BCxFwvbGg/RsZK9tjXd8s4UcwR0MWeFQ1XEKIQVVvAGJyINdrqKMcTRyLoK8Rse1GjzLV9cwjWV1olXRWEXVA==}

  '@stoplight/better-ajv-errors@1.0.3':
    resolution: {integrity: sha512-0p9uXkuB22qGdNfy3VeEhxkU5uwvp/KrBTAbrLBURv6ilxIVwanKwjMc41lQfIVgPGcOkmLbTolfFrSsueu7zA==}
    engines: {node: ^12.20 || >= 14.13}
    peerDependencies:
      ajv: '>=8'

  '@stoplight/json-ref-readers@1.2.2':
    resolution: {integrity: sha512-nty0tHUq2f1IKuFYsLM4CXLZGHdMn+X/IwEUIpeSOXt0QjMUbL0Em57iJUDzz+2MkWG83smIigNZ3fauGjqgdQ==}
    engines: {node: '>=8.3.0'}

  '@stoplight/json-ref-resolver@3.1.6':
    resolution: {integrity: sha512-YNcWv3R3n3U6iQYBsFOiWSuRGE5su1tJSiX6pAPRVk7dP0L7lqCteXGzuVRQ0gMZqUl8v1P0+fAKxF6PLo9B5A==}
    engines: {node: '>=8.3.0'}

  '@stoplight/json@3.21.0':
    resolution: {integrity: sha512-5O0apqJ/t4sIevXCO3SBN9AHCEKKR/Zb4gaj7wYe5863jme9g02Q0n/GhM7ZCALkL+vGPTe4ZzTETP8TFtsw3g==}
    engines: {node: '>=8.3.0'}

  '@stoplight/ordered-object-literal@1.0.5':
    resolution: {integrity: sha512-COTiuCU5bgMUtbIFBuyyh2/yVVzlr5Om0v5utQDgBCuQUOPgU1DwoffkTfg4UBQOvByi5foF4w4T+H9CoRe5wg==}
    engines: {node: '>=8'}

  '@stoplight/path@1.3.2':
    resolution: {integrity: sha512-lyIc6JUlUA8Ve5ELywPC8I2Sdnh1zc1zmbYgVarhXIp9YeAB0ReeqmGEOWNtlHkbP2DAA1AL65Wfn2ncjK/jtQ==}
    engines: {node: '>=8'}

  '@stoplight/spectral-core@1.20.0':
    resolution: {integrity: sha512-5hBP81nCC1zn1hJXL/uxPNRKNcB+/pEIHgCjPRpl/w/qy9yC9ver04tw1W0l/PMiv0UeB5dYgozXVQ4j5a6QQQ==}
    engines: {node: ^16.20 || ^18.18 || >= 20.17}

  '@stoplight/spectral-formats@1.8.2':
    resolution: {integrity: sha512-c06HB+rOKfe7tuxg0IdKDEA5XnjL2vrn/m/OVIIxtINtBzphZrOgtRn7epQ5bQF5SWp84Ue7UJWaGgDwVngMFw==}
    engines: {node: ^16.20 || ^18.18 || >= 20.17}

  '@stoplight/spectral-functions@1.10.1':
    resolution: {integrity: sha512-obu8ZfoHxELOapfGsCJixKZXZcffjg+lSoNuttpmUFuDzVLT3VmH8QkPXfOGOL5Pz80BR35ClNAToDkdnYIURg==}
    engines: {node: ^16.20 || ^18.18 || >= 20.17}

  '@stoplight/spectral-parsers@1.0.5':
    resolution: {integrity: sha512-ANDTp2IHWGvsQDAY85/jQi9ZrF4mRrA5bciNHX+PUxPr4DwS6iv4h+FVWJMVwcEYdpyoIdyL+SRmHdJfQEPmwQ==}
    engines: {node: ^16.20 || ^18.18 || >= 20.17}

  '@stoplight/spectral-ref-resolver@1.0.5':
    resolution: {integrity: sha512-gj3TieX5a9zMW29z3mBlAtDOCgN3GEc1VgZnCVlr5irmR4Qi5LuECuFItAq4pTn5Zu+sW5bqutsCH7D4PkpyAA==}
    engines: {node: ^16.20 || ^18.18 || >= 20.17}

  '@stoplight/spectral-runtime@1.1.4':
    resolution: {integrity: sha512-YHbhX3dqW0do6DhiPSgSGQzr6yQLlWybhKwWx0cqxjMwxej3TqLv3BXMfIUYFKKUqIwH4Q2mV8rrMM8qD2N0rQ==}
    engines: {node: ^16.20 || ^18.18 || >= 20.17}

  '@stoplight/types@13.20.0':
    resolution: {integrity: sha512-2FNTv05If7ib79VPDA/r9eUet76jewXFH2y2K5vuge6SXbRHtWBhcaRmu+6QpF4/WRNoJj5XYRSwLGXDxysBGA==}
    engines: {node: ^12.20 || >=14.13}

  '@stoplight/types@13.6.0':
    resolution: {integrity: sha512-dzyuzvUjv3m1wmhPfq82lCVYGcXG0xUYgqnWfCq3PCVR4BKFhjdkHrnJ+jIDoMKvXb05AZP/ObQF6+NpDo29IQ==}
    engines: {node: ^12.20 || >=14.13}

  '@stoplight/types@14.1.1':
    resolution: {integrity: sha512-/kjtr+0t0tjKr+heVfviO9FrU/uGLc+QNX3fHJc19xsCNYqU7lVhaXxDmEID9BZTjG+/r9pK9xP/xU02XGg65g==}
    engines: {node: ^12.20 || >=14.13}

  '@stoplight/yaml-ast-parser@0.0.50':
    resolution: {integrity: sha512-Pb6M8TDO9DtSVla9yXSTAxmo9GVEouq5P40DWXdOie69bXogZTkgvopCq+yEvTMA0F6PEvdJmbtTV3ccIp11VQ==}

  '@stoplight/yaml@4.3.0':
    resolution: {integrity: sha512-JZlVFE6/dYpP9tQmV0/ADfn32L9uFarHWxfcRhReKUnljz1ZiUM5zpX+PH8h5CJs6lao3TuFqnPm9IJJCEkE2w==}
    engines: {node: '>=10.8'}

  '@sveltejs/acorn-typescript@1.0.5':
    resolution: {integrity: sha512-IwQk4yfwLdibDlrXVE04jTZYlLnwsTT2PIOQQGNLWfjavGifnk1JD1LcZjZaBTRcxZu2FfPfNLOE04DSu9lqtQ==}
    peerDependencies:
      acorn: ^8.9.0

  '@szmarczak/http-timer@5.0.1':
    resolution: {integrity: sha512-+PmQX0PiAYPMeVYe237LJAYvOMYW1j2rH5YROyS3b4CTVJum34HfRvKvAzozHAQG0TnHNdUfY9nCeUyRAs//cw==}
    engines: {node: '>=14.16'}

  '@tootallnate/quickjs-emscripten@0.23.0':
    resolution: {integrity: sha512-C5Mc6rdnsaJDjO3UpGW/CQTHtCKaYlScZTly4JIu97Jxo/odCiH0ITnDXSJPTOrEKk/ycSZ0AOgTmkDtkOsvIA==}

  '@types/adm-zip@0.5.7':
    resolution: {integrity: sha512-DNEs/QvmyRLurdQPChqq0Md4zGvPwHerAJYWk9l2jCbD1VPpnzRJorOdiq4zsw09NFbYnhfsoEhWtxIzXpn2yw==}

  '@types/body-parser@1.19.5':
    resolution: {integrity: sha512-fB3Zu92ucau0iQ0JMCFQE7b/dv8Ot07NI3KaZIkIUNXq82k4eBAqUaneXfleGY9JWskeS9y+u0nXMyspcuQrCg==}

  '@types/cheerio@0.22.35':
    resolution: {integrity: sha512-yD57BchKRvTV+JD53UZ6PD8KWY5g5rvvMLRnZR3EQBCZXiDT/HR+pKpMzFGlWNhFrXlo7VPZXtKvIEwZkAWOIA==}

  '@types/connect@3.4.38':
    resolution: {integrity: sha512-K6uROf1LD88uDQqJCktA4yzL1YYAK6NgfsI0v/mTgyPKWsX1CnJ0XPSDhViejru1GcRkLWb8RlzFYJRqGUbaug==}

  '@types/cors@2.8.17':
    resolution: {integrity: sha512-8CGDvrBj1zgo2qE+oS3pOCyYNqCPryMWY2bGfwA0dcfopWGgxs+78df0Rs3rc9THP4JkOhLsAa+15VdpAqkcUA==}

  '@types/debug@4.1.12':
    resolution: {integrity: sha512-vIChWdVG3LG1SMxEvI/AK+FWJthlrqlTu7fbrlywTkkaONwk/UAGaULXRlf8vkzFBLVm0zkMdCquhL5aOjhXPQ==}

  '@types/diff-match-patch@1.0.36':
    resolution: {integrity: sha512-xFdR6tkm0MWvBfO8xXCSsinYxHcqkQUlcHeSpMC2ukzOb6lwQAfDmW+Qt0AvlGd8HpsS28qKsB+oPeJn9I39jg==}

  '@types/es-aggregate-error@1.0.6':
    resolution: {integrity: sha512-qJ7LIFp06h1QE1aVxbVd+zJP2wdaugYXYfd6JxsyRMrYHaxb6itXPogW2tz+ylUJ1n1b+JF1PHyYCfYHm0dvUg==}

  '@types/estree-jsx@1.0.5':
    resolution: {integrity: sha512-52CcUVNFyfb1A2ALocQw/Dd1BQFNmSdkuC3BkZ6iqhdMfQz7JWOFRuJFloOzjk+6WijU56m9oKXFAXc7o3Towg==}

  '@types/estree@1.0.7':
    resolution: {integrity: sha512-w28IoSUCJpidD/TGviZwwMJckNESJZXFu7NBZ5YJ4mEUnNraUn9Pm8HSZm/jDF1pDWYKspWE7oVphigUPRakIQ==}

  '@types/estree@1.0.8':
    resolution: {integrity: sha512-dWHzHa2WqEXI/O1E9OjrocMTKJl2mSrEolh1Iomrv6U+JuNwaHXsXx9bLu5gG7BUWFIN0skIQJQ/L1rIex4X6w==}

  '@types/express-serve-static-core@4.19.6':
    resolution: {integrity: sha512-N4LZ2xG7DatVqhCZzOGb1Yi5lMbXSZcmdLDe9EzSndPV2HpWYWzRbaerl2n27irrm94EPpprqa8KpskPT085+A==}

  '@types/express@4.17.21':
    resolution: {integrity: sha512-ejlPM315qwLpaQlQDTjPdsUFSc6ZsP4AN6AlWnogPjQ7CVi7PYF3YVz+CY3jE2pwYf7E/7HlDAN0rV2GxTG0HQ==}

  '@types/hast@3.0.4':
    resolution: {integrity: sha512-WPs+bbQw5aCj+x6laNGWLH3wviHtoCv/P3+otBhbOhJgG8qtpdAMlTCxLtsTWA7LH1Oh/bFCHsBn0TPS5m30EQ==}

  '@types/http-cache-semantics@4.0.4':
    resolution: {integrity: sha512-1m0bIFVc7eJWyve9S0RnuRgcQqF/Xd5QsUZAZeQFr1Q3/p9JWoQQEqmVy+DPTNpGXwhgIetAoYF8JSc33q29QA==}

  '@types/http-errors@2.0.4':
    resolution: {integrity: sha512-D0CFMMtydbJAegzOyHjtiKPLlvnm3iTZyZRSZoLq2mRhDdmLfIWOCYPfQJ4cu2erKghU++QvjcUjp/5h7hESpA==}

  '@types/json-schema@7.0.15':
    resolution: {integrity: sha512-5+fP8P8MFNC+AyZCDxrB2pkZFPGzqQWUzpSeuuVLvm8VMcorNYavBqoFcxK8bQz4Qsbn4oUEEem4wDLfcysGHA==}

  '@types/katex@0.16.7':
    resolution: {integrity: sha512-HMwFiRujE5PjrgwHQ25+bsLJgowjGjm5Z8FVSf0N6PwgJrwxH0QxzHYDcKsTfV3wva0vzrpqMTJS2jXPr5BMEQ==}

  '@types/mdast@4.0.4':
    resolution: {integrity: sha512-kGaNbPh1k7AFzgpud/gMdvIm5xuECykRR+JnWKQno9TAXVa6WIVCGTPvYGekIDL4uwCZQSYbUxNBSb1aUo79oA==}

  '@types/mdx@2.0.13':
    resolution: {integrity: sha512-+OWZQfAYyio6YkJb3HLxDrvnx6SWWDbC0zVPfBRzUk0/nqoDyf6dNxQi3eArPe8rJ473nobTMQ/8Zk+LxJ+Yuw==}

  '@types/mime@1.3.5':
    resolution: {integrity: sha512-/pyBZWSLD2n0dcHE3hq8s8ZvcETHtEuF+3E7XVt0Ig2nvsVQXdghHVcEkIWjy9A0wKfTn97a/PSDYohKIlnP/w==}

  '@types/ms@2.1.0':
    resolution: {integrity: sha512-GsCCIZDE/p3i96vtEqx+7dBUGXrc7zeSK3wwPHIaRThS+9OhWIXRqzs4d6k1SVU8g91DrNRWxWUGhp5KXQb2VA==}

  '@types/nlcst@2.0.3':
    resolution: {integrity: sha512-vSYNSDe6Ix3q+6Z7ri9lyWqgGhJTmzRjZRqyq15N0Z/1/UnVsno9G/N40NBijoYx2seFDIl0+B2mgAb9mezUCA==}

  '@types/node-fetch@2.6.12':
    resolution: {integrity: sha512-8nneRWKCg3rMtF69nLQJnOYUcbafYeFSjqkw3jCRLsqkWFlHaoQrr5mXmofFGOx3DKn7UfmBMyov8ySvLRVldA==}

  '@types/node@12.20.55':
    resolution: {integrity: sha512-J8xLz7q2OFulZ2cyGTLE1TbbZcjpno7FaN6zdJNrgAdrJ+DZzh/uFR6YrTb4C+nXakvud8Q4+rbhoIWlYQbUFQ==}

  '@types/node@18.19.87':
    resolution: {integrity: sha512-OIAAu6ypnVZHmsHCeJ+7CCSub38QNBS9uceMQeg7K5Ur0Jr+wG9wEOEvvMbhp09pxD5czIUy/jND7s7Tb6Nw7A==}

  '@types/node@20.17.32':
    resolution: {integrity: sha512-zeMXFn8zQ+UkjK4ws0RiOC9EWByyW1CcVmLe+2rQocXRsGEDxUCwPEIVgpsGcLHS/P8JkT0oa3839BRABS0oPw==}

  '@types/qs@6.9.18':
    resolution: {integrity: sha512-kK7dgTYDyGqS+e2Q4aK9X3D7q234CIZ1Bv0q/7Z5IwRDoADNU81xXJK/YVyLbLTZCoIwUoDoffFeF+p/eIklAA==}

  '@types/range-parser@1.2.7':
    resolution: {integrity: sha512-hKormJbkJqzQGhziax5PItDUTMAM9uE2XXQmM37dyd4hVM+5aVl7oVxMVUiVQn2oCQFN/LKCZdvSM0pFRqbSmQ==}

  '@types/react@19.1.3':
    resolution: {integrity: sha512-dLWQ+Z0CkIvK1J8+wrDPwGxEYFA4RAyHoZPxHVGspYmFVnwGSNT24cGIhFJrtfRnWVuW8X7NO52gCXmhkVUWGQ==}

  '@types/retry@0.12.0':
    resolution: {integrity: sha512-wWKOClTTiizcZhXnPY4wikVAwmdYHp8q6DmC+EJUzAMsycb7HB32Kh9RN4+0gExjmPmZSAQjgURXIGATPegAvA==}

  '@types/send@0.17.4':
    resolution: {integrity: sha512-x2EM6TJOybec7c52BX0ZspPodMsQUd5L6PRwOunVyVUhXiBSKf3AezDL8Dgvgt5o0UfKNfuA0eMLr2wLT4AiBA==}

  '@types/serve-static@1.15.7':
    resolution: {integrity: sha512-W8Ym+h8nhuRwaKPaDw34QUkwsGi6Rc4yYqvKFo5rm2FUEhCFbzVWrxXUxuKK8TASjWsysJY0nsmNCGhCOIsrOw==}

  '@types/unist@2.0.11':
    resolution: {integrity: sha512-CmBKiL6NNo/OqgmMn95Fk9Whlp2mtvIv+KNpQKN2F4SjvrEesubTRWGYSg+BnWZOnlCaSTU1sMpsBOzgbYhnsA==}

  '@types/unist@3.0.3':
    resolution: {integrity: sha512-ko/gIFJRv177XgZsZcBwnqJN5x/Gien8qNOn0D5bQU/zAzVf9Zt3BlcUiLqhV9y4ARk0GbT3tnUiPNgnTXzc/Q==}

  '@types/urijs@1.19.25':
    resolution: {integrity: sha512-XOfUup9r3Y06nFAZh3WvO0rBU4OtlfPB/vgxpjg+NRdGU6CN6djdc6OEiH+PcqHCY6eFLo9Ista73uarf4gnBg==}

  '@types/uuid@10.0.0':
    resolution: {integrity: sha512-7gqG38EyHgyP1S+7+xomFtL+ZNHcKv6DwNaCZmJmo1vgMugyF3TCnXVg4t1uk89mLNwnLtnY3TpOpCOyp1/xHQ==}

  '@types/ws@8.18.1':
    resolution: {integrity: sha512-ThVF6DCVhA8kUGy+aazFQ4kXQ7E1Ty7A3ypFOe0IcJV8O/M511G99AW24irKrW56Wt44yG9+ij8FaqoBGkuBXg==}

  '@types/yauzl@2.10.3':
    resolution: {integrity: sha512-oJoftv0LSuaDZE3Le4DbKX+KS9G36NzOeSap90UIK0yMA/NhKJhqlSGtNDORNRaIbQfzjXDrQa0ytJ6mNRGz/Q==}

  '@typescript-eslint/eslint-plugin@8.31.1':
    resolution: {integrity: sha512-oUlH4h1ABavI4F0Xnl8/fOtML/eu8nI2A1nYd+f+55XI0BLu+RIqKoCiZKNo6DtqZBEQm5aNKA20G3Z5w3R6GQ==}
    engines: {node: ^18.18.0 || ^20.9.0 || >=21.1.0}
    peerDependencies:
      '@typescript-eslint/parser': ^8.0.0 || ^8.0.0-alpha.0
      eslint: ^8.57.0 || ^9.0.0
      typescript: '>=4.8.4 <5.9.0'

  '@typescript-eslint/parser@8.31.1':
    resolution: {integrity: sha512-oU/OtYVydhXnumd0BobL9rkJg7wFJ9bFFPmSmB/bf/XWN85hlViji59ko6bSKBXyseT9V8l+CN1nwmlbiN0G7Q==}
    engines: {node: ^18.18.0 || ^20.9.0 || >=21.1.0}
    peerDependencies:
      eslint: ^8.57.0 || ^9.0.0
      typescript: '>=4.8.4 <5.9.0'

  '@typescript-eslint/scope-manager@8.31.1':
    resolution: {integrity: sha512-BMNLOElPxrtNQMIsFHE+3P0Yf1z0dJqV9zLdDxN/xLlWMlXK/ApEsVEKzpizg9oal8bAT5Sc7+ocal7AC1HCVw==}
    engines: {node: ^18.18.0 || ^20.9.0 || >=21.1.0}

  '@typescript-eslint/type-utils@8.31.1':
    resolution: {integrity: sha512-fNaT/m9n0+dpSp8G/iOQ05GoHYXbxw81x+yvr7TArTuZuCA6VVKbqWYVZrV5dVagpDTtj/O8k5HBEE/p/HM5LA==}
    engines: {node: ^18.18.0 || ^20.9.0 || >=21.1.0}
    peerDependencies:
      eslint: ^8.57.0 || ^9.0.0
      typescript: '>=4.8.4 <5.9.0'

  '@typescript-eslint/types@8.31.1':
    resolution: {integrity: sha512-SfepaEFUDQYRoA70DD9GtytljBePSj17qPxFHA/h3eg6lPTqGJ5mWOtbXCk1YrVU1cTJRd14nhaXWFu0l2troQ==}
    engines: {node: ^18.18.0 || ^20.9.0 || >=21.1.0}

  '@typescript-eslint/typescript-estree@8.31.1':
    resolution: {integrity: sha512-kaA0ueLe2v7KunYOyWYtlf/QhhZb7+qh4Yw6Ni5kgukMIG+iP773tjgBiLWIXYumWCwEq3nLW+TUywEp8uEeag==}
    engines: {node: ^18.18.0 || ^20.9.0 || >=21.1.0}
    peerDependencies:
      typescript: '>=4.8.4 <5.9.0'

  '@typescript-eslint/utils@8.31.1':
    resolution: {integrity: sha512-2DSI4SNfF5T4oRveQ4nUrSjUqjMND0nLq9rEkz0gfGr3tg0S5KB6DhwR+WZPCjzkZl3cH+4x2ce3EsL50FubjQ==}
    engines: {node: ^18.18.0 || ^20.9.0 || >=21.1.0}
    peerDependencies:
      eslint: ^8.57.0 || ^9.0.0
      typescript: '>=4.8.4 <5.9.0'

  '@typescript-eslint/visitor-keys@8.31.1':
    resolution: {integrity: sha512-I+/rgqOVBn6f0o7NDTmAPWWC6NuqhV174lfYvAm9fUaWeiefLdux9/YI3/nLugEn9L8fcSi0XmpKi/r5u0nmpw==}
    engines: {node: ^18.18.0 || ^20.9.0 || >=21.1.0}

  '@ungap/structured-clone@1.3.0':
    resolution: {integrity: sha512-WmoN8qaIAo7WTYWbAZuG8PYEhn5fkz7dZrqTBZ7dtt//lL2Gwms1IcnQ5yHqjDfX8Ft5j4YzDM23f87zBfDe9g==}

  '@vercel/functions@1.6.0':
    resolution: {integrity: sha512-R6FKQrYT5MZs5IE1SqeCJWxMuBdHawFcCZboKKw8p7s+6/mcd55Gx6tWmyKnQTyrSEA04NH73Tc9CbqpEle8RA==}
    engines: {node: '>= 16'}
    peerDependencies:
      '@aws-sdk/credential-provider-web-identity': '*'
    peerDependenciesMeta:
      '@aws-sdk/credential-provider-web-identity':
        optional: true

  '@vue/compiler-core@3.5.13':
    resolution: {integrity: sha512-oOdAkwqUfW1WqpwSYJce06wvt6HljgY3fGeM9NcVA1HaYOij3mZG9Rkysn0OHuyUAGMbEbARIpsG+LPVlBJ5/Q==}

  '@vue/compiler-dom@3.5.13':
    resolution: {integrity: sha512-ZOJ46sMOKUjO3e94wPdCzQ6P1Lx/vhp2RSvfaab88Ajexs0AHeV0uasYhi99WPaogmBlRHNRuly8xV75cNTMDA==}

  '@vue/compiler-sfc@3.5.13':
    resolution: {integrity: sha512-6VdaljMpD82w6c2749Zhf5T9u5uLBWKnVue6XWxprDobftnletJ8+oel7sexFfM3qIxNmVE7LSFGTpv6obNyaQ==}

  '@vue/compiler-ssr@3.5.13':
    resolution: {integrity: sha512-wMH6vrYHxQl/IybKJagqbquvxpWCuVYpoUJfCqFZwa/JY1GdATAQ+TgVtgrwwMZ0D07QhA99rs/EAAWfvG6KpA==}

  '@vue/reactivity@3.5.13':
    resolution: {integrity: sha512-NaCwtw8o48B9I6L1zl2p41OHo/2Z4wqYGGIK1Khu5T7yxrn+ATOixn/Udn2m+6kZKB/J7cuT9DbWWhRxqixACg==}

  '@vue/runtime-core@3.5.13':
    resolution: {integrity: sha512-Fj4YRQ3Az0WTZw1sFe+QDb0aXCerigEpw418pw1HBUKFtnQHWzwojaukAs2X/c9DQz4MQ4bsXTGlcpGxU/RCIw==}

  '@vue/runtime-dom@3.5.13':
    resolution: {integrity: sha512-dLaj94s93NYLqjLiyFzVs9X6dWhTdAlEAciC3Moq7gzAc13VJUdCnjjRurNM6uTLFATRHexHCTu/Xp3eW6yoog==}

  '@vue/server-renderer@3.5.13':
    resolution: {integrity: sha512-wAi4IRJV/2SAW3htkTlB+dHeRmpTiVIK1OGLWV1yeStVSebSQQOwGwIq0D3ZIoBj2C2qpgz5+vX9iEBkTdk5YA==}
    peerDependencies:
      vue: 3.5.13

  '@vue/shared@3.5.13':
    resolution: {integrity: sha512-/hnE/qP5ZoGpol0a5mDi45bOd7t3tjYJBjsgCsivow7D48cJeV5l05RD82lPqi7gRiphZM37rnhW1l6ZoCNNnQ==}

  abort-controller@3.0.0:
    resolution: {integrity: sha512-h8lQ8tacZYnR3vNQTgibj+tODHI5/+l06Au2Pcriv/Gmet0eaj4TwWH41sO9wnHDiQsEj19q0drzdWdeAHtweg==}
    engines: {node: '>=6.5'}

  accepts@1.3.8:
    resolution: {integrity: sha512-PYAthTa2m2VKxuvSD3DPC/Gy+U+sOA1LAuT8mkmRuvw+NACSaeXEQ+NHcVF7rONl6qcaxV3Uuemwawk+7+SJLw==}
    engines: {node: '>= 0.6'}

  accepts@2.0.0:
    resolution: {integrity: sha512-5cvg6CtKwfgdmVqY1WIiXKc3Q1bkRqGLi+2W/6ao+6Y7gu/RCwRuAhGEzh5B4KlszSuTLgZYuqFqo5bImjNKng==}
    engines: {node: '>= 0.6'}

  acorn-jsx@5.3.2:
    resolution: {integrity: sha512-rq9s+JNhf0IChjtDXxllJ7g41oZk5SlXtp0LHwyA5cejwn7vKmKp4pPri6YEePv2PU65sAsegbXtIinmDFDXgQ==}
    peerDependencies:
      acorn: ^6.0.0 || ^7.0.0 || ^8.0.0

  acorn@8.14.1:
    resolution: {integrity: sha512-OvQ/2pUDKmgfCg++xsTX1wGxfTaszcHVcTctW4UJB4hibJx2HXxxO5UmVgyjMa+ZDsiaf5wWLXYpRWMmBI0QHg==}
    engines: {node: '>=0.4.0'}
    hasBin: true

  acorn@8.15.0:
    resolution: {integrity: sha512-NZyJarBfL7nWwIq+FDL6Zp/yHEhePMNnnJ0y3qfieCrmNvYct8uvtiV41UvlSe6apAfk0fY1FbWx+NwfmpvtTg==}
    engines: {node: '>=0.4.0'}
    hasBin: true

  address@1.2.2:
    resolution: {integrity: sha512-4B/qKCfeE/ODUaAUpSwfzazo5x29WD4r3vXiWsB7I2mSDAihwEqKO+g8GELZUQSSAo5e1XTYh3ZVfLyxBc12nA==}
    engines: {node: '>= 10.0.0'}

  adm-zip@0.5.16:
    resolution: {integrity: sha512-TGw5yVi4saajsSEgz25grObGHEUaDrniwvA2qwSC060KfqGPdglhvPMA2lPIoxs3PQIItj2iag35fONcQqgUaQ==}
    engines: {node: '>=12.0'}

  agent-base@7.1.3:
    resolution: {integrity: sha512-jRR5wdylq8CkOe6hei19GGZnxM6rBGwFl3Bg0YItGDimvjGtAvdZk4Pu6Cl4u4Igsws4a1fd1Vq3ezrhn4KmFw==}
    engines: {node: '>= 14'}

  agentkeepalive@4.6.0:
    resolution: {integrity: sha512-kja8j7PjmncONqaTsB8fQ+wE2mSU2DJ9D4XKoJ5PFWIdRMa6SLSN1ff4mOr4jCbfRSsxR4keIiySJU0N9T5hIQ==}
    engines: {node: '>= 8.0.0'}

  aggregate-error@4.0.1:
    resolution: {integrity: sha512-0poP0T7el6Vq3rstR8Mn4V/IQrpBLO6POkUSrN7RhyY+GF/InCFShQzsQ39T25gkHhLgSLByyAz+Kjb+c2L98w==}
    engines: {node: '>=12'}

  ai@3.4.33:
    resolution: {integrity: sha512-plBlrVZKwPoRTmM8+D1sJac9Bq8eaa2jiZlHLZIWekKWI1yMWYZvCCEezY9ASPwRhULYDJB2VhKOBUUeg3S5JQ==}
    engines: {node: '>=18'}
    peerDependencies:
      openai: ^4.42.0
      react: ^18 || ^19 || ^19.0.0-rc
      sswr: ^2.1.0
      svelte: ^3.0.0 || ^4.0.0 || ^5.0.0
      zod: ^3.0.0
    peerDependenciesMeta:
      openai:
        optional: true
      react:
        optional: true
      sswr:
        optional: true
      svelte:
        optional: true
      zod:
        optional: true

  ai@4.3.12:
    resolution: {integrity: sha512-DWjtPI8YJVyvcJx27KW1i6PrwkbjTewflfH+qPtIuoAP0YYs6bH17cAihTt4je+itgazLXK07ZCbV019YkdYjw==}
    engines: {node: '>=18'}
    peerDependencies:
      react: ^18 || ^19 || ^19.0.0-rc
      zod: ^3.23.8
    peerDependenciesMeta:
      react:
        optional: true

  ajv-draft-04@1.0.0:
    resolution: {integrity: sha512-mv00Te6nmYbRp5DCwclxtt7yV/joXJPGS7nM+97GdxvuttCOfgI3K4U25zboyeX0O+myI8ERluxQe5wljMmVIw==}
    peerDependencies:
      ajv: ^8.5.0
    peerDependenciesMeta:
      ajv:
        optional: true

  ajv-errors@3.0.0:
    resolution: {integrity: sha512-V3wD15YHfHz6y0KdhYFjyy9vWtEVALT9UrxfN3zqlI6dMioHnJrqOYfyPKol3oqrnCM9uwkcdCwkJ0WUcbLMTQ==}
    peerDependencies:
      ajv: ^8.0.1

  ajv-formats@2.1.1:
    resolution: {integrity: sha512-Wx0Kx52hxE7C18hkMEggYlEifqWZtYaRgouJor+WMdPnQyEK13vgEWyVNup7SoeeoLMsr4kf5h6dOW11I15MUA==}
    peerDependencies:
      ajv: ^8.0.0
    peerDependenciesMeta:
      ajv:
        optional: true

  ajv-formats@3.0.1:
    resolution: {integrity: sha512-8iUql50EUR+uUcdRQ3HDqa6EVyo3docL8g5WJ3FNcWmu62IbkGUue/pEyLBW8VGKKucTPgqeks4fIU1DA4yowQ==}
    peerDependencies:
      ajv: ^8.0.0
    peerDependenciesMeta:
      ajv:
        optional: true

  ajv@6.12.6:
    resolution: {integrity: sha512-j3fVLgvTo527anyYyJOGTYJbG+vnnQYvE0m5mmkc1TK+nxAppkCLMIL0aZ4dblVCNoGShhm+kzE4ZUykBoMg4g==}

  ajv@8.17.1:
    resolution: {integrity: sha512-B/gBuNg5SiMTrPkC+A2+cW0RszwxYmn6VYxB/inlBStS5nx6xHIt/ehKRhIMhqusl7a8LjQoZnjCs5vhwxOQ1g==}

  ansi-colors@4.1.3:
    resolution: {integrity: sha512-/6w/C21Pm1A7aZitlI5Ni/2J6FFQN8i1Cvz3kHABAAbw93v/NlvKdVOqz7CCWz/3iv/JplRSEEZ83XION15ovw==}
    engines: {node: '>=6'}

  ansi-escapes@4.3.2:
    resolution: {integrity: sha512-gKXj5ALrKWQLsYG9jlTRmR/xKluxHV+Z9QEwNIgCfM1/uwPMCuzVVnh5mwTd+OuBZcwSIMbqssNWRm1lE51QaQ==}
    engines: {node: '>=8'}

  ansi-escapes@7.0.0:
    resolution: {integrity: sha512-GdYO7a61mR0fOlAsvC9/rIHf7L96sBc6dEWzeOu+KAea5bZyQRPIpojrVoI4AXGJS/ycu/fBTdLrUkA4ODrvjw==}
    engines: {node: '>=18'}

  ansi-regex@5.0.1:
    resolution: {integrity: sha512-quJQXlTSUGL2LH9SUXo8VwsY4soanhgo6LNSm84E1LBcE8s3O0wpdiRzyR9z/ZZJMlMWv37qOOb9pdJlMUEKFQ==}
    engines: {node: '>=8'}

  ansi-regex@6.1.0:
    resolution: {integrity: sha512-7HSX4QQb4CspciLpVFwyRe79O3xsIZDDLER21kERQ71oaPodF8jL725AgJMFAYbooIqolJoRLuM81SpeUkpkvA==}
    engines: {node: '>=12'}

  ansi-styles@4.3.0:
    resolution: {integrity: sha512-zbB9rCJAT1rbjiVDb2hqKFHNYLxgtk8NURxZ3IZwD3F6NtxbXZQCnnSi1Lkx+IDohdPlFp222wVALIheZJQSEg==}
    engines: {node: '>=8'}

  ansi-styles@5.2.0:
    resolution: {integrity: sha512-Cxwpt2SfTzTtXcfOlzGEee8O+c+MmUgGrNiBcXnuWxuFJHe6a5Hz7qwhwe5OgaSYI0IJvkLqWX1ASG+cJOkEiA==}
    engines: {node: '>=10'}

  ansi-styles@6.2.1:
    resolution: {integrity: sha512-bN798gFfQX+viw3R7yrGWRqnrN2oRkEkUjjl4JNn4E8GxxbjtG3FbrEIIY3l8/hrwUwIeCZvi4QuOTP4MErVug==}
    engines: {node: '>=12'}

  any-promise@1.3.0:
    resolution: {integrity: sha512-7UvmKalWRt1wgjL1RrGxoSJW/0QZFIegpeGvZG9kjp8vrRu55XTHbwnqq2GpXm9uLbcuhxm3IqX9OB4MZR1b2A==}

  anymatch@3.1.3:
    resolution: {integrity: sha512-KMReFUr0B4t+D+OBkjR3KYqvocp2XaSzO55UcB6mgQMd3KbcE+mWTyvVV7D/zsdEbNnV6acZUutkiHQXvTr1Rw==}
    engines: {node: '>= 8'}

  append-field@1.0.0:
    resolution: {integrity: sha512-klpgFSWLW1ZEs8svjfb7g4qWY0YS5imI82dTg+QahUvJ8YqAY0P10Uk8tTyh9ZGuYEZEMaeJYCF5BFuX552hsw==}

  arg@5.0.2:
    resolution: {integrity: sha512-PYjyFOLKQ9y57JvQ6QLo8dAgNqswh8M1RMJYdQduT6xbWSgK36P/Z/v+p888pM69jMMfS8Xd8F6I1kQ/I9HUGg==}

  argparse@1.0.10:
    resolution: {integrity: sha512-o5Roy6tNG4SL/FOkCAN6RzjiakZS25RLYFrcMttJqbdd8BWrnA+fGz57iN5Pb06pvBGvl5gQ0B48dJlslXvoTg==}

  argparse@2.0.1:
    resolution: {integrity: sha512-8+9WqebbFzpX9OR+Wa6O29asIogeRMzcGtAINdpMHHyAg10f05aSFVBbcEqGf/PXw1EjAZ+q2/bEBg3DvurK3Q==}

  aria-query@5.3.2:
    resolution: {integrity: sha512-COROpnaoap1E2F000S62r6A60uHZnmlvomhfyT2DlTcrY1OrBKn2UhH7qn5wTC9zMvD0AY7csdPSNwKP+7WiQw==}
    engines: {node: '>= 0.4'}

  arktype@2.1.20:
    resolution: {integrity: sha512-IZCEEXaJ8g+Ijd59WtSYwtjnqXiwM8sWQ5EjGamcto7+HVN9eK0C4p0zDlCuAwWhpqr6fIBkxPuYDl4/Mcj/+Q==}

  array-buffer-byte-length@1.0.2:
    resolution: {integrity: sha512-LHE+8BuR7RYGDKvnrmcuSq3tDcKv9OFEXQt/HpbZhY7V6h0zlUXutnAD82GiFx9rdieCMjkvtcsPqBwgUl1Iiw==}
    engines: {node: '>= 0.4'}

  array-flatten@1.1.1:
    resolution: {integrity: sha512-PCVAQswWemu6UdxsDFFX/+gVeYqKAod3D3UVm91jHwynguOwAvYPhx8nNlM++NqRcK6CxxpUafjmhIdKiHibqg==}

  array-iterate@2.0.1:
    resolution: {integrity: sha512-I1jXZMjAgCMmxT4qxXfPXa6SthSoE8h6gkSI9BGGNv8mP8G/v0blc+qFnZu6K42vTOiuME596QaLO0TP3Lk0xg==}

  array-union@2.1.0:
    resolution: {integrity: sha512-HGyxoOTYUyCM6stUe6EJgnd4EoewAI7zMdfqO+kGjnlZmBDz/cR5pf8r/cR4Wq60sL/p0IkcjUEEPwS3GFrIyw==}
    engines: {node: '>=8'}

  arraybuffer.prototype.slice@1.0.4:
    resolution: {integrity: sha512-BNoCY6SXXPQ7gF2opIP4GBE+Xw7U+pHMYKuzjgCN3GwiaIR09UUeKfheyIry77QtrCBlC0KK0q5/TER/tYh3PQ==}
    engines: {node: '>= 0.4'}

  ast-types@0.13.4:
    resolution: {integrity: sha512-x1FCFnFifvYDDzTaLII71vG5uvDwgtmDTEVWAxrgeiR8VjMONcCXJx7E+USjDtHlwFmt9MysbqgF9b9Vjr6w+w==}
    engines: {node: '>=4'}

  astring@1.9.0:
    resolution: {integrity: sha512-LElXdjswlqjWrPpJFg1Fx4wpkOCxj1TDHlSV4PlaRxHGWko024xICaa97ZkMfs6DRKlCguiAI+rbXv5GWwXIkg==}
    hasBin: true

  async-function@1.0.0:
    resolution: {integrity: sha512-hsU18Ae8CDTR6Kgu9DYf0EbCr/a5iGL0rytQDobUcdpYOKokk8LEjVphnXkDkgpi0wYVsqrXuP0bZxJaTqdgoA==}
    engines: {node: '>= 0.4'}

  asynckit@0.4.0:
    resolution: {integrity: sha512-Oei9OH4tRh0YqU3GxhX79dM/mwVgvbZJaSNaRk+bshkj0S5cfHcgYakreBjrHwatXKbz+IoIdYLxrKim2MjW0Q==}

  atomic-sleep@1.0.0:
    resolution: {integrity: sha512-kNOjDqAh7px0XWNI+4QbzoiR/nTkHAWNud2uvnJquD1/x5a7EQZMJT0AczqK0Qn67oY/TTQ1LbUKajZpp3I9tQ==}
    engines: {node: '>=8.0.0'}

  auto-bind@5.0.1:
    resolution: {integrity: sha512-ooviqdwwgfIfNmDwo94wlshcdzfO64XV0Cg6oDsDYBJfITDz1EngD2z7DkbvCWn+XIMsIqW27sEVF6qcpJrRcg==}
    engines: {node: ^12.20.0 || ^14.13.1 || >=16.0.0}

  autoevals@0.0.64:
    resolution: {integrity: sha512-mEv5G3Dfu5s0KH9K5M38DqXNbNBAo/1KknoE+uIRqeAdJcLAf9v6WnVE2u7SHAIRxeVZ5lVOT5fjvFqanbjEUA==}

  available-typed-arrays@1.0.7:
    resolution: {integrity: sha512-wvUjBtSGN7+7SjNpq/9M2Tg350UZD3q62IFZLbRAR1bSMlCo1ZaeW+BJ+D090e4hIIZLBcTDWe4Mh4jvUDajzQ==}
    engines: {node: '>= 0.4'}

  avsc@5.7.7:
    resolution: {integrity: sha512-9cYNccliXZDByFsFliVwk5GvTq058Fj513CiR4E60ndDwmuXzTJEp/Bp8FyuRmGyYupLjHLs+JA9/CBoVS4/NQ==}
    engines: {node: '>=0.11'}

  axios@1.9.0:
    resolution: {integrity: sha512-re4CqKTJaURpzbLHtIi6XpDv20/CnpXOtjRY5/CU32L8gU8ek9UIivcfvSWvmKEngmVbrUtPpdDwWDWL7DNHvg==}

  axobject-query@4.1.0:
    resolution: {integrity: sha512-qIj0G9wZbMGNLjLmg1PT6v2mE9AH2zlnADJD/2tC6E00hgmhUOfEB6greHPAfLRSufHqROIUTkw6E+M3lH0PTQ==}
    engines: {node: '>= 0.4'}

  b4a@1.6.7:
    resolution: {integrity: sha512-OnAYlL5b7LEkALw87fUVafQw5rVR9RjwGd4KUwNQ6DrrNmaVaUCgLipfVlzrPQ4tWOR9P0IXGNOx50jYCCdSJg==}

  bail@2.0.2:
    resolution: {integrity: sha512-0xO6mYd7JB2YesxDKplafRpsiOzPt9V02ddPCLbY1xYGPOX24NTyN50qnUxgCPcSoYMhKpAuBTjQoRZCAkUDRw==}

  balanced-match@1.0.2:
    resolution: {integrity: sha512-3oSeUO0TMV67hN1AmbXsK4yaqU7tjiHlbxRDZOpH0KW9+CeX4bRAaX0Anxt0tx2MrpRpWwQaPwIlISEJhYU5Pw==}

  bare-events@2.5.4:
    resolution: {integrity: sha512-+gFfDkR8pj4/TrWCGUGWmJIkBwuxPS5F+a5yWjOHQt2hHvNZd5YLzadjmDUtFmMM4y429bnKLa8bYBMHcYdnQA==}

  bare-fs@4.1.4:
    resolution: {integrity: sha512-r8+26Voz8dGX3AYpJdFb1ZPaUSM8XOLCZvy+YGpRTmwPHIxA7Z3Jov/oMPtV7hfRQbOnH8qGlLTzQAbgtdNN0Q==}
    engines: {bare: '>=1.16.0'}
    peerDependencies:
      bare-buffer: '*'
    peerDependenciesMeta:
      bare-buffer:
        optional: true

  bare-os@3.6.1:
    resolution: {integrity: sha512-uaIjxokhFidJP+bmmvKSgiMzj2sV5GPHaZVAIktcxcpCyBFFWO+YlikVAdhmUo2vYFvFhOXIAlldqV29L8126g==}
    engines: {bare: '>=1.14.0'}

  bare-path@3.0.0:
    resolution: {integrity: sha512-tyfW2cQcB5NN8Saijrhqn0Zh7AnFNsnczRcuWODH0eYAXBsJ5gVxAUuNr7tsHSC6IZ77cA0SitzT+s47kot8Mw==}

  bare-stream@2.6.5:
    resolution: {integrity: sha512-jSmxKJNJmHySi6hC42zlZnq00rga4jjxcgNZjY9N5WlOe/iOoGRtdwGsHzQv2RlH2KOYMwGUXhf2zXd32BA9RA==}
    peerDependencies:
      bare-buffer: '*'
      bare-events: '*'
    peerDependenciesMeta:
      bare-buffer:
        optional: true
      bare-events:
        optional: true

  base-64@0.1.0:
    resolution: {integrity: sha512-Y5gU45svrR5tI2Vt/X9GPd3L0HNIKzGu202EjxrXMpuc2V2CiKgemAbUUsqYmZJvPtCXoUKjNZwBJzsNScUbXA==}

  base64-js@1.5.1:
    resolution: {integrity: sha512-AKpaYlHn8t4SVbOHCy+b5+KKgvR4vrsD8vbvrbiQJps7fKDTkjkDry6ji0rUJjC0kzbNePLwzxq8iypo41qeWA==}

  base64id@2.0.0:
    resolution: {integrity: sha512-lGe34o6EHj9y3Kts9R4ZYs/Gr+6N7MCaMlIFA3F1R2O5/m7K06AxfSeO5530PEERE6/WyEg3lsuyw4GHlPZHog==}
    engines: {node: ^4.5.0 || >= 5.9}

  basic-ftp@5.0.5:
    resolution: {integrity: sha512-4Bcg1P8xhUuqcii/S0Z9wiHIrQVPMermM1any+MX5GeGD7faD3/msQUDGLol9wOcz4/jbg/WJnGqoJF6LiBdtg==}
    engines: {node: '>=10.0.0'}

  better-opn@3.0.2:
    resolution: {integrity: sha512-aVNobHnJqLiUelTaHat9DZ1qM2w0C0Eym4LPI/3JxOnSokGVdsl1T1kN7TFvsEAD8G47A6VKQ0TVHqbBnYMJlQ==}
    engines: {node: '>=12.0.0'}

  better-path-resolve@1.0.0:
    resolution: {integrity: sha512-pbnl5XzGBdrFU/wT4jqmJVPn2B6UHPBOhzMQkY/SPUPB6QtUXtmBHBIwCbXJol93mOpGMnQyP/+BB19q04xj7g==}
    engines: {node: '>=4'}

  bignumber.js@9.3.0:
    resolution: {integrity: sha512-EM7aMFTXbptt/wZdMlBv2t8IViwQL+h6SLHosp8Yf0dqJMTnY6iL32opnAB6kAdL0SZPuvcAzFr31o0c/R3/RA==}

  binary-extensions@2.3.0:
    resolution: {integrity: sha512-Ceh+7ox5qe7LJuLHoY0feh3pHuUDHAcRUeyL2VYghZwfpkNIy/+8Ocg0a3UuSoYzavmylwuLWQOf3hl0jjMMIw==}
    engines: {node: '>=8'}

  binary-search@1.3.6:
    resolution: {integrity: sha512-nbE1WxOTTrUWIfsfZ4aHGYu5DOuNkbxGokjV6Z2kxfJK3uaAb8zNK1muzOeipoLHZjInT4Br88BHpzevc681xA==}

  body-parser@1.20.3:
    resolution: {integrity: sha512-7rAxByjUMqQ3/bHJy7D6OGXvx/MMc4IqBn/X0fcM1QUcAItpZrBEYhWGem+tzXH90c+G01ypMcYJBO9Y30203g==}
    engines: {node: '>= 0.8', npm: 1.2.8000 || >= 1.4.16}

  body-parser@2.2.0:
    resolution: {integrity: sha512-02qvAaxv8tp7fBa/mw1ga98OGm+eCbqzJOKoRt70sLmfEEi+jyBYVTDGfCL/k06/4EMk/z01gCe7HoCH/f2LTg==}
    engines: {node: '>=18'}

  boolbase@1.0.0:
    resolution: {integrity: sha512-JZOSA7Mo9sNGB8+UjSgzdLtokWAky1zbztM3WRLCbZ70/3cTANmQmOdR7y2g+J0e2WXywy1yS468tY+IruqEww==}

  brace-expansion@1.1.11:
    resolution: {integrity: sha512-iCuPHDFgrHX7H2vEI/5xpz07zSHB00TpugqhmYtVmMO6518mCuRMoOYFldEBl0g187ufozdaHgWKcYFb61qGiA==}

  brace-expansion@2.0.1:
    resolution: {integrity: sha512-XnAIvQ8eM+kC6aULx6wuQiwVsnzsi9d3WxzV3FpWTGA19F621kwdbsAcFKXgKUHZWsy+mY6iL1sHTxWEFCytDA==}

  braces@3.0.3:
    resolution: {integrity: sha512-yQbXgO/OSZVD2IsiLlro+7Hf6Q18EJrKSEsdoMzKePKXct3gvD8oLcOQdIzGupr5Fj+EDe8gO/lxc1BzfMpxvA==}
    engines: {node: '>=8'}

  braintrust@0.0.171:
    resolution: {integrity: sha512-esL1xU9k+Ef9poUMQlFwpF7+DMzCMAihrAfcCCBWHSj8+wWGjPuAbIlegnfrT5Um8YQmiHZLnrYmChfCNVe+Ww==}
    hasBin: true
    peerDependencies:
      zod: ^3.0.0

  buffer-crc32@0.2.13:
    resolution: {integrity: sha512-VO9Ht/+p3SN7SKWqcrgEzjGbRSJYTx+Q1pTQC0wrWqHx0vpJraQ6GtHx8tvcg1rlK1byhU5gccxgOgj7B0TDkQ==}

  buffer-equal-constant-time@1.0.1:
    resolution: {integrity: sha512-zRpUiDwd/xk6ADqPMATG8vc9VPrkck7T07OIx0gnjmJAnHnTVXNQG3vfvWNuiZIkwu9KrKdA1iJKfsfTVxE6NA==}

  buffer-from@1.1.2:
    resolution: {integrity: sha512-E+XQCRwSbaaiChtv6k6Dwgc+bx+Bs6vuKJHHl5kox/BaKbhiXzqQOwK4cO22yElGp2OCmjwVhT3HmxgyPGnJfQ==}

  buffer@5.7.1:
    resolution: {integrity: sha512-EHcyIPBQ4BSGlvjB16k5KgAJ27CIsHY/2JBmCRReo48y9rQ3MaUzWX3KVlBa4U7MyX02HdVj0K7C3WaB3ju7FQ==}

  bundle-require@5.1.0:
    resolution: {integrity: sha512-3WrrOuZiyaaZPWiEt4G3+IffISVC9HYlWueJEBWED4ZH4aIAC2PnkdnuRrR94M+w6yGWn4AglWtJtBI8YqvgoA==}
    engines: {node: ^12.20.0 || ^14.13.1 || >=16.0.0}
    peerDependencies:
      esbuild: '>=0.18'

  busboy@1.6.0:
    resolution: {integrity: sha512-8SFQbg/0hQ9xy3UNTB0YEnsNBbWfhf7RtnzpL7TkBiTBRfrQ9Fxcnz7VJsleJpyp6rVLvXiuORqjlHi5q+PYuA==}
    engines: {node: '>=10.16.0'}

  bytes@3.1.2:
    resolution: {integrity: sha512-/Nf7TyzTx6S3yRJObOAV7956r8cr2+Oj8AC5dt8wSP3BQAoeX58NoHyCU8P8zGkNXStjTSi6fzO6F0pBdcYbEg==}
    engines: {node: '>= 0.8'}

  cac@6.7.14:
    resolution: {integrity: sha512-b6Ilus+c3RrdDk+JhLKUAQfzzgLEPy6wcXqS7f/xe1EETvsDP6GORG7SFuOs6cID5YkqchW/LXZbX5bc8j7ZcQ==}
    engines: {node: '>=8'}

  cacheable-lookup@7.0.0:
    resolution: {integrity: sha512-+qJyx4xiKra8mZrcwhjMRMUhD5NR1R8esPkzIYxX96JiecFoxAXFuz/GpR3+ev4PE1WamHip78wV0vcmPQtp8w==}
    engines: {node: '>=14.16'}

  cacheable-request@10.2.14:
    resolution: {integrity: sha512-zkDT5WAF4hSSoUgyfg5tFIxz8XQK+25W/TLVojJTMKBaxevLBBtLxgqguAuVQB8PVW79FVjHcU+GJ9tVbDZ9mQ==}
    engines: {node: '>=14.16'}

  call-bind-apply-helpers@1.0.2:
    resolution: {integrity: sha512-Sp1ablJ0ivDkSzjcaJdxEunN5/XvksFJ2sMBFfq6x0ryhQV/2b/KwFe21cMpmHtPOSij8K99/wSfoEuTObmuMQ==}
    engines: {node: '>= 0.4'}

  call-bind@1.0.8:
    resolution: {integrity: sha512-oKlSFMcMwpUg2ednkhQ454wfWiU/ul3CkJe/PEHcTKuiX6RpbehUiFMXu13HalGZxfUwCQzZG747YXBn1im9ww==}
    engines: {node: '>= 0.4'}

  call-bound@1.0.4:
    resolution: {integrity: sha512-+ys997U96po4Kx/ABpBCqhA9EuxJaQWDQg7295H4hBphv3IZg0boBKuwYpt4YXp6MZ5AmZQnU/tyMTlRpaSejg==}
    engines: {node: '>= 0.4'}

  callsites@3.1.0:
    resolution: {integrity: sha512-P8BjAsXvZS+VIDUI11hHCQEv74YT67YUi5JJFNWIqL235sBmjX4+qx9Muvls5ivyNENctx46xQLQ3aTuE7ssaQ==}
    engines: {node: '>=6'}

  camelcase-css@2.0.1:
    resolution: {integrity: sha512-QOSvevhslijgYwRx6Rv7zKdMF8lbRmx+uQGx2+vDc+KI/eBnsy9kit5aj23AgGu3pa4t9AgwbnXWqS+iOY+2aA==}
    engines: {node: '>= 6'}

  camelcase@6.3.0:
    resolution: {integrity: sha512-Gmy6FhYlCY7uOElZUSbxo2UCDH8owEk996gkbrpsgGtrJLM3J7jGxl9Ic7Qwwj4ivOE5AWZWRMecDdF7hqGjFA==}
    engines: {node: '>=10'}

  ccount@2.0.1:
    resolution: {integrity: sha512-eyrF0jiFpY+3drT6383f1qhkbGsLSifNAjA61IUjZjmLCWjItY6LB9ft9YhoDgwfmclB2zhu51Lc7+95b8NRAg==}

  chalk@4.1.2:
    resolution: {integrity: sha512-oKnbhFyRIXpUuez8iBMmyEa4nbj4IOQyuhc/wy9kY7/WVPcwIO9VA668Pu8RkO7+0G76SLROeyw9CpQ061i4mA==}
    engines: {node: '>=10'}

  chalk@5.4.1:
    resolution: {integrity: sha512-zgVZuo2WcZgfUEmsn6eO3kINexW8RAE4maiQ8QNs8CtpPCSyMiYsULR3HQYkm3w8FIA3SberyMJMSldGsW+U3w==}
    engines: {node: ^12.17.0 || ^14.13 || >=16.0.0}

  character-entities-html4@2.1.0:
    resolution: {integrity: sha512-1v7fgQRj6hnSwFpq1Eu0ynr/CDEw0rXo2B61qXrLNdHZmPKgb7fqS1a2JwF0rISo9q77jDI8VMEHoApn8qDoZA==}

  character-entities-legacy@3.0.0:
    resolution: {integrity: sha512-RpPp0asT/6ufRm//AJVwpViZbGM/MkjQFxJccQRHmISF/22NBtsHqAWmL+/pmkPWoIUJdWyeVleTl1wydHATVQ==}

  character-entities@2.0.2:
    resolution: {integrity: sha512-shx7oQ0Awen/BRIdkjkvz54PnEEI/EjwXDSIZp86/KKdbafHh1Df/RYGBhn4hbe2+uKC9FnT5UCEdyPz3ai9hQ==}

  character-reference-invalid@2.0.1:
    resolution: {integrity: sha512-iBZ4F4wRbyORVsu0jPV7gXkOsGYjGHPmAyv+HiHG8gi5PtC9KI2j1+v8/tlibRvjoWX027ypmG/n0HtO5t7unw==}

  chardet@0.7.0:
    resolution: {integrity: sha512-mT8iDcrh03qDGRRmoA2hmBJnxpllMR+0/0qlzjqZES6NdiWDcZkCNAk4rPFZ9Q85r27unkiNNg8ZOiwZXBHwcA==}

  charenc@0.0.2:
    resolution: {integrity: sha512-yrLQ/yVUFXkzg7EDQsPieE/53+0RlaWTs+wBrvW36cyilJ2SaDWfl4Yj7MtLTXleV9uEKefbAGUPv2/iWSooRA==}

  cheerio-select@2.1.0:
    resolution: {integrity: sha512-9v9kG0LvzrlcungtnJtpGNxY+fzECQKhK4EGJX2vByejiMX84MFNQw4UxPJl3bFbTMw+Dfs37XaIkCwTZfLh4g==}

  cheerio@1.0.0:
    resolution: {integrity: sha512-quS9HgjQpdaXOvsZz82Oz7uxtXiy6UIsIQcpBj7HRw2M63Skasm9qlDocAM7jNuaxdhpPU7c4kJN+gA5MCu4ww==}
    engines: {node: '>=18.17'}

  cheminfo-types@1.8.1:
    resolution: {integrity: sha512-FRcpVkox+cRovffgqNdDFQ1eUav+i/Vq/CUd1hcfEl2bevntFlzznL+jE8g4twl6ElB7gZjCko6pYpXyMn+6dA==}

  chokidar@3.6.0:
    resolution: {integrity: sha512-7VT13fmjotKpGipCW9JEQAusEPE+Ei8nl6/g4FBAmIm0GOOLMua9NDDo/DWp0ZAxCr3cPq5ZpBqmPAQgDda2Pw==}
    engines: {node: '>= 8.10.0'}

  chokidar@4.0.3:
    resolution: {integrity: sha512-Qgzu8kfBvo+cA4962jnP1KkS6Dop5NS6g7R5LFYJr4b8Ub94PPQXUksCw9PvXoeXPRRddRNC5C1JQUR2SMGtnA==}
    engines: {node: '>= 14.16.0'}

  chownr@2.0.0:
    resolution: {integrity: sha512-bIomtDF5KGpdogkLd9VspvFzk9KfpyyGlS8YFVZl7TGPBHL5snIOnxeshwVgPteQ9b4Eydl+pVbIyE1DcvCWgQ==}
    engines: {node: '>=10'}

  chromium-bidi@0.10.2:
    resolution: {integrity: sha512-hxx/MvrxMvCHriN9xb1xuVg9vthybieAe5Jikr/9iYnSdv6Q5n1WUmNG32nKoSxkG+P35lGV0hJkzXQg2bCbrQ==}
    peerDependencies:
      devtools-protocol: '*'

  chromium-bidi@0.6.3:
    resolution: {integrity: sha512-qXlsCmpCZJAnoTYI83Iu6EdYQpMYdVkCfq08KDh2pmlVqK5t5IA9mGs4/LwCwp4fqisSOMXZxP3HIh8w8aRn0A==}
    peerDependencies:
      devtools-protocol: '*'

  ci-info@3.9.0:
    resolution: {integrity: sha512-NIxF55hv4nSqQswkAeiOi1r83xy8JldOFDTWiug55KBu9Jnblncd2U6ViHmYgHf01TPZS77NJBhBMKdWj9HQMQ==}
    engines: {node: '>=8'}

  clean-stack@4.2.0:
    resolution: {integrity: sha512-LYv6XPxoyODi36Dp976riBtSY27VmFo+MKqEU9QCCWyTrdEPDog+RWA7xQWHi6Vbp61j5c4cdzzX1NidnwtUWg==}
    engines: {node: '>=12'}

  cli-boxes@3.0.0:
    resolution: {integrity: sha512-/lzGpEWL/8PfI0BmBOPRwp0c/wFNX1RdUML3jK/RcSBA9T8mZDdQpqYBKtCFTOfQbwPqWEOpjqW+Fnayc0969g==}
    engines: {node: '>=10'}

  cli-cursor@4.0.0:
    resolution: {integrity: sha512-VGtlMu3x/4DOtIUwEkRezxUZ2lBacNJCHash0N0WeZDBS+7Ux1dm3XWAgWYxLJFMMdOeXMHXorshEFhbMSGelg==}
    engines: {node: ^12.20.0 || ^14.13.1 || >=16.0.0}

  cli-progress@3.12.0:
    resolution: {integrity: sha512-tRkV3HJ1ASwm19THiiLIXLO7Im7wlTuKnvkYaTkyoAPefqjNg7W7DHKUlGRxy9vxDvbyCYQkQozvptuMkGCg8A==}
    engines: {node: '>=4'}

  cli-spinners@2.9.2:
    resolution: {integrity: sha512-ywqV+5MmyL4E7ybXgKys4DugZbX0FC6LnwrhjuykIjnK9k8OQacQ7axGKnjDXWNhns0xot3bZI5h55H8yo9cJg==}
    engines: {node: '>=6'}

  cli-truncate@4.0.0:
    resolution: {integrity: sha512-nPdaFdQ0h/GEigbPClz11D0v/ZJEwxmeVZGeMo3Z5StPtUTkA9o1lD6QwoirYiSDzbcwn2XcjwmCp68W1IS4TA==}
    engines: {node: '>=18'}

  cli-width@4.1.0:
    resolution: {integrity: sha512-ouuZd4/dm2Sw5Gmqy6bGyNNNe1qt9RpmxveLSO7KcgsTnU7RXfsw+/bukWGo1abgBiMAic068rclZsO4IWmmxQ==}
    engines: {node: '>= 12'}

  cliui@8.0.1:
    resolution: {integrity: sha512-BSeNnyus75C4//NQ9gQt1/csTXyo/8Sb+afLAkzAptFuMsod9HFokGNudZpi/oQV73hnVK+sR+5PVRMd+Dr7YQ==}
    engines: {node: '>=12'}

  clsx@2.1.1:
    resolution: {integrity: sha512-eYm0QWBtUrBWZWG0d386OGAw16Z995PiOVo2B7bjWSbHedGl5e0ZWaq65kOGgUSNesEIDkB9ISbTg/JK9dhCZA==}
    engines: {node: '>=6'}

  code-excerpt@4.0.0:
    resolution: {integrity: sha512-xxodCmBen3iy2i0WtAK8FlFNrRzjUqjRsMfho58xT/wvZU1YTM3fCnRjcy1gJPMepaRlgm/0e6w8SpWHpn3/cA==}
    engines: {node: ^12.20.0 || ^14.13.1 || >=16.0.0}

  collapse-white-space@2.1.0:
    resolution: {integrity: sha512-loKTxY1zCOuG4j9f6EPnuyyYkf58RnhhWTvRoZEokgB+WbdXehfjFviyOVYkqzEWz1Q5kRiZdBYS5SwxbQYwzw==}

  color-convert@2.0.1:
    resolution: {integrity: sha512-RRECPsj7iu/xb5oKYcsFHSppFNnsj/52OVTRKb4zP5onXwVF3zVmmToNcOfGC+CRDpfK/U584fMg38ZHCaElKQ==}
    engines: {node: '>=7.0.0'}

  color-name@1.1.4:
    resolution: {integrity: sha512-dOy+3AuW3a2wNbZHIuMZpTcgjGuLU/uBL/ubcZF9OXbDo8ff4O8yVp5Bf0efS8uEoYo5q4Fx7dY9OgQGXgAsQA==}

  color-string@1.9.1:
    resolution: {integrity: sha512-shrVawQFojnZv6xM40anx4CkoDP+fZsw/ZerEMsW/pyzsRbElpsL/DBVW7q3ExxwusdNXI3lXpuhEZkzs8p5Eg==}

  color@4.2.3:
    resolution: {integrity: sha512-1rXeuUUiGGrykh+CeBdu5Ie7OJwinCgQY0bc7GCRxy5xVHy+moaqkpL/jqQq0MtQOeYcrqEz4abc5f0KtU7W4A==}
    engines: {node: '>=12.5.0'}

  colorette@2.0.20:
    resolution: {integrity: sha512-IfEDxwoWIjkeXL1eXcDiow4UbKjhLdq6/EuSVR9GMN7KVH3r9gQ83e73hsz1Nd1T3ijd5xv1wcWRYO+D6kCI2w==}

  combined-stream@1.0.8:
    resolution: {integrity: sha512-FQN4MRfuJeHf7cBbBMJFXhKSDq+2kAArBlmRBvcvFE5BB1HZKXtSFASDhdlz9zOYwxh8lDdnvmMOe/+5cdoEdg==}
    engines: {node: '>= 0.8'}

  comma-separated-tokens@2.0.3:
    resolution: {integrity: sha512-Fu4hJdvzeylCfQPp9SGWidpzrMs7tTrlu6Vb8XGaRGck8QSNZJJp538Wrb60Lax4fPwR64ViY468OIUTbRlGZg==}

  commander@4.1.1:
    resolution: {integrity: sha512-NOKm8xhkzAjzFx8B2v5OAHT+u5pRQc2UCa2Vq9jYL/31o2wi9mxBA7LIFs3sV5VSC49z6pEhfbMULvShKj26WA==}
    engines: {node: '>= 6'}

  commander@8.3.0:
    resolution: {integrity: sha512-OkTL9umf+He2DZkUq8f8J9of7yL6RJKI24dVITBmNfZBmri9zYZQrKkuXiKhyfPSu8tUhnVBB1iKXevvnlR4Ww==}
    engines: {node: '>= 12'}

  compute-cosine-similarity@1.1.0:
    resolution: {integrity: sha512-FXhNx0ILLjGi9Z9+lglLzM12+0uoTnYkHm7GiadXDAr0HGVLm25OivUS1B/LPkbzzvlcXz/1EvWg9ZYyJSdhTw==}

  compute-dot@1.1.0:
    resolution: {integrity: sha512-L5Ocet4DdMrXboss13K59OK23GXjiSia7+7Ukc7q4Bl+RVpIXK2W9IHMbWDZkh+JUEvJAwOKRaJDiFUa1LTnJg==}

  compute-l2norm@1.1.0:
    resolution: {integrity: sha512-6EHh1Elj90eU28SXi+h2PLnTQvZmkkHWySpoFz+WOlVNLz3DQoC4ISUHSV9n5jMxPHtKGJ01F4uu2PsXBB8sSg==}

  concat-map@0.0.1:
    resolution: {integrity: sha512-/Srv4dswyQNBfohGpz9o6Yb3Gz3SrUDqBH5rTuhGR7ahtlbYKnVxw2bCFMRljaA7EXHaXZ8wsHdodFvbkhKmqg==}

  concat-stream@1.6.2:
    resolution: {integrity: sha512-27HBghJxjiZtIk3Ycvn/4kbJk/1uZuJFfuPEns6LaEvpvG1f0hTea8lilrouyo9mVc2GWdcEZ8OLoGmSADlrCw==}
    engines: {'0': node >= 0.8}

  consola@3.4.2:
    resolution: {integrity: sha512-5IKcdX0nnYavi6G7TtOhwkYzyjfJlatbjMjuLSfE2kYT5pMDOilZ4OvMhi637CcDICTmz3wARPoyhqyX1Y+XvA==}
    engines: {node: ^14.18.0 || >=16.10.0}

  console-table-printer@2.12.1:
    resolution: {integrity: sha512-wKGOQRRvdnd89pCeH96e2Fn4wkbenSP6LMHfjfyNLMbGuHEFbMqQNuxXqd0oXG9caIOQ1FTvc5Uijp9/4jujnQ==}

  content-disposition@0.5.4:
    resolution: {integrity: sha512-FveZTNuGw04cxlAiWbzi6zTAL/lhehaWbTtgluJh4/E95DqMwTmha3KZN1aAWA8cFIhHzMZUvLevkw5Rqk+tSQ==}
    engines: {node: '>= 0.6'}

  content-disposition@1.0.0:
    resolution: {integrity: sha512-Au9nRL8VNUut/XSzbQA38+M78dzP4D+eqg3gfJHMIHHYa3bg067xj1KxMUWj+VULbiZMowKngFFbKczUrNJ1mg==}
    engines: {node: '>= 0.6'}

  content-type@1.0.5:
    resolution: {integrity: sha512-nTjqfcBFEipKdXCv4YDQWCfmcLZKm81ldF0pAopTvyrFGVbcR6P/VAAd5G7N+0tTr8QqiU0tFadD6FK4NtJwOA==}
    engines: {node: '>= 0.6'}

  convert-to-spaces@2.0.1:
    resolution: {integrity: sha512-rcQ1bsQO9799wq24uE5AM2tAILy4gXGIK/njFWcVQkGNZ96edlpY+A7bjwvzjYvLDyzmG1MmMLZhpcsb+klNMQ==}
    engines: {node: ^12.20.0 || ^14.13.1 || >=16.0.0}

  cookie-signature@1.0.6:
    resolution: {integrity: sha512-QADzlaHc8icV8I7vbaJXJwod9HWYp8uCqf1xa4OfNu1T7JVxQIrUgOWtHdNDtPiywmFbiS12VjotIXLrKM3orQ==}

  cookie-signature@1.2.2:
    resolution: {integrity: sha512-D76uU73ulSXrD1UXF4KE2TMxVVwhsnCgfAyTg9k8P6KGZjlXKrOLe4dJQKI3Bxi5wjesZoFXJWElNWBjPZMbhg==}
    engines: {node: '>=6.6.0'}

  cookie@0.7.1:
    resolution: {integrity: sha512-6DnInpx7SJ2AK3+CTUE/ZM0vWTUboZCegxhC2xiIydHR9jNuTAASBrfEpHhiGOZw/nX51bHt6YQl8jsGo4y/0w==}
    engines: {node: '>= 0.6'}

  cookie@0.7.2:
    resolution: {integrity: sha512-yki5XnKuf750l50uGTllt6kKILY4nQ1eNIQatoXEByZ5dWgnKqbnqmTrBE5B4N7lrMJKQ2ytWMiTO2o0v6Ew/w==}
    engines: {node: '>= 0.6'}

  core-util-is@1.0.3:
    resolution: {integrity: sha512-ZQBvi1DcpJ4GDqanjucZ2Hj3wEO5pZDS89BWbkcrvdxksJorwUDDZamX9ldFkp9aw2lmBDLgkObEA4DWNJ9FYQ==}

  cors@2.8.5:
    resolution: {integrity: sha512-KIHbLJqu73RGr/hnbrO9uBeixNGuvSQjul/jdFvS/KFSIH1hWVd1ng7zOHx+YrEfInLG7q4n6GHQ9cDtxv/P6g==}
    engines: {node: '>= 0.10'}

  cosmiconfig@9.0.0:
    resolution: {integrity: sha512-itvL5h8RETACmOTFc4UfIyB2RfEHi71Ax6E/PivVxq9NseKbOWpeyHEOIbmAw1rs8Ak0VursQNww7lf7YtUwzg==}
    engines: {node: '>=14'}
    peerDependencies:
      typescript: '>=4.9.5'
    peerDependenciesMeta:
      typescript:
        optional: true

  cross-spawn@7.0.6:
    resolution: {integrity: sha512-uV2QOWP2nWzsy2aMp8aRibhi9dlzF5Hgh5SHaB9OiTGEyDTiJJyx0uy51QXdyWbtAHNua4XJzUKca3OzKUd3vA==}
    engines: {node: '>= 8'}

  crypt@0.0.2:
    resolution: {integrity: sha512-mCxBlsHFYh9C+HVpiEacem8FEBnMXgU9gy4zmNC+SXAZNB/1idgp/aulFJ4FgCi7GPEVbfyng092GqL2k2rmow==}

  css-select@5.1.0:
    resolution: {integrity: sha512-nwoRF1rvRRnnCqqY7updORDsuqKzqYJ28+oSMaJMMgOauh3fvwHqMS7EZpIPqK8GL+g9mKxF1vP/ZjSeNjEVHg==}

  css-what@6.1.0:
    resolution: {integrity: sha512-HTUrgRJ7r4dsZKU6GjmpfRK1O76h97Z8MfS1G0FozR+oF2kG6Vfe8JE6zwrkbxigziPHinCJ+gCPjA9EaBDtRw==}
    engines: {node: '>= 6'}

  cssesc@3.0.0:
    resolution: {integrity: sha512-/Tb/JcjK111nNScGob5MNtsntNM1aCNUDipB/TkwZFhyDrrE47SOx/18wF2bbjgc3ZzCSKW1T5nt5EbFoAz/Vg==}
    engines: {node: '>=4'}
    hasBin: true

  csstype@3.1.3:
    resolution: {integrity: sha512-M1uQkMl8rQK/szD0LNhtqxIPLpimGm8sOBwU7lLnCpSbTyY3yeU1Vc7l4KT5zT4s/yOxHH5O7tIuuLOCnLADRw==}

  data-uri-to-buffer@6.0.2:
    resolution: {integrity: sha512-7hvf7/GW8e86rW0ptuwS3OcBGDjIi6SZva7hCyWC0yYry2cOPmLIjXAUHI6DK2HsnwJd9ifmt57i8eV2n4YNpw==}
    engines: {node: '>= 14'}

  data-view-buffer@1.0.2:
    resolution: {integrity: sha512-EmKO5V3OLXh1rtK2wgXRansaK1/mtVdTUEiEI0W8RkvgT05kfxaH29PliLnpLP73yYO6142Q72QNa8Wx/A5CqQ==}
    engines: {node: '>= 0.4'}

  data-view-byte-length@1.0.2:
    resolution: {integrity: sha512-tuhGbE6CfTM9+5ANGf+oQb72Ky/0+s3xKUpHvShfiz2RxMFgFPjsXuRLBVMtvMs15awe45SRb83D6wH4ew6wlQ==}
    engines: {node: '>= 0.4'}

  data-view-byte-offset@1.0.1:
    resolution: {integrity: sha512-BS8PfmtDGnrgYdOonGZQdLZslWIeCGFP9tpan0hi1Co2Zr2NKADsvGYA8XxuG/4UWgJ6Cjtv+YJnB6MM69QGlQ==}
    engines: {node: '>= 0.4'}

  dataloader@1.4.0:
    resolution: {integrity: sha512-68s5jYdlvasItOJnCuI2Q9s4q98g0pCyL3HrcKJu8KNugUl8ahgmZYg38ysLTgQjjXX3H8CJLkAvWrclWfcalw==}

  dateformat@4.6.3:
    resolution: {integrity: sha512-2P0p0pFGzHS5EMnhdxQi7aJN+iMheud0UhG4dlE1DLAlvL8JHjJJTX/CSm4JXwV0Ka5nGk3zC5mcb5bUQUxxMA==}

  debug@2.6.9:
    resolution: {integrity: sha512-bC7ElrdJaJnPbAP+1EotYvqZsb3ecl5wi6Bfi6BJTUcNowp6cvspg0jXznRTKDjm/E7AdgFBVeAPVMNcKGsHMA==}
    peerDependencies:
      supports-color: '*'
    peerDependenciesMeta:
      supports-color:
        optional: true

  debug@4.3.7:
    resolution: {integrity: sha512-Er2nc/H7RrMXZBFCEim6TCmMk02Z8vLC2Rbi1KEBggpo0fS6l0S1nnapwmIi3yW/+GOJap1Krg4w0Hg80oCqgQ==}
    engines: {node: '>=6.0'}
    peerDependencies:
      supports-color: '*'
    peerDependenciesMeta:
      supports-color:
        optional: true

  debug@4.4.0:
    resolution: {integrity: sha512-6WTZ/IxCY/T6BALoZHaE4ctp9xm+Z5kY/pzYaCHRFeyVhojxlrm+46y68HA6hr0TcwEssoxNiDEUJQjfPZ/RYA==}
    engines: {node: '>=6.0'}
    peerDependencies:
      supports-color: '*'
    peerDependenciesMeta:
      supports-color:
        optional: true

  decamelize@1.2.0:
    resolution: {integrity: sha512-z2S+W9X73hAUUki+N+9Za2lBlun89zigOyGrsax+KUQ6wKW4ZoWpEYBkGhQjwAjjDCkWxhY0VKEhk8wzY7F5cA==}
    engines: {node: '>=0.10.0'}

  decode-named-character-reference@1.1.0:
    resolution: {integrity: sha512-Wy+JTSbFThEOXQIR2L6mxJvEs+veIzpmqD7ynWxMXGpnk3smkHQOp6forLdHsKpAMW9iJpaBBIxz285t1n1C3w==}

  decompress-response@6.0.0:
    resolution: {integrity: sha512-aW35yZM6Bb/4oJlZncMH2LCoZtJXTRxES17vE3hoRiowU2kWHaJKFkSBDnDR+cm9J+9QhXmREyIfv0pji9ejCQ==}
    engines: {node: '>=10'}

  deep-is@0.1.4:
    resolution: {integrity: sha512-oIPzksmTg4/MriiaYGO+okXDT7ztn/w3Eptv/+gSIdMdKsJo0u4CfYNFJPy+4SKMuCqGw2wxnA+URMg3t8a/bQ==}

  deepmerge@4.3.1:
    resolution: {integrity: sha512-3sUqbMEc77XqpdNO7FRyRog+eW3ph+GYCbj+rK+uYyRMuwsVy0rMiVtPn+QJlKFvWP/1PYpapqYn0Me2knFn+A==}
    engines: {node: '>=0.10.0'}

  defer-to-connect@2.0.1:
    resolution: {integrity: sha512-4tvttepXG1VaYGrRibk5EwJd1t4udunSOVMdLSAL6mId1ix438oPwPZMALY41FCijukO1L0twNcGsdzS7dHgDg==}
    engines: {node: '>=10'}

  define-data-property@1.1.4:
    resolution: {integrity: sha512-rBMvIzlpA8v6E+SJZoo++HAYqsLrkg7MSfIinMPFhmkorw7X+dOXVJQs+QT69zGkzMyfDnIMN2Wid1+NbL3T+A==}
    engines: {node: '>= 0.4'}

  define-lazy-prop@2.0.0:
    resolution: {integrity: sha512-Ds09qNh8yw3khSjiJjiUInaGX9xlqZDY7JVryGxdxV7NPeuqQfplOpQ66yJFZut3jLa5zOwkXw1g9EI2uKh4Og==}
    engines: {node: '>=8'}

  define-properties@1.2.1:
    resolution: {integrity: sha512-8QmQKqEASLd5nx0U1B1okLElbUuuttJ/AnYmRXbbbGDWh6uS208EjD4Xqq/I9wK7u0v6O08XhTWnt5XtEbR6Dg==}
    engines: {node: '>= 0.4'}

  degenerator@5.0.1:
    resolution: {integrity: sha512-TllpMR/t0M5sqCXfj85i4XaAzxmS5tVA16dqvdkMwGmzI+dXLXnw3J+3Vdv7VKw+ThlTMboK6i9rnZ6Nntj5CQ==}
    engines: {node: '>= 14'}

  delayed-stream@1.0.0:
    resolution: {integrity: sha512-ZySD7Nf91aLB0RxL4KGrKHBXl7Eds1DAmEdcoVawXnLD7SDhpNgtuII2aAkg7a7QS41jxPSZ17p4VdGnMHk3MQ==}
    engines: {node: '>=0.4.0'}

  depd@2.0.0:
    resolution: {integrity: sha512-g7nH6P6dyDioJogAAGprGpCtVImJhpPk/roCzdb3fIh61/s/nPsfR6onyMwkCAR/OlC3yBC0lESvUoQEAssIrw==}
    engines: {node: '>= 0.8'}

  dependency-graph@0.11.0:
    resolution: {integrity: sha512-JeMq7fEshyepOWDfcfHK06N3MhyPhz++vtqWhMT5O9A3K42rdsEDpfdVqjaqaAhsw6a+ZqeDvQVtD0hFHQWrzg==}
    engines: {node: '>= 0.6.0'}

  dequal@2.0.3:
    resolution: {integrity: sha512-0je+qPKHEMohvfRTCEo3CrPG6cAzAYgmzKyxRiYSSDkS6eGJdyVJm7WaYA5ECaAD9wLB2T4EEeymA5aFVcYXCA==}
    engines: {node: '>=6'}

  destroy@1.2.0:
    resolution: {integrity: sha512-2sJGJTaXIIaR1w4iJSNoN0hnMY7Gpc/n8D4qSCJw8QqFWXf7cuAgnEHxBpweaVcPevC2l3KpjYCx3NypQQgaJg==}
    engines: {node: '>= 0.8', npm: 1.2.8000 || >= 1.4.16}

  detect-indent@6.1.0:
    resolution: {integrity: sha512-reYkTUJAZb9gUuZ2RvVCNhVHdg62RHnJ7WJl8ftMi4diZ6NWlciOzQN88pUhSELEwflJht4oQDv0F0BMlwaYtA==}
    engines: {node: '>=8'}

  detect-libc@2.0.4:
    resolution: {integrity: sha512-3UDv+G9CsCKO1WKMGw9fwq/SWJYbI0c5Y7LU1AXYoDdbhE2AHQ6N6Nb34sG8Fj7T5APy8qXDCKuuIHd1BR0tVA==}
    engines: {node: '>=8'}

  detect-port@1.6.1:
    resolution: {integrity: sha512-CmnVc+Hek2egPx1PeTFVta2W78xy2K/9Rkf6cC4T59S50tVnzKj+tnx5mmx5lwvCkujZ4uRrpRSuV+IVs3f90Q==}
    engines: {node: '>= 4.0.0'}
    hasBin: true

  devlop@1.1.0:
    resolution: {integrity: sha512-RWmIqhcFf1lRYBvNmr7qTNuyCt/7/ns2jbpp1+PalgE/rDQcBT0fioSMUpJ93irlUhC5hrg4cYqe6U+0ImW0rA==}

  devtools-protocol@0.0.1312386:
    resolution: {integrity: sha512-DPnhUXvmvKT2dFA/j7B+riVLUt9Q6RKJlcppojL5CoRywJJKLDYnRlw0gTFKfgDPHP5E04UoB71SxoJlVZy8FA==}

  devtools-protocol@0.0.1464554:
    resolution: {integrity: sha512-CAoP3lYfwAGQTaAXYvA6JZR0fjGUb7qec1qf4mToyoH2TZgUFeIqYcjh6f9jNuhHfuZiEdH+PONHYrLhRQX6aw==}

  didyoumean@1.2.2:
    resolution: {integrity: sha512-gxtyfqMg7GKyhQmb056K7M3xszy/myH8w+B4RT+QXBQsvAOdc3XymqDDPHx1BgPgsdAA5SIifona89YtRATDzw==}

  diff-match-patch@1.0.5:
    resolution: {integrity: sha512-IayShXAgj/QMXgB0IWmKx+rOPuGMhqm5w6jvFxmVenXKIzRqTAAsbBPT3kWQeGANj3jGgvcvv4yK6SxqYmikgw==}

  digest-fetch@1.3.0:
    resolution: {integrity: sha512-CGJuv6iKNM7QyZlM2T3sPAdZWd/p9zQiRNS9G+9COUCwzWFTs0Xp8NF5iePx7wtvhDykReiRRrSeNb4oMmB8lA==}

  dir-glob@3.0.1:
    resolution: {integrity: sha512-WkrWp9GR4KXfKGYzOLmTuGVi1UWFfws377n9cc55/tb6DuqyF6pcQ5AbiHEshaDpY9v6oaSr2XCDidGmMwdzIA==}
    engines: {node: '>=8'}

  dlv@1.1.3:
    resolution: {integrity: sha512-+HlytyjlPKnIG8XuRG8WvmBP8xs8P71y+SKKS6ZXWoEgLuePxtDoUEiH7WkdePWrQ5JBpE6aoVqfZfJUQkjXwA==}

  dns-packet@5.6.1:
    resolution: {integrity: sha512-l4gcSouhcgIKRvyy99RNVOgxXiicE+2jZoNmaNmZ6JXiGajBOJAesk1OBlJuM5k2c+eudGdLxDqXuPCKIj6kpw==}
    engines: {node: '>=6'}

  dns-socket@4.2.2:
    resolution: {integrity: sha512-BDeBd8najI4/lS00HSKpdFia+OvUMytaVjfzR9n5Lq8MlZRSvtbI+uLtx1+XmQFls5wFU9dssccTmQQ6nfpjdg==}
    engines: {node: '>=6'}

  dom-serializer@2.0.0:
    resolution: {integrity: sha512-wIkAryiqt/nV5EQKqQpo3SToSOV9J0DnbJqwK7Wv/Trc92zIAYZ4FlMu+JPFW1DfGFt81ZTCGgDEabffXeLyJg==}

  domelementtype@2.3.0:
    resolution: {integrity: sha512-OLETBj6w0OsagBwdXnPdN0cnMfF9opN69co+7ZrbfPGrdpPVNBUj02spi6B1N7wChLQiPn4CSH/zJvXw56gmHw==}

  domhandler@5.0.3:
    resolution: {integrity: sha512-cgwlv/1iFQiFnU96XXgROh8xTeetsnJiDsTc7TYCLFd9+/WNkIqPTxiM/8pSd8VIrhXGTf1Ny1q1hquVqDJB5w==}
    engines: {node: '>= 4'}

  domutils@3.2.2:
    resolution: {integrity: sha512-6kZKyUajlDuqlHKVX1w7gyslj9MPIXzIFiz/rGu35uC1wMi+kMhQwGhl4lt9unC9Vb9INnY9Z3/ZA3+FhASLaw==}

  dotenv@16.5.0:
    resolution: {integrity: sha512-m/C+AwOAr9/W1UOIZUo232ejMNnJAJtYQjUbHoNTBNTJSvqzzDh7vnrei3o3r3m9blf6ZoDkvcw0VmozNRFJxg==}
    engines: {node: '>=12'}

  dotenv@8.6.0:
    resolution: {integrity: sha512-IrPdXQsk2BbzvCBGBOTmmSH5SodmqZNt4ERAZDmW4CT+tL8VtvinqywuANaFu4bOMWki16nqf0e4oC0QIaDr/g==}
    engines: {node: '>=10'}

  dunder-proto@1.0.1:
    resolution: {integrity: sha512-KIN/nDJBQRcXw0MLVhZE9iQHmG68qAVIBg9CqmUYjmQIhgij9U5MFvrqkUL5FbtyyzZuOeOt0zdeRe4UY7ct+A==}
    engines: {node: '>= 0.4'}

  eastasianwidth@0.2.0:
    resolution: {integrity: sha512-I88TYZWc9XiYHRQ4/3c5rjjfgkjhLyW2luGIheGERbNQ6OY7yTybanSpDXZa8y7VUP9YmDcYa+eyq4ca7iLqWA==}

  ecdsa-sig-formatter@1.0.11:
    resolution: {integrity: sha512-nagl3RYrbNv6kQkeJIpt6NJZy8twLB/2vtz6yN9Z4vRKHN4/QZJIEbqohALSgwKdnksuY3k5Addp5lg8sVoVcQ==}

  ee-first@1.1.1:
    resolution: {integrity: sha512-WMwm9LhRUo+WUaRN+vRuETqG89IgZphVSNkdFgeb6sS/E4OrDIN7t48CAewSHXc6C8lefD8KKfr5vY61brQlow==}

  emoji-regex@10.4.0:
    resolution: {integrity: sha512-EC+0oUMY1Rqm4O6LLrgjtYDvcVYTy7chDnM4Q7030tP4Kwj3u/pR6gP9ygnp2CJMK5Gq+9Q2oqmrFJAz01DXjw==}

  emoji-regex@8.0.0:
    resolution: {integrity: sha512-MSjYzcWNOA0ewAHpz0MxpYFvwg6yjy1NG3xteoqz644VCo/RPgnr1/GGt+ic3iJTzQ8Eu3TdM14SawnVUmGE6A==}

  emoji-regex@9.2.2:
    resolution: {integrity: sha512-L18DaJsXSUk2+42pv8mLs5jJT2hqFkFE4j21wOmgbUqsZ2hL72NsUU785g9RXgo3s0ZNgVl42TiHp3ZtOv/Vyg==}

  encodeurl@1.0.2:
    resolution: {integrity: sha512-TPJXq8JqFaVYm2CWmPvnP2Iyo4ZSM7/QKcSmuMLDObfpH5fi7RUGmd/rTDf+rut/saiDiQEeVTNgAmJEdAOx0w==}
    engines: {node: '>= 0.8'}

  encodeurl@2.0.0:
    resolution: {integrity: sha512-Q0n9HRi4m6JuGIV1eFlmvJB7ZEVxu93IrMyiMsGC0lrMJMWzRgx6WGquyfQgZVb31vhGgXnfmPNNXmxnOkRBrg==}
    engines: {node: '>= 0.8'}

  encoding-sniffer@0.2.0:
    resolution: {integrity: sha512-ju7Wq1kg04I3HtiYIOrUrdfdDvkyO9s5XM8QAj/bN61Yo/Vb4vgJxy5vi4Yxk01gWHbrofpPtpxM8bKger9jhg==}

  end-of-stream@1.4.4:
    resolution: {integrity: sha512-+uw1inIHVPQoaVuHzRyXd21icM+cnt4CzD5rW+NC1wjOUSTOs+Te7FOv7AhN7vS9x/oIyhLP5PR1H+phQAHu5Q==}

  engine.io-parser@5.2.3:
    resolution: {integrity: sha512-HqD3yTBfnBxIrbnM1DoD6Pcq8NECnh8d4As1Qgh0z5Gg3jRRIqijury0CL3ghu/edArpUYiYqQiDUQBIs4np3Q==}
    engines: {node: '>=10.0.0'}

  engine.io@6.6.4:
    resolution: {integrity: sha512-ZCkIjSYNDyGn0R6ewHDtXgns/Zre/NT6Agvq1/WobF7JXgFff4SeDroKiCO3fNJreU9YG429Sc81o4w5ok/W5g==}
    engines: {node: '>=10.2.0'}

  enquirer@2.4.1:
    resolution: {integrity: sha512-rRqJg/6gd538VHvR3PSrdRBb/1Vy2YfzHqzvbhGIQpDRKIa4FgV/54b5Q1xYSxOOwKvjXweS26E0Q+nAMwp2pQ==}
    engines: {node: '>=8.6'}

  entities@4.5.0:
    resolution: {integrity: sha512-V0hjH4dGPh9Ao5p0MoRY6BVqtwCjhz6vI5LT8AJ55H+4g9/4vbHx1I54fS0XuclLhDHArPQCiMjDxjaL8fPxhw==}
    engines: {node: '>=0.12'}

  entities@6.0.0:
    resolution: {integrity: sha512-aKstq2TDOndCn4diEyp9Uq/Flu2i1GlLkc6XIDQSDMuaFE3OPW5OphLCyQ5SpSJZTb4reN+kTcYru5yIfXoRPw==}
    engines: {node: '>=0.12'}

  env-paths@2.2.1:
    resolution: {integrity: sha512-+h1lkLKhZMTYjog1VEpJNG7NZJWcuc2DDk/qsqSTRRCOXiLjeQ1d1/udrUGhqMxUgAlwKNZ0cf2uqan5GLuS2A==}
    engines: {node: '>=6'}

  environment@1.1.0:
    resolution: {integrity: sha512-xUtoPkMggbz0MPyPiIWr1Kp4aeWJjDZ6SMvURhimjdZgsRuDplF5/s9hcgGhyXMhs+6vpnuoiZ2kFiu3FMnS8Q==}
    engines: {node: '>=18'}

  error-ex@1.3.2:
    resolution: {integrity: sha512-7dFHNmqeFSEt2ZBsCriorKnn3Z2pj+fd9kmI6QoWw4//DL+icEBfc0U7qJCisqrTsKTjw4fNFy2pW9OqStD84g==}

  es-abstract@1.23.9:
    resolution: {integrity: sha512-py07lI0wjxAC/DcfK1S6G7iANonniZwTISvdPzk9hzeH0IZIshbuuFxLIU96OyF89Yb9hiqWn8M/bY83KY5vzA==}
    engines: {node: '>= 0.4'}

  es-aggregate-error@1.0.13:
    resolution: {integrity: sha512-KkzhUUuD2CUMqEc8JEqsXEMDHzDPE8RCjZeUBitsnB1eNcAJWQPiciKsMXe3Yytj4Flw1XLl46Qcf9OxvZha7A==}
    engines: {node: '>= 0.4'}

  es-define-property@1.0.1:
    resolution: {integrity: sha512-e3nRfgfUZ4rNGL232gUgX06QNyyez04KdjFrF+LTRoOXmrOgFKDg4BCdsjW8EnT69eqdYGmRpJwiPVYNrCaW3g==}
    engines: {node: '>= 0.4'}

  es-errors@1.3.0:
    resolution: {integrity: sha512-Zf5H2Kxt2xjTvbJvP2ZWLEICxA6j+hAmMzIlypy4xcBg1vKVnx89Wy0GbS+kf5cwCVFFzdCFh2XSCFNULS6csw==}
    engines: {node: '>= 0.4'}

  es-object-atoms@1.1.1:
    resolution: {integrity: sha512-FGgH2h8zKNim9ljj7dankFPcICIK9Cp5bm+c2gQSYePhpaG5+esrLODihIorn+Pe6FGJzWhXQotPv73jTaldXA==}
    engines: {node: '>= 0.4'}

  es-set-tostringtag@2.1.0:
    resolution: {integrity: sha512-j6vWzfrGVfyXxge+O0x5sh6cvxAog0a/4Rdd2K36zCMV5eJ+/+tOAngRO8cODMNWbVRdVlmGZQL2YS3yR8bIUA==}
    engines: {node: '>= 0.4'}

  es-to-primitive@1.3.0:
    resolution: {integrity: sha512-w+5mJ3GuFL+NjVtJlvydShqE1eN3h3PbI7/5LAsYJP/2qtuMXjfL2LpHSRqo4b4eSF5K/DH1JXKUAHSB2UW50g==}
    engines: {node: '>= 0.4'}

  es-toolkit@1.39.10:
    resolution: {integrity: sha512-E0iGnTtbDhkeczB0T+mxmoVlT4YNweEKBLq7oaU4p11mecdsZpNWOglI4895Vh4usbQ+LsJiuLuI2L0Vdmfm2w==}

  esast-util-from-estree@2.0.0:
    resolution: {integrity: sha512-4CyanoAudUSBAn5K13H4JhsMH6L9ZP7XbLVe/dKybkxMO7eDyLsT8UHl9TRNrU2Gr9nz+FovfSIjuXWJ81uVwQ==}

  esast-util-from-js@2.0.1:
    resolution: {integrity: sha512-8Ja+rNJ0Lt56Pcf3TAmpBZjmx8ZcK5Ts4cAzIOjsjevg9oSXJnl6SUQ2EevU8tv3h6ZLWmoKL5H4fgWvdvfETw==}

  esbuild@0.18.20:
    resolution: {integrity: sha512-ceqxoedUrcayh7Y7ZX6NdbbDzGROiyVBgC4PriJThBKSVPWnnFHZAkfI1lJT8QFkOwH4qOS2SJkS4wvpGl8BpA==}
    engines: {node: '>=12'}
    hasBin: true

  esbuild@0.21.5:
    resolution: {integrity: sha512-mg3OPMV4hXywwpoDxu3Qda5xCKQi+vCTZq8S9J/EpkhB2HzKXq4SNFZE3+NK93JYxc8VMSep+lOUSC/RVKaBqw==}
    engines: {node: '>=12'}
    hasBin: true

  esbuild@0.25.3:
    resolution: {integrity: sha512-qKA6Pvai73+M2FtftpNKRxJ78GIjmFXFxd/1DVBqGo/qNhLSfv+G12n9pNoWdytJC8U00TrViOwpjT0zgqQS8Q==}
    engines: {node: '>=18'}
    hasBin: true

  escalade@3.2.0:
    resolution: {integrity: sha512-WUj2qlxaQtO4g6Pq5c29GTcWGDyd8itL8zTlipgECz3JesAiiOKotd8JU6otB3PACgG6xkJUyVhboMS+bje/jA==}
    engines: {node: '>=6'}

  escape-html@1.0.3:
    resolution: {integrity: sha512-NiSupZ4OeuGwr68lGIeym/ksIZMJodUGOSCZ/FSnTxcrekbvqrgdUxlJOMpijaKZVjAJrWrGs/6Jy8OMuyj9ow==}

  escape-string-regexp@2.0.0:
    resolution: {integrity: sha512-UpzcLCXolUWcNu5HtVMHYdXJjArjsF9C0aNnquZYY4uW/Vu0miy5YoWvbV345HauVvcAUnpRuhMMcqTcGOY2+w==}
    engines: {node: '>=8'}

  escape-string-regexp@4.0.0:
    resolution: {integrity: sha512-TtpcNJ3XAzx3Gq8sWRzJaVajRs0uVxA2YAkdb1jm2YkPz4G6egUFAyA3n5vtEIZefPk5Wa4UXbKuS5fKkJWdgA==}
    engines: {node: '>=10'}

  escape-string-regexp@5.0.0:
    resolution: {integrity: sha512-/veY75JbMK4j1yjvuUxuVsiS/hr/4iHs9FTT6cgTexxdE0Ly/glccBAkloH/DofkjRbZU3bnoj38mOmhkZ0lHw==}
    engines: {node: '>=12'}

  escodegen@2.1.0:
    resolution: {integrity: sha512-2NlIDTwUWJN0mRPQOdtQBzbUHvdGY2P1VXSyU83Q3xKxM7WHX2Ql8dKq782Q9TgQUNOLEzEYu9bzLNj1q88I5w==}
    engines: {node: '>=6.0'}
    hasBin: true

  eslint-scope@8.3.0:
    resolution: {integrity: sha512-pUNxi75F8MJ/GdeKtVLSbYg4ZI34J6C0C7sbL4YOp2exGwen7ZsuBqKzUhXd0qMQ362yET3z+uPwKeg/0C2XCQ==}
    engines: {node: ^18.18.0 || ^20.9.0 || >=21.1.0}

  eslint-visitor-keys@3.4.3:
    resolution: {integrity: sha512-wpc+LXeiyiisxPlEkUzU6svyS1frIO3Mgxj1fdy7Pm8Ygzguax2N3Fa/D/ag1WqbOprdI+uY6wMUl8/a2G+iag==}
    engines: {node: ^12.22.0 || ^14.17.0 || >=16.0.0}

  eslint-visitor-keys@4.2.0:
    resolution: {integrity: sha512-UyLnSehNt62FFhSwjZlHmeokpRK59rcz29j+F1/aDgbkbRTk7wIc9XzdoasMUbRNKDM0qQt/+BJ4BrpFeABemw==}
    engines: {node: ^18.18.0 || ^20.9.0 || >=21.1.0}

  eslint@9.25.1:
    resolution: {integrity: sha512-E6Mtz9oGQWDCpV12319d59n4tx9zOTXSTmc8BLVxBx+G/0RdM5MvEEJLU9c0+aleoePYYgVTOsRblx433qmhWQ==}
    engines: {node: ^18.18.0 || ^20.9.0 || >=21.1.0}
    hasBin: true
    peerDependencies:
      jiti: '*'
    peerDependenciesMeta:
      jiti:
        optional: true

  esm-env@1.2.2:
    resolution: {integrity: sha512-Epxrv+Nr/CaL4ZcFGPJIYLWFom+YeV1DqMLHJoEd9SYRxNbaFruBwfEX/kkHUJf55j2+TUbmDcmuilbP1TmXHA==}

  espree@10.3.0:
    resolution: {integrity: sha512-0QYC8b24HWY8zjRnDTL6RiHfDbAWn63qb4LMj1Z4b076A4une81+z03Kg7l7mn/48PUTqoLptSXez8oknU8Clg==}
    engines: {node: ^18.18.0 || ^20.9.0 || >=21.1.0}

  esprima@4.0.1:
    resolution: {integrity: sha512-eGuFFw7Upda+g4p+QHvnW0RyTX/SVeJBDM/gCtMARO0cLuT2HcEKnTPvhjV6aGeqrCB/sbNop0Kszm0jsaWU4A==}
    engines: {node: '>=4'}
    hasBin: true

  esquery@1.6.0:
    resolution: {integrity: sha512-ca9pw9fomFcKPvFLXhBKUK90ZvGibiGOvRJNbjljY7s7uq/5YO4BOzcYtJqExdx99rF6aAcnRxHmcUHcz6sQsg==}
    engines: {node: '>=0.10'}

  esrap@1.4.9:
    resolution: {integrity: sha512-3OMlcd0a03UGuZpPeUC1HxR3nA23l+HEyCiZw3b3FumJIN9KphoGzDJKMXI1S72jVS1dsenDyQC0kJlO1U9E1g==}

  esrecurse@4.3.0:
    resolution: {integrity: sha512-KmfKL3b6G+RXvP8N1vr3Tq1kL/oCFgn2NYXEtqP8/L3pKapUA4G8cFVaoF3SU323CD4XypR/ffioHmkti6/Tag==}
    engines: {node: '>=4.0'}

  estraverse@5.3.0:
    resolution: {integrity: sha512-MMdARuVEQziNTeJD8DgMqmhwR11BRQ/cBP+pLtYdSTnf3MIO8fFeiINEbX36ZdNlfU/7A9f3gUw49B3oQsvwBA==}
    engines: {node: '>=4.0'}

  estree-util-attach-comments@3.0.0:
    resolution: {integrity: sha512-cKUwm/HUcTDsYh/9FgnuFqpfquUbwIqwKM26BVCGDPVgvaCl/nDCCjUfiLlx6lsEZ3Z4RFxNbOQ60pkaEwFxGw==}

  estree-util-build-jsx@3.0.1:
    resolution: {integrity: sha512-8U5eiL6BTrPxp/CHbs2yMgP8ftMhR5ww1eIKoWRMlqvltHF8fZn5LRDvTKuxD3DUn+shRbLGqXemcP51oFCsGQ==}

  estree-util-is-identifier-name@3.0.0:
    resolution: {integrity: sha512-hFtqIDZTIUZ9BXLb8y4pYGyk6+wekIivNVTcmvk8NoOh+VeRn5y6cEHzbURrWbfp1fIqdVipilzj+lfaadNZmg==}

  estree-util-scope@1.0.0:
    resolution: {integrity: sha512-2CAASclonf+JFWBNJPndcOpA8EMJwa0Q8LUFJEKqXLW6+qBvbFZuF5gItbQOs/umBUkjviCSDCbBwU2cXbmrhQ==}

  estree-util-to-js@2.0.0:
    resolution: {integrity: sha512-WDF+xj5rRWmD5tj6bIqRi6CkLIXbbNQUcxQHzGysQzvHmdYG2G7p/Tf0J0gpxGgkeMZNTIjT/AoSvC9Xehcgdg==}

  estree-util-visit@2.0.0:
    resolution: {integrity: sha512-m5KgiH85xAhhW8Wta0vShLcUvOsh3LLPI2YVwcbio1l7E09NTLL1EyMZFM1OyWowoH0skScNbhOPl4kcBgzTww==}

  estree-walker@2.0.2:
    resolution: {integrity: sha512-Rfkk/Mp/DL7JVje3u18FxFujQlTNR2q6QfMSMB7AvCBx91NGj/ba3kCfza0f6dVDbw7YlRf/nDrn7pQrCCyQ/w==}

  estree-walker@3.0.3:
    resolution: {integrity: sha512-7RUKfXgSMMkzt6ZuXmqapOurLGPPfgj6l9uRZ7lRGolvk0y2yocc35LdcxKC5PQZdn2DMqioAQ2NoWcrTKmm6g==}

  esutils@2.0.3:
    resolution: {integrity: sha512-kVscqXk4OCp68SZ0dkgEKVi6/8ij300KBWTJq32P/dYeWTSwK41WyTxalN1eRmA5Z9UU/LX9D7FWSmV9SAYx6g==}
    engines: {node: '>=0.10.0'}

  etag@1.8.1:
    resolution: {integrity: sha512-aIL5Fx7mawVa300al2BnEE4iNvo1qETxLrPI/o05L7z6go7fCw1J6EQmbK4FmJ2AS7kgVF/KEZWufBfdClMcPg==}
    engines: {node: '>= 0.6'}

  event-target-shim@5.0.1:
    resolution: {integrity: sha512-i/2XbnSz/uxRCU6+NdVJgKWDTM427+MqYbkQzD321DuCQJUqOuJKIA0IM2+W2xtYHdKOmZ4dR6fExsd4SXL+WQ==}
    engines: {node: '>=6'}

  eventemitter3@4.0.7:
    resolution: {integrity: sha512-8guHBZCwKnFhYdHr2ysuRWErTwhoN2X8XELRlrRwpmfeY2jjuUN4taQMsULKUVo1K4DvZl+0pgfyoysHxvmvEw==}

  eventsource-parser@1.1.2:
    resolution: {integrity: sha512-v0eOBUbiaFojBu2s2NPBfYUoRR9GjcDNvCXVaqEf5vVfpIAh9f8RCo4vXTP8c63QRKCFwoLpMpTdPwwhEKVgzA==}
    engines: {node: '>=14.18'}

  eventsource-parser@3.0.3:
    resolution: {integrity: sha512-nVpZkTMM9rF6AQ9gPJpFsNAMt48wIzB5TQgiTLdHiuO8XEDhUgZEhqKlZWXbIzo9VmJ/HvysHqEaVeD5v9TPvA==}
    engines: {node: '>=20.0.0'}

  eventsource@3.0.7:
    resolution: {integrity: sha512-CRT1WTyuQoD771GW56XEZFQ/ZoSfWid1alKGDYMmkt2yl8UXrVR4pspqWNEcqKvVIzg6PAltWjxcSSPrboA4iA==}
    engines: {node: '>=18.0.0'}

  express-rate-limit@7.5.1:
    resolution: {integrity: sha512-7iN8iPMDzOMHPUYllBEsQdWVB6fPDMPqwjBaFrgr4Jgr/+okjvzAy+UHlYYL/Vs0OsOrMkwS6PJDkFlJwoxUnw==}
    engines: {node: '>= 16'}
    peerDependencies:
      express: '>= 4.11'

  express@4.21.2:
    resolution: {integrity: sha512-28HqgMZAmih1Czt9ny7qr6ek2qddF4FclbMzwhCREB6OFfH+rXAnuNCwo1/wFvrtbgsQDb4kSbX9de9lFbrXnA==}
    engines: {node: '>= 0.10.0'}

  express@5.1.0:
    resolution: {integrity: sha512-DT9ck5YIRU+8GYzzU5kT3eHGA5iL+1Zd0EutOmTE9Dtk+Tvuzd23VBU+ec7HPNSTxXYO55gPV/hq4pSBJDjFpA==}
    engines: {node: '>= 18'}

  extend-shallow@2.0.1:
    resolution: {integrity: sha512-zCnTtlxNoAiDc3gqY2aYAWFx7XWWiasuF2K8Me5WbN8otHKTUKBwjPtNpRs/rbUZm7KxWAaNj7P1a/p52GbVug==}
    engines: {node: '>=0.10.0'}

  extend@3.0.2:
    resolution: {integrity: sha512-fjquC59cD7CyW6urNXK0FBufkZcoiGG80wTuPujX590cB5Ttln20E2UB4S/WARVqhXffZl2LNgS+gQdPIIim/g==}

  extendable-error@0.1.7:
    resolution: {integrity: sha512-UOiS2in6/Q0FK0R0q6UY9vYpQ21mr/Qn1KOnte7vsACuNJf514WvCCUHSRCPcgjPT2bAhNIJdlE6bVap1GKmeg==}

  external-editor@3.1.0:
    resolution: {integrity: sha512-hMQ4CX1p1izmuLYyZqLMO/qGNw10wSv9QDCPfzXfyFrOaCSSoRfqE1Kf1s5an66J5JZC62NewG+mK49jOCtQew==}
    engines: {node: '>=4'}

  extract-zip@2.0.1:
    resolution: {integrity: sha512-GDhU9ntwuKyGXdZBUgTIe+vXnWj0fppUEtMDL0+idd5Sta8TGpHssn/eusA9mrPr9qNDym6SxAYZjNvCn/9RBg==}
    engines: {node: '>= 10.17.0'}
    hasBin: true

  fast-copy@3.0.2:
    resolution: {integrity: sha512-dl0O9Vhju8IrcLndv2eU4ldt1ftXMqqfgN4H1cpmGV7P6jeB9FwpN9a2c8DPGE1Ys88rNUJVYDHq73CGAGOPfQ==}

  fast-deep-equal@3.1.3:
    resolution: {integrity: sha512-f3qQ9oQy9j2AhBe/H9VC91wLmKBCCU/gDOnKNAYG5hswO7BLKj09Hc5HYNz9cGI++xlpDCIgDaitVs03ATR84Q==}

  fast-fifo@1.3.2:
    resolution: {integrity: sha512-/d9sfos4yxzpwkDkuN7k2SqFKtYNmCTzgfEpz82x34IM9/zc8KGxQoXg1liNC/izpRM/MBdt44Nmx41ZWqk+FQ==}

  fast-glob@3.3.3:
    resolution: {integrity: sha512-7MptL8U0cqcFdzIzwOTHoilX9x5BrNqye7Z/LuC7kCMRio1EMSyqRK3BEAUD7sXRq4iT4AzTVuZdhgQ2TCvYLg==}
    engines: {node: '>=8.6.0'}

  fast-json-stable-stringify@2.1.0:
    resolution: {integrity: sha512-lhd/wF+Lk98HZoTCtlVraHtfh5XYijIjalXck7saUtuanSDyLMxnHhSXEDJqHxD7msR8D0uCmqlkwjCV8xvwHw==}

  fast-levenshtein@2.0.6:
    resolution: {integrity: sha512-DCXu6Ifhqcks7TZKY3Hxp3y6qphY5SJZmrWMDrKcERSOXWQdMhU9Ig/PYrzyw/ul9jOIyh0N4M0tbC5hodg8dw==}

  fast-memoize@2.5.2:
    resolution: {integrity: sha512-Ue0LwpDYErFbmNnZSF0UH6eImUwDmogUO1jyE+JbN2gsQz/jICm1Ve7t9QT0rNSsfJt+Hs4/S3GnsDVjL4HVrw==}

  fast-redact@3.5.0:
    resolution: {integrity: sha512-dwsoQlS7h9hMeYUq1W++23NDcBLV4KqONnITDV9DjfS3q1SgDGVrBdvvTLUotWtPSD7asWDV9/CmsZPy8Hf70A==}
    engines: {node: '>=6'}

  fast-safe-stringify@2.1.1:
    resolution: {integrity: sha512-W+KJc2dmILlPplD/H4K9l9LcAHAfPtP6BY84uVLXQ6Evcz9Lcg33Y2z1IVblT6xdY54PXYVHEv+0Wpq8Io6zkA==}

  fast-uri@3.0.6:
    resolution: {integrity: sha512-Atfo14OibSv5wAp4VWNsFYE1AchQRTv9cBGWET4pZWHzYshFSS9NQI6I57rdKn9croWVMbYFbLhJ+yJvmZIIHw==}

  fastq@1.19.1:
    resolution: {integrity: sha512-GwLTyxkCXjXbxqIhTsMI2Nui8huMPtnxg7krajPJAjnEG/iiOS7i+zCtWGZR9G0NBKbXKh6X9m9UIsYX/N6vvQ==}

  fault@2.0.1:
    resolution: {integrity: sha512-WtySTkS4OKev5JtpHXnib4Gxiurzh5NCGvWrFaZ34m6JehfTUhKZvn9njTfw48t6JumVQOmrKqpmGcdwxnhqBQ==}

  favicons@7.2.0:
    resolution: {integrity: sha512-k/2rVBRIRzOeom3wI9jBPaSEvoTSQEW4iM0EveBmBBKFxO8mSyyRWtDlfC3VnEfu0avmjrMzy8/ZFPSe6F71Hw==}
    engines: {node: '>=14.0.0'}

  fd-slicer@1.1.0:
    resolution: {integrity: sha512-cE1qsB/VwyQozZ+q1dGxR8LBYNZeofhEdUNGSMbQD3Gw2lAzX9Zb3uIU6Ebc/Fmyjo9AWWfnn0AUCHqtevs/8g==}

  fdir@6.4.4:
    resolution: {integrity: sha512-1NZP+GK4GfuAv3PqKvxQRDMjdSRZjnkq7KfhlNrCNNlZ0ygQFpebfrnfnq/W7fpUnAv9aGWmY1zKx7FYL3gwhg==}
    peerDependencies:
      picomatch: ^3 || ^4
    peerDependenciesMeta:
      picomatch:
        optional: true

  fetch-cookie@3.1.0:
    resolution: {integrity: sha512-s/XhhreJpqH0ftkGVcQt8JE9bqk+zRn4jF5mPJXWZeQMCI5odV9K+wEWYbnzFPHgQZlvPSMjS4n4yawWE8RINw==}

  fft.js@4.0.4:
    resolution: {integrity: sha512-f9c00hphOgeQTlDyavwTtu6RiK8AIFjD6+jvXkNkpeQ7rirK3uFWVpalkoS4LAwbdX7mfZ8aoBfFVQX1Re/8aw==}

  file-entry-cache@8.0.0:
    resolution: {integrity: sha512-XXTUwCvisa5oacNGRP9SfNtYBNAMi+RPwBFmblZEF7N7swHYQS6/Zfk7SRwx4D5j3CH211YNRco1DEMNVfZCnQ==}
    engines: {node: '>=16.0.0'}

  fill-range@7.1.1:
    resolution: {integrity: sha512-YsGpe3WHLK8ZYi4tWDg2Jy3ebRz2rXowDxnld4bkQB00cc/1Zw9AWnC0i9ztDJitivtQvaI9KaLyKrc+hBW0yg==}
    engines: {node: '>=8'}

  finalhandler@1.3.1:
    resolution: {integrity: sha512-6BN9trH7bp3qvnrRyzsBz+g3lZxTNZTbVO2EV1CS0WIcDbawYVdYvGflME/9QP0h0pYlCDBCTjYa9nZzMDpyxQ==}
    engines: {node: '>= 0.8'}

  finalhandler@2.1.0:
    resolution: {integrity: sha512-/t88Ty3d5JWQbWYgaOGCCYfXRwV1+be02WqYYlL6h0lEiUAMPM8o8qKGO01YIkOHzka2up08wvgYD0mDiI+q3Q==}
    engines: {node: '>= 0.8'}

  find-up@4.1.0:
    resolution: {integrity: sha512-PpOwAdQ/YlXQ2vj8a3h8IipDuYRi3wceVQQGYWxNINccq40Anw7BlsEXCMbt1Zt+OLA6Fq9suIpIWD0OsnISlw==}
    engines: {node: '>=8'}

  find-up@5.0.0:
    resolution: {integrity: sha512-78/PXT1wlLLDgTzDs7sjq9hzz0vXD+zn+7wypEe4fXQxCmdmqfGsEPQxmiCSQI3ajFV91bVSsvNtrJRiW6nGng==}
    engines: {node: '>=10'}

  flat-cache@4.0.1:
    resolution: {integrity: sha512-f7ccFPK3SXFHpx15UIGyRJ/FJQctuKZ0zVuN3frBo4HnK3cay9VEW0R6yPYFHC0AgqhukPzKjq22t5DmAyqGyw==}
    engines: {node: '>=16'}

  flatted@3.3.3:
    resolution: {integrity: sha512-GX+ysw4PBCz0PzosHDepZGANEuFCMLrnRTiEy9McGjmkCQYwRq4A/X786G/fjM/+OjsWSU1ZrY5qyARZmO/uwg==}

  follow-redirects@1.15.9:
    resolution: {integrity: sha512-gew4GsXizNgdoRyqmyfMHyAmXsZDk6mHkSxZFCzW9gwlbtOW44CDtYavM+y+72qD/Vq2l550kMF52DT8fOLJqQ==}
    engines: {node: '>=4.0'}
    peerDependencies:
      debug: '*'
    peerDependenciesMeta:
      debug:
        optional: true

  for-each@0.3.5:
    resolution: {integrity: sha512-dKx12eRCVIzqCxFGplyFKJMPvLEWgmNtUrpTiJIR5u97zEhRG8ySrtboPHZXx7daLxQVrl643cTzbab2tkQjxg==}
    engines: {node: '>= 0.4'}

  foreground-child@3.3.1:
    resolution: {integrity: sha512-gIXjKqtFuWEgzFRJA9WCQeSJLZDjgJUOMCMzxtvFq/37KojM1BFGufqsCy0r4qSQmYLsZYMeyRqzIWOMup03sw==}
    engines: {node: '>=14'}

  form-data-encoder@1.7.2:
    resolution: {integrity: sha512-qfqtYan3rxrnCk1VYaA4H+Ms9xdpPqvLZa6xmMgFvhO32x7/3J/ExcTd6qpxM0vH2GdMI+poehyBZvqfMTto8A==}

  form-data-encoder@2.1.4:
    resolution: {integrity: sha512-yDYSgNMraqvnxiEXO4hi88+YZxaHC6QKzb5N84iRCTDeRO7ZALpir/lVmf/uXUhnwUr2O4HU8s/n6x+yNjQkHw==}
    engines: {node: '>= 14.17'}

  form-data@4.0.2:
    resolution: {integrity: sha512-hGfm/slu0ZabnNt4oaRZ6uREyfCj6P4fT/n6A1rGV+Z0VdGXjfOhVUpkn6qVQONHGIFwmveGXyDs75+nr6FM8w==}
    engines: {node: '>= 6'}

  format@0.2.2:
    resolution: {integrity: sha512-wzsgA6WOq+09wrU1tsJ09udeR/YZRaeArL9e1wPbFg3GG2yDnC2ldKpxs4xunpFF9DgqCqOIra3bc1HWrJ37Ww==}
    engines: {node: '>=0.4.x'}

  formdata-node@4.4.1:
    resolution: {integrity: sha512-0iirZp3uVDjVGt9p49aTaqjk84TrglENEDuqfdlZQ1roC9CWlPk6Avf8EEnZNcAqPonwkG35x4n3ww/1THYAeQ==}
    engines: {node: '>= 12.20'}

  forwarded@0.2.0:
    resolution: {integrity: sha512-buRG0fpBtRHSTCOASe6hD258tEubFoRLb4ZNA6NxMVHNw2gOcwHo9wyablzMzOA5z9xA9L1KNjk/Nt6MT9aYow==}
    engines: {node: '>= 0.6'}

  fresh@0.5.2:
    resolution: {integrity: sha512-zJ2mQYM18rEFOudeV4GShTGIQ7RbzA7ozbU9I/XBpm7kqgMywgmylMwXHxZJmkVoYkna9d2pVXVXPdYTP9ej8Q==}
    engines: {node: '>= 0.6'}

  fresh@2.0.0:
    resolution: {integrity: sha512-Rx/WycZ60HOaqLKAi6cHRKKI7zxWbJ31MhntmtwMoaTeF7XFH9hhBp8vITaMidfljRQ6eYWCKkaTK+ykVJHP2A==}
    engines: {node: '>= 0.8'}

  fs-extra@11.3.0:
    resolution: {integrity: sha512-Z4XaCL6dUDHfP/jT25jJKMmtxvuwbkrD1vNSMFlo9lNLY2c5FHYSQgHPRZUjAB26TpDEoW9HCOgplrdbaPV/ew==}
    engines: {node: '>=14.14'}

  fs-extra@7.0.1:
    resolution: {integrity: sha512-YJDaCJZEnBmcbw13fvdAM9AwNOJwOzrE4pqMqBq5nFiEqXUqHwlK4B+3pUw6JNvfSPtX05xFHtYy/1ni01eGCw==}
    engines: {node: '>=6 <7 || >=8'}

  fs-extra@8.1.0:
    resolution: {integrity: sha512-yhlQgA6mnOJUKOsRUFsgJdQCvkKhcz8tlZG5HBQfReYZy46OwLcY+Zia0mtdHsOo9y/hP+CxMN0TU9QxoOtG4g==}
    engines: {node: '>=6 <7 || >=8'}

  fs-minipass@2.1.0:
    resolution: {integrity: sha512-V/JgOLFCS+R6Vcq0slCuaeWEdNC3ouDlJMNIsacH2VtALiu9mV4LPrHc5cDl8k5aw6J8jwgWWpiTo5RYhmIzvg==}
    engines: {node: '>= 8'}

  fsevents@2.3.2:
    resolution: {integrity: sha512-xiqMQR4xAeHTuB9uWm+fFRcIOgKBMiOBP+eXiyT7jsgVCq1bkVygt00oASowB7EdtpOHaaPgKt812P9ab+DDKA==}
    engines: {node: ^8.16.0 || ^10.6.0 || >=11.0.0}
    os: [darwin]

  fsevents@2.3.3:
    resolution: {integrity: sha512-5xoDfX+fL7faATnagmWPpbFtwh/R77WmMMqqHGS65C3vvB0YHrgF+B1YmZ3441tMj5n63k0212XNoJwzlhffQw==}
    engines: {node: ^8.16.0 || ^10.6.0 || >=11.0.0}
    os: [darwin]

  function-bind@1.1.2:
    resolution: {integrity: sha512-7XHNxH7qX9xG5mIwxkhumTox/MIRNcOgDrxWsMt2pAr23WHp6MrRlN7FBSFpCpr+oVO0F744iUgR82nJMfG2SA==}

  function.prototype.name@1.1.8:
    resolution: {integrity: sha512-e5iwyodOHhbMr/yNrc7fDYG4qlbIvI5gajyzPnb5TCwyhjApznQh1BMFou9b30SevY43gCJKXycoCBjMbsuW0Q==}
    engines: {node: '>= 0.4'}

  functions-have-names@1.2.3:
    resolution: {integrity: sha512-xckBUXyTIqT97tq2x2AMb+g163b5JFysYk0x4qxNFwbfQkmNZoiRHb6sPzI9/QV33WeuvVYBUIiD4NzNIyqaRQ==}

  gaxios@6.7.1:
    resolution: {integrity: sha512-LDODD4TMYx7XXdpwxAVRAIAuB0bzv0s+ywFonY46k126qzQHT9ygyoa9tncmOiQmmDrik65UYsEkv3lbfqQ3yQ==}
    engines: {node: '>=14'}

  gcd@0.0.1:
    resolution: {integrity: sha512-VNx3UEGr+ILJTiMs1+xc5SX1cMgJCrXezKPa003APUWNqQqaF6n25W8VcR7nHN6yRWbvvUTwCpZCFJeWC2kXlw==}

  gcp-metadata@6.1.1:
    resolution: {integrity: sha512-a4tiq7E0/5fTjxPAaH4jpjkSv/uCaU2p5KC6HVGrvl0cDjA8iBZv4vv1gyzlmK0ZUKqwpOyQMKzZQe3lTit77A==}
    engines: {node: '>=14'}

  get-caller-file@2.0.5:
    resolution: {integrity: sha512-DyFP3BM/3YHTQOCUL/w0OZHR0lpKeGrxotcHWcqNEdnltqFwXVfhEBQ94eIo34AfQpo0rGki4cyIiftY06h2Fg==}
    engines: {node: 6.* || 8.* || >= 10.*}

  get-east-asian-width@1.3.0:
    resolution: {integrity: sha512-vpeMIQKxczTD/0s2CdEWHcb0eeJe6TFjxb+J5xgX7hScxqrGuyjmv4c1D4A/gelKfyox0gJJwIHF+fLjeaM8kQ==}
    engines: {node: '>=18'}

  get-intrinsic@1.3.0:
    resolution: {integrity: sha512-9fSjSaos/fRIVIp+xSJlE6lfwhES7LNtKaCBIamHsjr2na1BiABJPo0mOjjz8GJDURarmCPGqaiVg5mfjb98CQ==}
    engines: {node: '>= 0.4'}

  get-proto@1.0.1:
    resolution: {integrity: sha512-sTSfBjoXBp89JvIKIefqw7U2CCebsc74kiY6awiGogKtoSGbgjYE/G/+l9sF3MWFPNc9IcoOC4ODfKHfxFmp0g==}
    engines: {node: '>= 0.4'}

  get-stream@5.2.0:
    resolution: {integrity: sha512-nBF+F1rAZVCu/p7rjzgA+Yb4lfYXrpl7a6VmJrU8wF9I1CKvP/QwPNZHnOlwbTkY6dvtFIzFMSyQXbLoTQPRpA==}
    engines: {node: '>=8'}

  get-stream@6.0.1:
    resolution: {integrity: sha512-ts6Wi+2j3jQjqi70w5AlN8DFnkSwC+MqmxEzdEALB2qXZYV3X/b1CTfgPLGJNMeAWxdPfU8FO1ms3NUfaHCPYg==}
    engines: {node: '>=10'}

  get-symbol-description@1.1.0:
    resolution: {integrity: sha512-w9UMqWwJxHNOvoNzSJ2oPF5wvYcvP7jUvYzhp67yEhTi17ZDBBC1z9pTdGuzjD+EFIqLSYRweZjqfiPzQ06Ebg==}
    engines: {node: '>= 0.4'}

  get-tsconfig@4.10.0:
    resolution: {integrity: sha512-kGzZ3LWWQcGIAmg6iWvXn0ei6WDtV26wzHRMwDSzmAbcXrTEXxHy6IehI6/4eT6VRKyMP1eF1VqwrVUmE/LR7A==}

  get-uri@6.0.4:
    resolution: {integrity: sha512-E1b1lFFLvLgak2whF2xDBcOy6NLVGZBqqjJjsIhvopKfWWEi64pLVTWWehV8KlLerZkfNTA95sTe2OdJKm1OzQ==}
    engines: {node: '>= 14'}

  glob-parent@5.1.2:
    resolution: {integrity: sha512-AOIgSQCepiJYwP3ARnGx+5VnTu2HBYdzbGP45eLw1vr3zB3vZLeyed1sC9hnbcOc9/SrMyM5RPQrkGz4aS9Zow==}
    engines: {node: '>= 6'}

  glob-parent@6.0.2:
    resolution: {integrity: sha512-XxwI8EOhVQgWp6iDL+3b0r86f4d6AX6zSU55HfB4ydCEuXLXc5FcYeOu+nnGftS4TEju/11rt4KJPTMgbfmv4A==}
    engines: {node: '>=10.13.0'}

  glob@10.4.5:
    resolution: {integrity: sha512-7Bv8RF0k6xjo7d4A/PxYLbUCfb6c+Vpd2/mB2yRDlew7Jb5hEXiCD9ibfO7wpk8i4sevK6DFny9h7EYbM3/sHg==}
    hasBin: true

  globals@14.0.0:
    resolution: {integrity: sha512-oahGvuMGQlPw/ivIYBjVSrWAfWLBeku5tpPE2fOPLi+WHffIWbuh2tCjhyQhTBPMf5E9jDEH4FOmTYgYwbKwtQ==}
    engines: {node: '>=18'}

  globals@15.15.0:
    resolution: {integrity: sha512-7ACyT3wmyp3I61S4fG682L0VA2RGD9otkqGJIwNUMF1SWUombIIk+af1unuDYgMm082aHYwD+mzJvv9Iu8dsgg==}
    engines: {node: '>=18'}

  globalthis@1.0.4:
    resolution: {integrity: sha512-DpLKbNU4WylpxJykQujfCcwYWiV/Jhm50Goo0wrVILAv5jOr9d+H+UR3PhSCD2rCCEIg0uc+G+muBTwD54JhDQ==}
    engines: {node: '>= 0.4'}

  globby@11.1.0:
    resolution: {integrity: sha512-jhIXaOzy1sb8IyocaruWSn1TjmnBVs8Ayhcy83rmxNJ8q2uWKCAj3CnJY+KpGSXCueAPc0i05kVvVKtP1t9S3g==}
    engines: {node: '>=10'}

  google-auth-library@9.15.1:
    resolution: {integrity: sha512-Jb6Z0+nvECVz+2lzSMt9u98UsoakXxA2HGHMCxh+so3n90XgYWkq5dur19JAJV7ONiJY22yBTyJB1TSkvPq9Ng==}
    engines: {node: '>=14'}

  google-logging-utils@0.0.2:
    resolution: {integrity: sha512-NEgUnEcBiP5HrPzufUkBzJOD/Sxsco3rLNo1F1TNf7ieU8ryUzBhqba8r756CjLX7rn3fHl6iLEwPYuqpoKgQQ==}
    engines: {node: '>=14'}

  gopd@1.2.0:
    resolution: {integrity: sha512-ZUKRh6/kUFoAiTAtTYPZJ3hw9wNxx+BIBOijnlG9PnrJsCcSjs1wyyD6vJpaYtgnzDrKYRSqf3OO6Rfa93xsRg==}
    engines: {node: '>= 0.4'}

  got@12.6.1:
    resolution: {integrity: sha512-mThBblvlAF1d4O5oqyvN+ZxLAYwIJK7bpMxgYqPD9okW0C3qm5FFn7k811QrcuEBwaogR3ngOFoCfs6mRv7teQ==}
    engines: {node: '>=14.16'}

  got@13.0.0:
    resolution: {integrity: sha512-XfBk1CxOOScDcMr9O1yKkNaQyy865NbYs+F7dr4H0LZMVgCj2Le59k6PqbNHoL5ToeaEQUYh6c6yMfVcc6SJxA==}
    engines: {node: '>=16'}

  graceful-fs@4.2.11:
    resolution: {integrity: sha512-RbJ5/jmFcNNCcDV5o9eTnBLJ/HszWV0P73bc+Ff4nS/rJj+YaS6IGyiOL0VoBYX+l1Wrl3k63h/KrH+nhJ0XvQ==}

  graphemer@1.4.0:
    resolution: {integrity: sha512-EtKwoO6kxCL9WO5xipiHTZlSzBm7WLT627TqC/uVRd0HKmq8NXyebnNYxDoBi7wt8eTWrUrKXCOVaFq9x1kgag==}

  gray-matter@4.0.3:
    resolution: {integrity: sha512-5v6yZd4JK3eMI3FqqCouswVqwugaA9r4dNZB1wwcmrD02QkV5H0y7XBQW8QwQqEaZY1pM9aqORSORhJRdNK44Q==}
    engines: {node: '>=6.0'}

  gtoken@7.1.0:
    resolution: {integrity: sha512-pCcEwRi+TKpMlxAQObHDQ56KawURgyAf6jtIY046fJ5tIv3zDe/LEIubckAO8fj6JnAxLdmWkUfNyulQ2iKdEw==}
    engines: {node: '>=14.0.0'}

  has-bigints@1.1.0:
    resolution: {integrity: sha512-R3pbpkcIqv2Pm3dUwgjclDRVmWpTJW2DcMzcIhEXEx1oh/CEMObMm3KLmRJOdvhM7o4uQBnwr8pzRK2sJWIqfg==}
    engines: {node: '>= 0.4'}

  has-flag@4.0.0:
    resolution: {integrity: sha512-EykJT/Q1KjTWctppgIAgfSO0tKVuZUjhgMr17kqTumMl6Afv3EISleU7qZUzoXDFTAHTDC4NOoG/ZxU3EvlMPQ==}
    engines: {node: '>=8'}

  has-property-descriptors@1.0.2:
    resolution: {integrity: sha512-55JNKuIW+vq4Ke1BjOTjM2YctQIvCT7GFzHwmfZPGo5wnrgkid0YQtnAleFSqumZm4az3n2BS+erby5ipJdgrg==}

  has-proto@1.2.0:
    resolution: {integrity: sha512-KIL7eQPfHQRC8+XluaIw7BHUwwqL19bQn4hzNgdr+1wXoU0KKj6rufu47lhY7KbJR2C6T6+PfyN0Ea7wkSS+qQ==}
    engines: {node: '>= 0.4'}

  has-symbols@1.1.0:
    resolution: {integrity: sha512-1cDNdwJ2Jaohmb3sg4OmKaMBwuC48sYni5HUw2DvsC8LjGTLK9h+eb1X6RyuOHe4hT0ULCW68iomhjUoKUqlPQ==}
    engines: {node: '>= 0.4'}

  has-tostringtag@1.0.2:
    resolution: {integrity: sha512-NqADB8VjPFLM2V0VvHUewwwsw0ZWBaIdgo+ieHtK3hasLz4qeCRjYcqfB6AQrBggRKppKF8L52/VqdVsO47Dlw==}
    engines: {node: '>= 0.4'}

  hasown@2.0.2:
    resolution: {integrity: sha512-0hJU9SCPvmMzIBdZFqNPXWa6dqh7WdH0cII9y+CyS8rG3nL48Bclra9HmKhVVUHyPWNH5Y7xDwAB7bfgSjkUMQ==}
    engines: {node: '>= 0.4'}

  hast-util-embedded@3.0.0:
    resolution: {integrity: sha512-naH8sld4Pe2ep03qqULEtvYr7EjrLK2QHY8KJR6RJkTUjPGObe1vnx585uzem2hGra+s1q08DZZpfgDVYRbaXA==}

  hast-util-from-dom@5.0.1:
    resolution: {integrity: sha512-N+LqofjR2zuzTjCPzyDUdSshy4Ma6li7p/c3pA78uTwzFgENbgbUrm2ugwsOdcjI1muO+o6Dgzp9p8WHtn/39Q==}

  hast-util-from-html-isomorphic@2.0.0:
    resolution: {integrity: sha512-zJfpXq44yff2hmE0XmwEOzdWin5xwH+QIhMLOScpX91e/NSGPsAzNCvLQDIEPyO2TXi+lBmU6hjLIhV8MwP2kw==}

  hast-util-from-html@2.0.3:
    resolution: {integrity: sha512-CUSRHXyKjzHov8yKsQjGOElXy/3EKpyX56ELnkHH34vDVw1N1XSQ1ZcAvTyAPtGqLTuKP/uxM+aLkSPqF/EtMw==}

  hast-util-from-parse5@8.0.3:
    resolution: {integrity: sha512-3kxEVkEKt0zvcZ3hCRYI8rqrgwtlIOFMWkbclACvjlDw8Li9S2hk/d51OI0nr/gIpdMHNepwgOKqZ/sy0Clpyg==}

  hast-util-has-property@3.0.0:
    resolution: {integrity: sha512-MNilsvEKLFpV604hwfhVStK0usFY/QmM5zX16bo7EjnAEGofr5YyI37kzopBlZJkHD4t887i+q/C8/tr5Q94cA==}

  hast-util-is-body-ok-link@3.0.1:
    resolution: {integrity: sha512-0qpnzOBLztXHbHQenVB8uNuxTnm/QBFUOmdOSsEn7GnBtyY07+ENTWVFBAnXd/zEgd9/SUG3lRY7hSIBWRgGpQ==}

  hast-util-is-element@3.0.0:
    resolution: {integrity: sha512-Val9mnv2IWpLbNPqc/pUem+a7Ipj2aHacCwgNfTiK0vJKl0LF+4Ba4+v1oPHFpf3bLYmreq0/l3Gud9S5OH42g==}

  hast-util-minify-whitespace@1.0.1:
    resolution: {integrity: sha512-L96fPOVpnclQE0xzdWb/D12VT5FabA7SnZOUMtL1DbXmYiHJMXZvFkIZfiMmTCNJHUeO2K9UYNXoVyfz+QHuOw==}

  hast-util-parse-selector@4.0.0:
    resolution: {integrity: sha512-wkQCkSYoOGCRKERFWcxMVMOcYE2K1AaNLU8DXS9arxnLOUEWbOXKXiJUNzEpqZ3JOKpnha3jkFrumEjVliDe7A==}

  hast-util-phrasing@3.0.1:
    resolution: {integrity: sha512-6h60VfI3uBQUxHqTyMymMZnEbNl1XmEGtOxxKYL7stY2o601COo62AWAYBQR9lZbYXYSBoxag8UpPRXK+9fqSQ==}

  hast-util-to-estree@3.1.3:
    resolution: {integrity: sha512-48+B/rJWAp0jamNbAAf9M7Uf//UVqAoMmgXhBdxTDJLGKY+LRnZ99qcG+Qjl5HfMpYNzS5v4EAwVEF34LeAj7w==}

  hast-util-to-html@9.0.5:
    resolution: {integrity: sha512-OguPdidb+fbHQSU4Q4ZiLKnzWo8Wwsf5bZfbvu7//a9oTYoqD/fWpe96NuHkoS9h0ccGOTe0C4NGXdtS0iObOw==}

  hast-util-to-jsx-runtime@2.3.6:
    resolution: {integrity: sha512-zl6s8LwNyo1P9uw+XJGvZtdFF1GdAkOg8ujOw+4Pyb76874fLps4ueHXDhXWdk6YHQ6OgUtinliG7RsYvCbbBg==}

  hast-util-to-mdast@10.1.2:
    resolution: {integrity: sha512-FiCRI7NmOvM4y+f5w32jPRzcxDIz+PUqDwEqn1A+1q2cdp3B8Gx7aVrXORdOKjMNDQsD1ogOr896+0jJHW1EFQ==}

  hast-util-to-string@3.0.1:
    resolution: {integrity: sha512-XelQVTDWvqcl3axRfI0xSeoVKzyIFPwsAGSLIsKdJKQMXDYJS4WYrBNF/8J7RdhIcFI2BOHgAifggsvsxp/3+A==}

  hast-util-to-text@4.0.2:
    resolution: {integrity: sha512-KK6y/BN8lbaq654j7JgBydev7wuNMcID54lkRav1P0CaE1e47P72AWWPiGKXTJU271ooYzcvTAn/Zt0REnvc7A==}

  hast-util-whitespace@3.0.0:
    resolution: {integrity: sha512-88JUN06ipLwsnv+dVn+OIYOvAuvBMy/Qoi6O7mQHxdPXpjy+Cd6xRkWwux7DKO+4sYILtLBRIKgsdpS2gQc7qw==}

  hastscript@9.0.1:
    resolution: {integrity: sha512-g7df9rMFX/SPi34tyGCyUBREQoKkapwdY/T04Qn9TDWfHhAYt4/I0gMVirzK5wEzeUqIjEB+LXC/ypb7Aqno5w==}

  help-me@5.0.0:
    resolution: {integrity: sha512-7xgomUX6ADmcYzFik0HzAxh/73YlKR9bmFzf51CZwR+b6YtzU2m0u49hQCqV6SvlqIqsaxovfwdvbnsw3b/zpg==}

  html-void-elements@3.0.0:
    resolution: {integrity: sha512-bEqo66MRXsUGxWHV5IP0PUiAWwoEjba4VCzg0LjFJBpchPaTfyfCKTG6bc5F8ucKec3q5y6qOdGyYTSBEvhCrg==}

  htmlparser2@9.1.0:
    resolution: {integrity: sha512-5zfg6mHUoaer/97TxnGpxmbR7zJtPwIYFMZ/H5ucTlPZhKvtum05yiPK3Mgai3a0DyVxv7qYqoweaEd2nrYQzQ==}

  http-cache-semantics@4.1.1:
    resolution: {integrity: sha512-er295DKPVsV82j5kw1Gjt+ADA/XYHsajl82cGNQG2eyoPkvgUhX+nDIyelzhIWbbsXP39EHcI6l5tYs2FYqYXQ==}

  http-errors@2.0.0:
    resolution: {integrity: sha512-FtwrG/euBzaEjYeRqOgly7G0qviiXoJWnvEH2Z1plBdXgbyjv34pHTSb9zoeHMyDy33+DWy5Wt9Wo+TURtOYSQ==}
    engines: {node: '>= 0.8'}

  http-proxy-agent@7.0.2:
    resolution: {integrity: sha512-T1gkAiYYDWYx3V5Bmyu7HcfcvL7mUrTWiM6yOfa3PIphViJ/gFPbvidQ+veqSOHci/PxBcDabeUNCzpOODJZig==}
    engines: {node: '>= 14'}

  http2-wrapper@2.2.1:
    resolution: {integrity: sha512-V5nVw1PAOgfI3Lmeaj2Exmeg7fenjhRUgz1lPSezy1CuhPYbgQtbQj4jZfEAEMlaL+vupsvhjqCyjzob0yxsmQ==}
    engines: {node: '>=10.19.0'}

  https-proxy-agent@7.0.6:
    resolution: {integrity: sha512-vK9P5/iUfdl95AI+JVyUuIcVtd4ofvtrOr3HNtM2yxC9bnMbEdp3x01OhQNnjb8IJYi38VlTE3mBXwcfvywuSw==}
    engines: {node: '>= 14'}

  human-id@4.1.1:
    resolution: {integrity: sha512-3gKm/gCSUipeLsRYZbbdA1BD83lBoWUkZ7G9VFrhWPAU76KwYo5KR8V28bpoPm/ygy0x5/GCbpRQdY7VLYCoIg==}
    hasBin: true

  humanize-ms@1.2.1:
    resolution: {integrity: sha512-Fl70vYtsAFb/C06PTS9dZBo7ihau+Tu/DNCk/OyHhea07S+aeMWpFFkUaXRa8fI+ScZbEI8dfSxwY7gxZ9SAVQ==}

  iconv-lite@0.4.24:
    resolution: {integrity: sha512-v3MXnZAcvnywkTUEZomIActle7RXXeedOR31wwl7VlyoXO4Qi9arvSenNQWne1TcRwhCL1HwLI21bEqdpj8/rA==}
    engines: {node: '>=0.10.0'}

  iconv-lite@0.6.3:
    resolution: {integrity: sha512-4fCk79wshMdzMp2rH06qWrJE4iolqLhCUH+OiuIgU++RB0+94NlDL81atO7GX55uUKueo0txHNtvEyI6D7WdMw==}
    engines: {node: '>=0.10.0'}

  ieee754@1.2.1:
    resolution: {integrity: sha512-dcyqhDvX1C46lXZcVqCpK+FtMRQVdIMN6/Df5js2zouUsqG7I6sFxitIC+7KYK29KdXOLHdu9zL4sFnoVQnqaA==}

  ignore@5.3.2:
    resolution: {integrity: sha512-hsBTNUqQTDwkWtcdYI2i06Y/nUBEsNEDJKjWdigLvegy8kDuJAS8uRlpkkcQpyEXL0Z/pjDy5HBmMjRCJ2gq+g==}
    engines: {node: '>= 4'}

  immediate@3.0.6:
    resolution: {integrity: sha512-XXOFtyqDjNDAQxVfYxuF7g9Il/IbWmmlQg2MYKOH8ExIT1qg6xc4zyS3HaEEATgs1btfzxq15ciUiY7gjSXRGQ==}

  immer@9.0.21:
    resolution: {integrity: sha512-bc4NBHqOqSfRW7POMkHd51LvClaeMXpm8dx0e8oE2GORbq5aRK7Bxl4FyzVLdGtLmvLKL7BTDBG5ACQm4HWjTA==}

  import-fresh@3.3.1:
    resolution: {integrity: sha512-TR3KfrTZTYLPB6jUjfx6MF9WcWrHL9su5TObK4ZkYgBdWKPOFoSoQIdEuTuR82pmtxH2spWG9h6etwfr1pLBqQ==}
    engines: {node: '>=6'}

  imurmurhash@0.1.4:
    resolution: {integrity: sha512-JmXMZ6wuvDmLiHEml9ykzqO6lwFbof0GG4IkcGaENdCRDDmMVnny7s5HsIgHCbaq0w2MyPhDqkhTUgS2LU2PHA==}
    engines: {node: '>=0.8.19'}

  indent-string@5.0.0:
    resolution: {integrity: sha512-m6FAo/spmsW2Ab2fU35JTYwtOKa2yAwXSwgjSv1TJzh4Mh7mC3lzAOVLBprb72XsTrgkEIsl7YrFNAiDiRhIGg==}
    engines: {node: '>=12'}

  inherits@2.0.4:
    resolution: {integrity: sha512-k/vGaX4/Yla3WzyMCvTQOXYeIHvqOKtnqBduzTHpzpQZzAskKMhZ2K+EnBiSM9zGSoIFeMpXKxa4dYeZIQqewQ==}

  ink-spinner@5.0.0:
    resolution: {integrity: sha512-EYEasbEjkqLGyPOUc8hBJZNuC5GvXGMLu0w5gdTNskPc7Izc5vO3tdQEYnzvshucyGCBXc86ig0ujXPMWaQCdA==}
    engines: {node: '>=14.16'}
    peerDependencies:
      ink: '>=4.0.0'
      react: '>=18.0.0'

  ink@5.2.1:
    resolution: {integrity: sha512-BqcUyWrG9zq5HIwW6JcfFHsIYebJkWWb4fczNah1goUO0vv5vneIlfwuS85twyJ5hYR/y18FlAYUxrO9ChIWVg==}
    engines: {node: '>=18'}
    peerDependencies:
      '@types/react': '>=18.0.0'
      react: '>=18.0.0'
      react-devtools-core: ^4.19.1
    peerDependenciesMeta:
      '@types/react':
        optional: true
      react-devtools-core:
        optional: true

  inline-style-parser@0.2.4:
    resolution: {integrity: sha512-0aO8FkhNZlj/ZIbNi7Lxxr12obT7cL1moPfE4tg1LkX7LlLfC6DeX4l2ZEud1ukP9jNQyNnfzQVqwbwmAATY4Q==}

  inquirer@12.6.0:
    resolution: {integrity: sha512-3zmmccQd/8o65nPOZJZ+2wqt76Ghw3+LaMrmc6JE/IzcvQhJ1st+QLCOo/iLS85/tILU0myG31a2TAZX0ysAvg==}
    engines: {node: '>=18'}
    peerDependencies:
      '@types/node': '>=18'
    peerDependenciesMeta:
      '@types/node':
        optional: true

  install@0.13.0:
    resolution: {integrity: sha512-zDml/jzr2PKU9I8J/xyZBQn8rPCAY//UOYNmR01XwNwyfhEWObo2SWfSl1+0tm1u6PhxLwDnfsT/6jB7OUxqFA==}
    engines: {node: '>= 0.10'}

  internal-slot@1.1.0:
    resolution: {integrity: sha512-4gd7VpWNQNB4UKKCFFVcp1AVv+FMOgs9NKzjHKusc8jTMhd5eL1NqQqOpE0KzMds804/yHlglp3uxgluOqAPLw==}
    engines: {node: '>= 0.4'}

  ip-address@9.0.5:
    resolution: {integrity: sha512-zHtQzGojZXTwZTHQqra+ETKd4Sn3vgi7uBmlPoXVWZqYvuKmtI0l/VZTjqGmJY9x88GGOaZ9+G9ES8hC4T4X8g==}
    engines: {node: '>= 12'}

  ip-regex@4.3.0:
    resolution: {integrity: sha512-B9ZWJxHHOHUhUjCPrMpLD4xEq35bUTClHM1S6CBU5ixQnkZmwipwgc96vAd7AAGM9TGHvJR+Uss+/Ak6UphK+Q==}
    engines: {node: '>=8'}

  ipaddr.js@1.9.1:
    resolution: {integrity: sha512-0KI/607xoxSToH7GjN1FfSbLoU0+btTicjsQSWQlh/hZykN8KpmMf7uYwPW3R+akZ6R/w18ZlXSHBYXiYUPO3g==}
    engines: {node: '>= 0.10'}

  is-alphabetical@2.0.1:
    resolution: {integrity: sha512-FWyyY60MeTNyeSRpkM2Iry0G9hpr7/9kD40mD/cGQEuilcZYS4okz8SN2Q6rLCJ8gbCt6fN+rC+6tMGS99LaxQ==}

  is-alphanumerical@2.0.1:
    resolution: {integrity: sha512-hmbYhX/9MUMF5uh7tOXyK/n0ZvWpad5caBA17GsC6vyuCqaWliRG5K1qS9inmUhEMaOBIW7/whAnSwveW/LtZw==}

  is-any-array@2.0.1:
    resolution: {integrity: sha512-UtilS7hLRu++wb/WBAw9bNuP1Eg04Ivn1vERJck8zJthEvXCBEBpGR/33u/xLKWEQf95803oalHrVDptcAvFdQ==}

  is-array-buffer@3.0.5:
    resolution: {integrity: sha512-DDfANUiiG2wC1qawP66qlTugJeL5HyzMpfr8lLK+jMQirGzNod0B12cFB/9q838Ru27sBwfw78/rdoU7RERz6A==}
    engines: {node: '>= 0.4'}

  is-arrayish@0.2.1:
    resolution: {integrity: sha512-zz06S8t0ozoDXMG+ube26zeCTNXcKIPJZJi8hBrF4idCLms4CG9QtK7qBl1boi5ODzFpjswb5JPmHCbMpjaYzg==}

  is-arrayish@0.3.2:
    resolution: {integrity: sha512-eVRqCvVlZbuw3GrM63ovNSNAeA1K16kaR/LRY/92w0zxQ5/1YzwblUX652i4Xs9RwAGjW9d9y6X88t8OaAJfWQ==}

  is-async-function@2.1.1:
    resolution: {integrity: sha512-9dgM/cZBnNvjzaMYHVoxxfPj2QXt22Ev7SuuPrs+xav0ukGB0S6d4ydZdEiM48kLx5kDV+QBPrpVnFyefL8kkQ==}
    engines: {node: '>= 0.4'}

  is-bigint@1.1.0:
    resolution: {integrity: sha512-n4ZT37wG78iz03xPRKJrHTdZbe3IicyucEtdRsV5yglwc3GyUfbAfpSeD0FJ41NbUNSt5wbhqfp1fS+BgnvDFQ==}
    engines: {node: '>= 0.4'}

  is-binary-path@2.1.0:
    resolution: {integrity: sha512-ZMERYes6pDydyuGidse7OsHxtbI7WVeUEozgR/g7rd0xUimYNlvZRE/K2MgZTjWy725IfelLeVcEM97mmtRGXw==}
    engines: {node: '>=8'}

  is-boolean-object@1.2.2:
    resolution: {integrity: sha512-wa56o2/ElJMYqjCjGkXri7it5FbebW5usLw/nPmCMs5DeZ7eziSYZhSmPRn0txqeW4LnAmQQU7FgqLpsEFKM4A==}
    engines: {node: '>= 0.4'}

  is-buffer@1.1.6:
    resolution: {integrity: sha512-NcdALwpXkTm5Zvvbk7owOUSvVvBKDgKP5/ewfXEznmQFfs4ZRmanOeKBTjRVjka3QFoN6XJ+9F3USqfHqTaU5w==}

  is-callable@1.2.7:
    resolution: {integrity: sha512-1BC0BVFhS/p0qtw6enp8e+8OD0UrK0oFLztSjNzhcKA3WDuJxxAPXzPuPtKkjEY9UUoEWlX/8fgKeu2S8i9JTA==}
    engines: {node: '>= 0.4'}

  is-core-module@2.16.1:
    resolution: {integrity: sha512-UfoeMA6fIJ8wTYFEUjelnaGI67v6+N7qXJEvQuIGa99l4xsCruSYOVSQ0uPANn4dAzm8lkYPaKLrrijLq7x23w==}
    engines: {node: '>= 0.4'}

  is-data-view@1.0.2:
    resolution: {integrity: sha512-RKtWF8pGmS87i2D6gqQu/l7EYRlVdfzemCJN/P3UOs//x1QE7mfhvzHIApBTRf7axvT6DMGwSwBXYCT0nfB9xw==}
    engines: {node: '>= 0.4'}

  is-date-object@1.1.0:
    resolution: {integrity: sha512-PwwhEakHVKTdRNVOw+/Gyh0+MzlCl4R6qKvkhuvLtPMggI1WAHt9sOwZxQLSGpUaDnrdyDsomoRgNnCfKNSXXg==}
    engines: {node: '>= 0.4'}

  is-decimal@2.0.1:
    resolution: {integrity: sha512-AAB9hiomQs5DXWcRB1rqsxGUstbRroFOPPVAomNk/3XHR5JyEZChOyTWe2oayKnsSsr/kcGqF+z6yuH6HHpN0A==}

  is-docker@2.2.1:
    resolution: {integrity: sha512-F+i2BKsFrH66iaUFc0woD8sLy8getkwTwtOBjvs56Cx4CgJDeKQeqfz8wAYiSb8JOprWhHH5p77PbmYCvvUuXQ==}
    engines: {node: '>=8'}
    hasBin: true

  is-extendable@0.1.1:
    resolution: {integrity: sha512-5BMULNob1vgFX6EjQw5izWDxrecWK9AM72rugNr0TFldMOi0fj6Jk+zeKIt0xGj4cEfQIJth4w3OKWOJ4f+AFw==}
    engines: {node: '>=0.10.0'}

  is-extglob@2.1.1:
    resolution: {integrity: sha512-SbKbANkN603Vi4jEZv49LeVJMn4yGwsbzZworEoyEiutsN3nJYdbO36zfhGJ6QEDpOZIFkDtnq5JRxmvl3jsoQ==}
    engines: {node: '>=0.10.0'}

  is-finalizationregistry@1.1.1:
    resolution: {integrity: sha512-1pC6N8qWJbWoPtEjgcL2xyhQOP491EQjeUo3qTKcmV8YSDDJrOepfG8pcC7h/QgnQHYSv0mJ3Z/ZWxmatVrysg==}
    engines: {node: '>= 0.4'}

  is-fullwidth-code-point@3.0.0:
    resolution: {integrity: sha512-zymm5+u+sCsSWyD9qNaejV3DFvhCKclKdizYaJUuHA83RLjb7nSuGnddCHGv0hk+KY7BMAlsWeK4Ueg6EV6XQg==}
    engines: {node: '>=8'}

  is-fullwidth-code-point@4.0.0:
    resolution: {integrity: sha512-O4L094N2/dZ7xqVdrXhh9r1KODPJpFms8B5sGdJLPy664AgvXsreZUyCQQNItZRDlYug4xStLjNp/sz3HvBowQ==}
    engines: {node: '>=12'}

  is-fullwidth-code-point@5.0.0:
    resolution: {integrity: sha512-OVa3u9kkBbw7b8Xw5F9P+D/T9X+Z4+JruYVNapTjPYZYUznQ5YfWeFkOj606XYYW8yugTfC8Pj0hYqvi4ryAhA==}
    engines: {node: '>=18'}

  is-generator-function@1.1.0:
    resolution: {integrity: sha512-nPUB5km40q9e8UfN/Zc24eLlzdSf9OfKByBw9CIdw4H1giPMeA0OIJvbchsCu4npfI2QcMVBsGEBHKZ7wLTWmQ==}
    engines: {node: '>= 0.4'}

  is-glob@4.0.3:
    resolution: {integrity: sha512-xelSayHH36ZgE7ZWhli7pW34hNbNl8Ojv5KVmkJD4hBdD3th8Tfk9vYasLM+mXWOZhFkgZfxhLSnrwRr4elSSg==}
    engines: {node: '>=0.10.0'}

  is-hexadecimal@2.0.1:
    resolution: {integrity: sha512-DgZQp241c8oO6cA1SbTEWiXeoxV42vlcJxgH+B3hi1AiqqKruZR3ZGF8In3fj4+/y/7rHvlOZLZtgJ/4ttYGZg==}

  is-in-ci@1.0.0:
    resolution: {integrity: sha512-eUuAjybVTHMYWm/U+vBO1sY/JOCgoPCXRxzdju0K+K0BiGW0SChEL1MLC0PoCIR1OlPo5YAp8HuQoUlsWEICwg==}
    engines: {node: '>=18'}
    hasBin: true

  is-ip@3.1.0:
    resolution: {integrity: sha512-35vd5necO7IitFPjd/YBeqwWnyDWbuLH9ZXQdMfDA8TEo7pv5X8yfrvVO3xbJbLUlERCMvf6X0hTUamQxCYJ9Q==}
    engines: {node: '>=8'}

  is-map@2.0.3:
    resolution: {integrity: sha512-1Qed0/Hr2m+YqxnM09CjA2d/i6YZNfF6R2oRAOj36eUdS6qIV/huPJNSEpKbupewFs+ZsJlxsjjPbc0/afW6Lw==}
    engines: {node: '>= 0.4'}

  is-number-object@1.1.1:
    resolution: {integrity: sha512-lZhclumE1G6VYD8VHe35wFaIif+CTy5SJIi5+3y4psDgWu4wPDoBhF8NxUOinEc7pHgiTsT6MaBb92rKhhD+Xw==}
    engines: {node: '>= 0.4'}

  is-number@7.0.0:
    resolution: {integrity: sha512-41Cifkg6e8TylSpdtTpeLVMqvSBEVzTttHvERD741+pnZ8ANv0004MRL43QKPDlK9cGvNp6NZWZUBlbGXYxxng==}
    engines: {node: '>=0.12.0'}

  is-online@10.0.0:
    resolution: {integrity: sha512-WCPdKwNDjXJJmUubf2VHLMDBkUZEtuOvpXUfUnUFbEnM6In9ByiScL4f4jKACz/fsb2qDkesFerW3snf/AYz3A==}
    engines: {node: '>=14.16'}

  is-plain-obj@4.1.0:
    resolution: {integrity: sha512-+Pgi+vMuUNkJyExiMBt5IlFoMyKnr5zhJ4Uspz58WOhBF5QoIZkFyNHIbBAtHwzVAgk5RtndVNsDRN61/mmDqg==}
    engines: {node: '>=12'}

  is-promise@4.0.0:
    resolution: {integrity: sha512-hvpoI6korhJMnej285dSg6nu1+e6uxs7zG3BYAm5byqDsgJNWwxzM6z6iZiAgQR4TJ30JmBTOwqZUw3WlyH3AQ==}

  is-reference@3.0.3:
    resolution: {integrity: sha512-ixkJoqQvAP88E6wLydLGGqCJsrFUnqoH6HnaczB8XmDH1oaWU+xxdptvikTgaEhtZ53Ky6YXiBuUI2WXLMCwjw==}

  is-regex@1.2.1:
    resolution: {integrity: sha512-MjYsKHO5O7mCsmRGxWcLWheFqN9DJ/2TmngvjKXihe6efViPqc274+Fx/4fYj/r03+ESvBdTXK0V6tA3rgez1g==}
    engines: {node: '>= 0.4'}

  is-set@2.0.3:
    resolution: {integrity: sha512-iPAjerrse27/ygGLxw+EBR9agv9Y6uLeYVJMu+QNCoouJ1/1ri0mGrcWpfCqFZuzzx3WjtwxG098X+n4OuRkPg==}
    engines: {node: '>= 0.4'}

  is-shared-array-buffer@1.0.4:
    resolution: {integrity: sha512-ISWac8drv4ZGfwKl5slpHG9OwPNty4jOWPRIhBpxOoD+hqITiwuipOQ2bNthAzwA3B4fIjO4Nln74N0S9byq8A==}
    engines: {node: '>= 0.4'}

  is-stream@2.0.1:
    resolution: {integrity: sha512-hFoiJiTl63nn+kstHGBtewWSKnQLpyb155KHheA1l39uvtO9nWIop1p3udqPcUd/xbF1VLMO4n7OI6p7RbngDg==}
    engines: {node: '>=8'}

  is-string@1.1.1:
    resolution: {integrity: sha512-BtEeSsoaQjlSPBemMQIrY1MY0uM6vnS1g5fmufYOtnxLGUZM2178PKbhsk7Ffv58IX+ZtcvoGwccYsh0PglkAA==}
    engines: {node: '>= 0.4'}

  is-subdir@1.2.0:
    resolution: {integrity: sha512-2AT6j+gXe/1ueqbW6fLZJiIw3F8iXGJtt0yDrZaBhAZEG1raiTxKWU+IPqMCzQAXOUCKdA4UDMgacKH25XG2Cw==}
    engines: {node: '>=4'}

  is-symbol@1.1.1:
    resolution: {integrity: sha512-9gGx6GTtCQM73BgmHQXfDmLtfjjTUDSyoxTCbp5WtoixAhfgsDirWIcVQ/IHpvI5Vgd5i/J5F7B9cN/WlVbC/w==}
    engines: {node: '>= 0.4'}

  is-typed-array@1.1.15:
    resolution: {integrity: sha512-p3EcsicXjit7SaskXHs1hA91QxgTw46Fv6EFKKGS5DRFLD8yKnohjF3hxoju94b/OcMZoQukzpPpBE9uLVKzgQ==}
    engines: {node: '>= 0.4'}

  is-weakmap@2.0.2:
    resolution: {integrity: sha512-K5pXYOm9wqY1RgjpL3YTkF39tni1XajUIkawTLUo9EZEVUFga5gSQJF8nNS7ZwJQ02y+1YCNYcMh+HIf1ZqE+w==}
    engines: {node: '>= 0.4'}

  is-weakref@1.1.1:
    resolution: {integrity: sha512-6i9mGWSlqzNMEqpCp93KwRS1uUOodk2OJ6b+sq7ZPDSy2WuI5NFIxp/254TytR8ftefexkWn5xNiHUNpPOfSew==}
    engines: {node: '>= 0.4'}

  is-weakset@2.0.4:
    resolution: {integrity: sha512-mfcwb6IzQyOKTs84CQMrOwW4gQcaTOAWJ0zzJCl2WSPDrWk/OzDaImWFH3djXhb24g4eudZfLRozAvPGw4d9hQ==}
    engines: {node: '>= 0.4'}

  is-windows@1.0.2:
    resolution: {integrity: sha512-eXK1UInq2bPmjyX6e3VHIzMLobc4J94i4AWn+Hpq3OU5KkrRC96OAcR3PRJ/pGu6m8TRnBHP9dkXQVsT/COVIA==}
    engines: {node: '>=0.10.0'}

  is-wsl@2.2.0:
    resolution: {integrity: sha512-fKzAra0rGJUUBwGBgNkHZuToZcn+TtXHpeCgmkMJMMYx1sQDYaCSyjJBSCa2nH1DGm7s3n1oBnohoVTBaN7Lww==}
    engines: {node: '>=8'}

  isarray@1.0.0:
    resolution: {integrity: sha512-VLghIWNM6ELQzo7zwmcg0NmTVyWKYjvIeM83yjp0wRDTmUnrM678fQbcKBo6n2CJEF0szoG//ytg+TKla89ALQ==}

  isarray@2.0.5:
    resolution: {integrity: sha512-xHjhDr3cNBK0BzdUJSPXZntQUx/mwMS5Rw4A7lPJ90XGAO6ISP/ePDNuo0vhqOZU+UD5JoodwCAAoZQd3FeAKw==}

  isexe@2.0.0:
    resolution: {integrity: sha512-RHxMLp9lnKHGHRng9QFhRCMbYAcVpn69smSGcq3f36xjgVVWThj4qqLbTLlq7Ssj8B+fIQ1EuCEGI2lKsyQeIw==}

  jackspeak@3.4.3:
    resolution: {integrity: sha512-OGlZQpz2yfahA/Rd1Y8Cd9SIEsqvXkLVoSw/cgwhnhFMDbsQFeZYoJJ7bIZBS9BcamUW96asq/npPWugM+RQBw==}

  jiti@1.21.7:
    resolution: {integrity: sha512-/imKNG4EbWNrVjoNC/1H5/9GFy+tqjGBHCaSsN+P2RnPqjsLmv6UD3Ej+Kj8nBWaRAwyk7kK5ZUc+OEatnTR3A==}
    hasBin: true

  joycon@3.1.1:
    resolution: {integrity: sha512-34wB/Y7MW7bzjKRjUKTa46I2Z7eV62Rkhva+KkopW7Qvv/OSWBqvkSY7vusOPrNuZcUG3tApvdVgNB8POj3SPw==}
    engines: {node: '>=10'}

  js-levenshtein@1.1.6:
    resolution: {integrity: sha512-X2BB11YZtrRqY4EnQcLX5Rh373zbK4alC1FW7D7MBhL2gtcC17cTnr6DmfHZeS0s2rTHjUTMMHfG7gO8SSdw+g==}
    engines: {node: '>=0.10.0'}

  js-tiktoken@1.0.20:
    resolution: {integrity: sha512-Xlaqhhs8VfCd6Sh7a1cFkZHQbYTLCwVJJWiHVxBYzLPxW0XsoxBy1hitmjkdIjD3Aon5BXLHFwU5O8WUx6HH+A==}

  js-tokens@4.0.0:
    resolution: {integrity: sha512-RdJUflcE3cUzKiMqQgsCu06FPu9UdIJO0beYbPhHN4k6apgJtifcoCtT9bcxOpYBtpD2kCM6Sbzg4CausW/PKQ==}

  js-yaml@3.14.1:
    resolution: {integrity: sha512-okMH7OXXJ7YrN9Ok3/SXrnu4iX9yOk+25nqX4imS2npuvTYDmo/QEZoqwZkYaIDk3jVvBOTOIEgEhaLOynBS9g==}
    hasBin: true

  js-yaml@4.1.0:
    resolution: {integrity: sha512-wpxZs9NoxZaJESJGIZTyDEaYpl0FKSA+FB9aJiyemKhMwkxQg63h4T1KJgUGHpTqPDNRcmmYLugrRjJlBtWvRA==}
    hasBin: true

  jsbn@1.1.0:
    resolution: {integrity: sha512-4bYVV3aAMtDTTu4+xsDYa6sy9GyJ69/amsu9sYF2zqjiEoZA5xJi3BrfX3uY+/IekIu7MwdObdbDWpoZdBv3/A==}

  jsep@1.4.0:
    resolution: {integrity: sha512-B7qPcEVE3NVkmSJbaYxvv4cHkVW7DQsZz13pUMrfS8z8Q/BuShN+gcTXrUlPiGqM2/t/EEaI030bpxMqY8gMlw==}
    engines: {node: '>= 10.16.0'}

  json-bigint@1.0.0:
    resolution: {integrity: sha512-SiPv/8VpZuWbvLSMtTDU8hEfrZWg/mH/nV/b4o0CYbSxu1UIQPLdwKOCIyLQX+VIPO5vrLX3i8qtqFyhdPSUSQ==}

  json-buffer@3.0.1:
    resolution: {integrity: sha512-4bV5BfR2mqfQTJm+V5tPPdf+ZpuhiIvTuAB5g8kcrXOZpTT/QwwVRWBywX1ozr6lEuPdbHxwaJlm9G6mI2sfSQ==}

  json-parse-even-better-errors@2.3.1:
    resolution: {integrity: sha512-xyFwyhro/JEof6Ghe2iz2NcXoj2sloNsWr/XsERDK/oiPCfaNhl5ONfp+jQdAZRQQ0IJWNzH9zIZF7li91kh2w==}

  json-schema-traverse@0.4.1:
    resolution: {integrity: sha512-xbbCH5dCYU5T8LcEhhuh7HJ88HXuW3qsI3Y0zOZFKfZEHcpWiHU/Jxzk629Brsab/mMiHQti9wMP+845RPe3Vg==}

  json-schema-traverse@1.0.0:
    resolution: {integrity: sha512-NM8/P9n3XjXhIZn1lLhkFaACTOURQXjWhV4BA/RnOv8xvgqtqpAX9IO4mRQxSx1Rlo4tqzeqb0sOlruaOy3dug==}

  json-schema@0.4.0:
    resolution: {integrity: sha512-es94M3nTIfsEPisRafak+HDLfHXnKBhV3vU5eqPcS3flIWqcxJWgXHXiey3YrpaNsanY5ei1VoYEbOzijuq9BA==}

  json-stable-stringify-without-jsonify@1.0.1:
    resolution: {integrity: sha512-Bdboy+l7tA3OGW6FjyFHWkP5LuByj1Tk33Ljyq0axyzdk9//JSi2u3fP1QSmd1KNwq6VOKYGlAu87CisVir6Pw==}

  jsonc-parser@2.2.1:
    resolution: {integrity: sha512-o6/yDBYccGvTz1+QFevz6l6OBZ2+fMVu2JZ9CIhzsYRX4mjaK5IyX9eldUdCmga16zlgQxyrj5pt9kzuj2C02w==}

  jsondiffpatch@0.6.0:
    resolution: {integrity: sha512-3QItJOXp2AP1uv7waBkao5nCvhEv+QmJAd38Ybq7wNI74Q+BBmnLn4EDKz6yI9xGAIQoUF87qHt+kc1IVxB4zQ==}
    engines: {node: ^18.0.0 || >=20.0.0}
    hasBin: true

  jsonfile@4.0.0:
    resolution: {integrity: sha512-m6F1R3z8jjlf2imQHS2Qez5sjKWQzbuuhuJ/FKYFRZvPE3PuHcSMVZzfsLhGVOkfd20obL5SWEBew5ShlquNxg==}

  jsonfile@6.1.0:
    resolution: {integrity: sha512-5dgndWOriYSm5cnYaJNhalLNDKOqFwyDB/rr1E9ZsGciGvKPs8R2xYGCacuf3z6K1YKDz182fd+fY3cn3pMqXQ==}

  jsonpath-plus@10.3.0:
    resolution: {integrity: sha512-8TNmfeTCk2Le33A3vRRwtuworG/L5RrgMvdjhKZxvyShO+mBu2fP50OWUjRLNtvw344DdDarFh9buFAZs5ujeA==}
    engines: {node: '>=18.0.0'}
    hasBin: true

  jsonpointer@5.0.1:
    resolution: {integrity: sha512-p/nXbhSEcu3pZRdkW1OfJhpsVtW1gd4Wa1fnQc9YLiTfAjn0312eMKimbdIQzuZl9aa9xUGaRlP9T/CJE/ditQ==}
    engines: {node: '>=0.10.0'}

  jszip@3.10.1:
    resolution: {integrity: sha512-xXDvecyTpGLrqFrvkrUSoxxfJI5AH7U8zxxtVclpsUtMCq4JQ290LY8AW5c7Ggnr/Y/oK+bQMbqK2qmtk3pN4g==}

  jwa@2.0.0:
    resolution: {integrity: sha512-jrZ2Qx916EA+fq9cEAeCROWPTfCwi1IVHqT2tapuqLEVVDKFDENFw1oL+MwrTvH6msKxsd1YTDVw6uKEcsrLEA==}

  jws@4.0.0:
    resolution: {integrity: sha512-KDncfTmOZoOMTFG4mBlG0qUIOlc03fmzH+ru6RgYVZhPkyiy/92Owlt/8UEN+a4TXR1FQetfIpJE8ApdvdVxTg==}

  katex@0.16.22:
    resolution: {integrity: sha512-XCHRdUw4lf3SKBaJe4EvgqIuWwkPSo9XoeO8GjQW94Bp7TWv9hNhzZjZ+OH9yf1UmLygb7DIT5GSFQiyt16zYg==}
    hasBin: true

  keyv@4.5.4:
    resolution: {integrity: sha512-oxVHkHR/EJf2CNXnWxRLW6mg7JyCCUcG0DtEGmL2ctUo1PNTin1PUil+r/+4r5MpVgC/fn1kjsx7mjSujKqIpw==}

  kind-of@6.0.3:
    resolution: {integrity: sha512-dcS1ul+9tmeD95T+x28/ehLgd9mENa3LsvDTtzm3vyBEO7RPptvAD+t44WVXaUjTBRcrpFeFlC8WCruUR456hw==}
    engines: {node: '>=0.10.0'}

  langsmith@0.3.23:
    resolution: {integrity: sha512-6gfotO1YS3vqznSJutdFmJXL2Vxy27/RV2JA7YTsfWoJtxlmBR/1QE7kMIyEvuoEE5KGFHyZMuAh/fVeiRffLA==}
    peerDependencies:
      openai: '*'
    peerDependenciesMeta:
      openai:
        optional: true

  lcm@0.0.3:
    resolution: {integrity: sha512-TB+ZjoillV6B26Vspf9l2L/vKaRY/4ep3hahcyVkCGFgsTNRUQdc24bQeNFiZeoxH0vr5+7SfNRMQuPHv/1IrQ==}

  leven@3.1.0:
    resolution: {integrity: sha512-qsda+H8jTaUaN/x5vzW2rzc+8Rw4TAQ/4KjB46IwK5VH+IlVeeeje/EoZRpiXvIqjFgK84QffqPztGI3VBLG1A==}
    engines: {node: '>=6'}

  leven@4.0.0:
    resolution: {integrity: sha512-puehA3YKku3osqPlNuzGDUHq8WpwXupUg1V6NXdV38G+gr+gkBwFC8g1b/+YcIvp8gnqVIus+eJCH/eGsRmJNw==}
    engines: {node: ^12.20.0 || ^14.13.1 || >=16.0.0}

  levn@0.4.1:
    resolution: {integrity: sha512-+bT2uH4E5LGE7h/n3evcS/sQlJXCpIp6ym8OWJ5eV6+67Dsql/LaaT7qJBAt2rzfoa/5QBGBhxDix1dMt2kQKQ==}
    engines: {node: '>= 0.8.0'}

  lie@3.3.0:
    resolution: {integrity: sha512-UaiMJzeWRlEujzAuw5LokY1L5ecNQYZKfmyZ9L7wDHb/p5etKaxXhohBcrw0EYby+G/NA52vRSN4N39dxHAIwQ==}

  lilconfig@3.1.3:
    resolution: {integrity: sha512-/vlFKAoH5Cgt3Ie+JLhRbwOsCQePABiU3tJ1egGvyQ+33R/vcwM2Zl2QR/LzjsBeItPt3oSVXapn+m4nQDvpzw==}
    engines: {node: '>=14'}

  linear-sum-assignment@1.0.7:
    resolution: {integrity: sha512-jfLoSGwZNyjfY8eK4ayhjfcIu3BfWvP6sWieYzYI3AWldwXVoWEz1gtrQL10v/8YltYLBunqNjeVFXPMUs+MJg==}

  lines-and-columns@1.2.4:
    resolution: {integrity: sha512-7ylylesZQ/PV29jhEDl3Ufjo6ZX7gCqJr5F7PKrqc93v7fzSymt1BpwEU8nAUXs8qzzvqhbjhK5QZg6Mt/HkBg==}

  load-tsconfig@0.2.5:
    resolution: {integrity: sha512-IXO6OCs9yg8tMKzfPZ1YmheJbZCiEsnBdcB03l0OcfK9prKnJb96siuHCr5Fl37/yo9DnKU+TLpxzTUspw9shg==}
    engines: {node: ^12.20.0 || ^14.13.1 || >=16.0.0}

  locate-character@3.0.0:
    resolution: {integrity: sha512-SW13ws7BjaeJ6p7Q6CO2nchbYEc3X3J6WrmTTDto7yMPqVSZTUyY5Tjbid+Ab8gLnATtygYtiDIJGQRRn2ZOiA==}

  locate-path@5.0.0:
    resolution: {integrity: sha512-t7hw9pI+WvuwNJXwk5zVHpyhIqzg2qTlklJOf0mVxGSbe3Fp2VieZcduNYjaLDoy6p9uGpQEGWG87WpMKlNq8g==}
    engines: {node: '>=8'}

  locate-path@6.0.0:
    resolution: {integrity: sha512-iPZK6eYjbxRu3uB4/WZ3EsEIMJFMqAoopl3R+zuq0UjcAm/MO6KCweDgPfP3elTztoKP3KtnVHxTn2NHBSDVUw==}
    engines: {node: '>=10'}

  lodash.merge@4.6.2:
    resolution: {integrity: sha512-0KpjqXRVvrYyCsX1swR/XTK0va6VQkQM6MNo7PqW77ByjAhoARA8EfrP1N4+KlKj8YS0ZUCtRT/YUuhyYDujIQ==}

  lodash.sortby@4.7.0:
    resolution: {integrity: sha512-HDWXG8isMntAyRF5vZ7xKuEvOhT4AhlRt/3czTSjvGUxjYCBVRQY48ViDHyfYz9VIoBkW4TMGQNapx+l3RUwdA==}

  lodash.startcase@4.4.0:
    resolution: {integrity: sha512-+WKqsK294HMSc2jEbNgpHpd0JfIBhp7rEV4aqXWqFr6AlXov+SlcgB1Fv01y2kGe3Gc8nMW7VA0SrGuSkRfIEg==}

  lodash.topath@4.5.2:
    resolution: {integrity: sha512-1/W4dM+35DwvE/iEd1M9ekewOSTlpFekhw9mhAtrwjVqUr83/ilQiyAvmg4tVX7Unkcfl1KC+i9WdaT4B6aQcg==}

  lodash@4.17.21:
    resolution: {integrity: sha512-v2kDEe57lecTulaDIuNTPy3Ry4gLGJ6Z1O3vE1krgXZNrsQ+LFTGHVxVjcXPs17LhbZVGedAJv8XZ1tvj5FvSg==}

  longest-streak@3.1.0:
    resolution: {integrity: sha512-9Ri+o0JYgehTaVBBDoMqIl8GXtbWg711O3srftcHhZ0dqnETqLaoIK0x17fUw9rFSlK/0NlsKe0Ahhyl5pXE2g==}

  loose-envify@1.4.0:
    resolution: {integrity: sha512-lyuxPGr/Wfhrlem2CL/UcnUc1zcqKAImBDzukY7Y5F/yQiNdko6+fRLevlw1HgMySw7f611UIY408EtxRSoK3Q==}
    hasBin: true

  lowercase-keys@3.0.0:
    resolution: {integrity: sha512-ozCC6gdQ+glXOQsveKD0YsDy8DSQFjDTz4zyzEHNV5+JP5D62LmfDZ6o1cycFx9ouG940M5dE8C8CTewdj2YWQ==}
    engines: {node: ^12.20.0 || ^14.13.1 || >=16.0.0}

  lru-cache@10.4.3:
    resolution: {integrity: sha512-JNAzZcXrCt42VGLuYz0zfAzDfAvJWW6AfYlDBQyDV5DClI2m5sAmK+OIO7s59XfsRsWHp02jAJrRadPRGTt6SQ==}

  lru-cache@7.18.3:
    resolution: {integrity: sha512-jumlc0BIUrS3qJGgIkWZsyfAM7NCWiBcCDhnd+3NNM5KbBmLTgHVfWBcg6W+rLUsIpzpERPsvwUP7CckAQSOoA==}
    engines: {node: '>=12'}

  magic-string@0.30.17:
    resolution: {integrity: sha512-sNPKHvyjVf7gyjwS4xGTaW/mCnF8wnjtifKBEhxfZ7E/S8tQ0rssrwGNn6q8JH/ohItJfSQp9mBtQYuTlH5QnA==}

  markdown-extensions@2.0.0:
    resolution: {integrity: sha512-o5vL7aDWatOTX8LzaS1WMoaoxIiLRQJuIKKe2wAw6IeULDHaqbiqiggmx+pKvZDb1Sj+pE46Sn1T7lCqfFtg1Q==}
    engines: {node: '>=16'}

  markdown-table@3.0.4:
    resolution: {integrity: sha512-wiYz4+JrLyb/DqW2hkFJxP7Vd7JuTDm77fvbM8VfEQdmSMqcImWeeRbHwZjBjIFki/VaMK2BhFi7oUUZeM5bqw==}

  math-intrinsics@1.1.0:
    resolution: {integrity: sha512-/IXtbwEk5HTPyEwyKX6hGkYXxM9nbj64B+ilVJnC/R6B0pH5G4V3b0pVbL7DBj4tkhBAppbQUlf6F6Xl9LHu1g==}
    engines: {node: '>= 0.4'}

  md5@2.3.0:
    resolution: {integrity: sha512-T1GITYmFaKuO91vxyoQMFETst+O71VUPEU3ze5GNzDm0OWdP8v1ziTaAEPUr/3kLsY3Sftgz242A1SetQiDL7g==}

  mdast-util-find-and-replace@3.0.2:
    resolution: {integrity: sha512-Tmd1Vg/m3Xz43afeNxDIhWRtFZgM2VLyaf4vSTYwudTyeuTneoL3qtWMA5jeLyz/O1vDJmmV4QuScFCA2tBPwg==}

  mdast-util-from-markdown@2.0.2:
    resolution: {integrity: sha512-uZhTV/8NBuw0WHkPTrCqDOl0zVe1BIng5ZtHoDk49ME1qqcjYmmLmOf0gELgcRMxN4w2iuIeVso5/6QymSrgmA==}

  mdast-util-frontmatter@2.0.1:
    resolution: {integrity: sha512-LRqI9+wdgC25P0URIJY9vwocIzCcksduHQ9OF2joxQoyTNVduwLAFUzjoopuRJbJAReaKrNQKAZKL3uCMugWJA==}

  mdast-util-gfm-autolink-literal@2.0.1:
    resolution: {integrity: sha512-5HVP2MKaP6L+G6YaxPNjuL0BPrq9orG3TsrZ9YXbA3vDw/ACI4MEsnoDpn6ZNm7GnZgtAcONJyPhOP8tNJQavQ==}

  mdast-util-gfm-footnote@2.1.0:
    resolution: {integrity: sha512-sqpDWlsHn7Ac9GNZQMeUzPQSMzR6Wv0WKRNvQRg0KqHh02fpTz69Qc1QSseNX29bhz1ROIyNyxExfawVKTm1GQ==}

  mdast-util-gfm-strikethrough@2.0.0:
    resolution: {integrity: sha512-mKKb915TF+OC5ptj5bJ7WFRPdYtuHv0yTRxK2tJvi+BDqbkiG7h7u/9SI89nRAYcmap2xHQL9D+QG/6wSrTtXg==}

  mdast-util-gfm-table@2.0.0:
    resolution: {integrity: sha512-78UEvebzz/rJIxLvE7ZtDd/vIQ0RHv+3Mh5DR96p7cS7HsBhYIICDBCu8csTNWNO6tBWfqXPWekRuj2FNOGOZg==}

  mdast-util-gfm-task-list-item@2.0.0:
    resolution: {integrity: sha512-IrtvNvjxC1o06taBAVJznEnkiHxLFTzgonUdy8hzFVeDun0uTjxxrRGVaNFqkU1wJR3RBPEfsxmU6jDWPofrTQ==}

  mdast-util-gfm@3.1.0:
    resolution: {integrity: sha512-0ulfdQOM3ysHhCJ1p06l0b0VKlhU0wuQs3thxZQagjcjPrlFRqY215uZGHHJan9GEAXd9MbfPjFJz+qMkVR6zQ==}

  mdast-util-math@3.0.0:
    resolution: {integrity: sha512-Tl9GBNeG/AhJnQM221bJR2HPvLOSnLE/T9cJI9tlc6zwQk2nPk/4f0cHkOdEixQPC/j8UtKDdITswvLAy1OZ1w==}

  mdast-util-mdx-expression@2.0.1:
    resolution: {integrity: sha512-J6f+9hUp+ldTZqKRSg7Vw5V6MqjATc+3E4gf3CFNcuZNWD8XdyI6zQ8GqH7f8169MM6P7hMBRDVGnn7oHB9kXQ==}

  mdast-util-mdx-jsx@3.2.0:
    resolution: {integrity: sha512-lj/z8v0r6ZtsN/cGNNtemmmfoLAFZnjMbNyLzBafjzikOM+glrjNHPlf6lQDOTccj9n5b0PPihEBbhneMyGs1Q==}

  mdast-util-mdx@3.0.0:
    resolution: {integrity: sha512-JfbYLAW7XnYTTbUsmpu0kdBUVe+yKVJZBItEjwyYJiDJuZ9w4eeaqks4HQO+R7objWgS2ymV60GYpI14Ug554w==}

  mdast-util-mdxjs-esm@2.0.1:
    resolution: {integrity: sha512-EcmOpxsZ96CvlP03NghtH1EsLtr0n9Tm4lPUJUBccV9RwUOneqSycg19n5HGzCf+10LozMRSObtVr3ee1WoHtg==}

  mdast-util-phrasing@4.1.0:
    resolution: {integrity: sha512-TqICwyvJJpBwvGAMZjj4J2n0X8QWp21b9l0o7eXyVJ25YNWYbJDVIyD1bZXE6WtV6RmKJVYmQAKWa0zWOABz2w==}

  mdast-util-to-hast@13.2.0:
    resolution: {integrity: sha512-QGYKEuUsYT9ykKBCMOEDLsU5JRObWQusAolFMeko/tYPufNkRffBAQjIE+99jbA87xv6FgmjLtwjh9wBWajwAA==}

  mdast-util-to-markdown@2.1.2:
    resolution: {integrity: sha512-xj68wMTvGXVOKonmog6LwyJKrYXZPvlwabaryTjLh9LuvovB/KAH+kvi8Gjj+7rJjsFi23nkUxRQv1KqSroMqA==}

  mdast-util-to-string@4.0.0:
    resolution: {integrity: sha512-0H44vDimn51F0YwvxSJSm0eCDOJTRlmN0R1yBh4HLj9wiV1Dn0QoXGbvFAWj2hSItVTlCmBF1hqKlIyUBVFLPg==}

  mdast@3.0.0:
    resolution: {integrity: sha512-xySmf8g4fPKMeC07jXGz971EkLbWAJ83s4US2Tj9lEdnZ142UP5grN73H1Xd3HzrdbU5o9GYYP/y8F9ZSwLE9g==}
    deprecated: '`mdast` was renamed to `remark`'

  media-typer@0.3.0:
    resolution: {integrity: sha512-dq+qelQ9akHpcOl/gUVRTxVIOkAJ1wR3QAvb4RsVjS8oVoFjDGTc679wJYmUmknUF5HwMLOgb5O+a3KxfWapPQ==}
    engines: {node: '>= 0.6'}

  media-typer@1.1.0:
    resolution: {integrity: sha512-aisnrDP4GNe06UcKFnV5bfMNPBUw4jsLGaWwWfnH3v02GnBuXX2MCVn5RbrWo0j3pczUilYblq7fQ7Nw2t5XKw==}
    engines: {node: '>= 0.8'}

  merge-descriptors@1.0.3:
    resolution: {integrity: sha512-gaNvAS7TZ897/rVaZ0nMtAyxNyi/pdbjbAwUpFQpN70GqnVfOiXpeUUMKRBmzXaSQ8DdTX4/0ms62r2K+hE6mQ==}

  merge-descriptors@2.0.0:
    resolution: {integrity: sha512-Snk314V5ayFLhp3fkUREub6WtjBfPdCPY1Ln8/8munuLuiYhsABgBVWsozAG+MWMbVEvcdcpbi9R7ww22l9Q3g==}
    engines: {node: '>=18'}

  merge2@1.4.1:
    resolution: {integrity: sha512-8q7VEgMJW4J8tcfVPy8g09NcQwZdbwFEqhe/WZkoIzjn/3TGDwtOCYtXGxA3O8tPzpczCCDgv+P2P5y00ZJOOg==}
    engines: {node: '>= 8'}

  methods@1.1.2:
    resolution: {integrity: sha512-iclAHeNqNm68zFtnZ0e+1L2yUIdvzNoauKU4WBA3VvH/vPFieF7qfRlwUZU+DA9P9bPXIS90ulxoUoCH23sV2w==}
    engines: {node: '>= 0.6'}

  micromark-core-commonmark@2.0.3:
    resolution: {integrity: sha512-RDBrHEMSxVFLg6xvnXmb1Ayr2WzLAWjeSATAoxwKYJV94TeNavgoIdA0a9ytzDSVzBy2YKFK+emCPOEibLeCrg==}

  micromark-extension-frontmatter@2.0.0:
    resolution: {integrity: sha512-C4AkuM3dA58cgZha7zVnuVxBhDsbttIMiytjgsM2XbHAB2faRVaHRle40558FBN+DJcrLNCoqG5mlrpdU4cRtg==}

  micromark-extension-gfm-autolink-literal@2.1.0:
    resolution: {integrity: sha512-oOg7knzhicgQ3t4QCjCWgTmfNhvQbDDnJeVu9v81r7NltNCVmhPy1fJRX27pISafdjL+SVc4d3l48Gb6pbRypw==}

  micromark-extension-gfm-footnote@2.1.0:
    resolution: {integrity: sha512-/yPhxI1ntnDNsiHtzLKYnE3vf9JZ6cAisqVDauhp4CEHxlb4uoOTxOCJ+9s51bIB8U1N1FJ1RXOKTIlD5B/gqw==}

  micromark-extension-gfm-strikethrough@2.1.0:
    resolution: {integrity: sha512-ADVjpOOkjz1hhkZLlBiYA9cR2Anf8F4HqZUO6e5eDcPQd0Txw5fxLzzxnEkSkfnD0wziSGiv7sYhk/ktvbf1uw==}

  micromark-extension-gfm-table@2.1.1:
    resolution: {integrity: sha512-t2OU/dXXioARrC6yWfJ4hqB7rct14e8f7m0cbI5hUmDyyIlwv5vEtooptH8INkbLzOatzKuVbQmAYcbWoyz6Dg==}

  micromark-extension-gfm-tagfilter@2.0.0:
    resolution: {integrity: sha512-xHlTOmuCSotIA8TW1mDIM6X2O1SiX5P9IuDtqGonFhEK0qgRI4yeC6vMxEV2dgyr2TiD+2PQ10o+cOhdVAcwfg==}

  micromark-extension-gfm-task-list-item@2.1.0:
    resolution: {integrity: sha512-qIBZhqxqI6fjLDYFTBIa4eivDMnP+OZqsNwmQ3xNLE4Cxwc+zfQEfbs6tzAo2Hjq+bh6q5F+Z8/cksrLFYWQQw==}

  micromark-extension-gfm@3.0.0:
    resolution: {integrity: sha512-vsKArQsicm7t0z2GugkCKtZehqUm31oeGBV/KVSorWSy8ZlNAv7ytjFhvaryUiCUJYqs+NoE6AFhpQvBTM6Q4w==}

  micromark-extension-math@3.1.0:
    resolution: {integrity: sha512-lvEqd+fHjATVs+2v/8kg9i5Q0AP2k85H0WUOwpIVvUML8BapsMvh1XAogmQjOCsLpoKRCVQqEkQBB3NhVBcsOg==}

  micromark-extension-mdx-expression@3.0.1:
    resolution: {integrity: sha512-dD/ADLJ1AeMvSAKBwO22zG22N4ybhe7kFIZ3LsDI0GlsNr2A3KYxb0LdC1u5rj4Nw+CHKY0RVdnHX8vj8ejm4Q==}

  micromark-extension-mdx-jsx@3.0.2:
    resolution: {integrity: sha512-e5+q1DjMh62LZAJOnDraSSbDMvGJ8x3cbjygy2qFEi7HCeUT4BDKCvMozPozcD6WmOt6sVvYDNBKhFSz3kjOVQ==}

  micromark-extension-mdx-md@2.0.0:
    resolution: {integrity: sha512-EpAiszsB3blw4Rpba7xTOUptcFeBFi+6PY8VnJ2hhimH+vCQDirWgsMpz7w1XcZE7LVrSAUGb9VJpG9ghlYvYQ==}

  micromark-extension-mdxjs-esm@3.0.0:
    resolution: {integrity: sha512-DJFl4ZqkErRpq/dAPyeWp15tGrcrrJho1hKK5uBS70BCtfrIFg81sqcTVu3Ta+KD1Tk5vAtBNElWxtAa+m8K9A==}

  micromark-extension-mdxjs@3.0.0:
    resolution: {integrity: sha512-A873fJfhnJ2siZyUrJ31l34Uqwy4xIFmvPY1oj+Ean5PHcPBYzEsvqvWGaWcfEIr11O5Dlw3p2y0tZWpKHDejQ==}

  micromark-factory-destination@2.0.1:
    resolution: {integrity: sha512-Xe6rDdJlkmbFRExpTOmRj9N3MaWmbAgdpSrBQvCFqhezUn4AHqJHbaEnfbVYYiexVSs//tqOdY/DxhjdCiJnIA==}

  micromark-factory-label@2.0.1:
    resolution: {integrity: sha512-VFMekyQExqIW7xIChcXn4ok29YE3rnuyveW3wZQWWqF4Nv9Wk5rgJ99KzPvHjkmPXF93FXIbBp6YdW3t71/7Vg==}

  micromark-factory-mdx-expression@2.0.3:
    resolution: {integrity: sha512-kQnEtA3vzucU2BkrIa8/VaSAsP+EJ3CKOvhMuJgOEGg9KDC6OAY6nSnNDVRiVNRqj7Y4SlSzcStaH/5jge8JdQ==}

  micromark-factory-space@2.0.1:
    resolution: {integrity: sha512-zRkxjtBxxLd2Sc0d+fbnEunsTj46SWXgXciZmHq0kDYGnck/ZSGj9/wULTV95uoeYiK5hRXP2mJ98Uo4cq/LQg==}

  micromark-factory-title@2.0.1:
    resolution: {integrity: sha512-5bZ+3CjhAd9eChYTHsjy6TGxpOFSKgKKJPJxr293jTbfry2KDoWkhBb6TcPVB4NmzaPhMs1Frm9AZH7OD4Cjzw==}

  micromark-factory-whitespace@2.0.1:
    resolution: {integrity: sha512-Ob0nuZ3PKt/n0hORHyvoD9uZhr+Za8sFoP+OnMcnWK5lngSzALgQYKMr9RJVOWLqQYuyn6ulqGWSXdwf6F80lQ==}

  micromark-util-character@2.1.1:
    resolution: {integrity: sha512-wv8tdUTJ3thSFFFJKtpYKOYiGP2+v96Hvk4Tu8KpCAsTMs6yi+nVmGh1syvSCsaxz45J6Jbw+9DD6g97+NV67Q==}

  micromark-util-chunked@2.0.1:
    resolution: {integrity: sha512-QUNFEOPELfmvv+4xiNg2sRYeS/P84pTW0TCgP5zc9FpXetHY0ab7SxKyAQCNCc1eK0459uoLI1y5oO5Vc1dbhA==}

  micromark-util-classify-character@2.0.1:
    resolution: {integrity: sha512-K0kHzM6afW/MbeWYWLjoHQv1sgg2Q9EccHEDzSkxiP/EaagNzCm7T/WMKZ3rjMbvIpvBiZgwR3dKMygtA4mG1Q==}

  micromark-util-combine-extensions@2.0.1:
    resolution: {integrity: sha512-OnAnH8Ujmy59JcyZw8JSbK9cGpdVY44NKgSM7E9Eh7DiLS2E9RNQf0dONaGDzEG9yjEl5hcqeIsj4hfRkLH/Bg==}

  micromark-util-decode-numeric-character-reference@2.0.2:
    resolution: {integrity: sha512-ccUbYk6CwVdkmCQMyr64dXz42EfHGkPQlBj5p7YVGzq8I7CtjXZJrubAYezf7Rp+bjPseiROqe7G6foFd+lEuw==}

  micromark-util-decode-string@2.0.1:
    resolution: {integrity: sha512-nDV/77Fj6eH1ynwscYTOsbK7rR//Uj0bZXBwJZRfaLEJ1iGBR6kIfNmlNqaqJf649EP0F3NWNdeJi03elllNUQ==}

  micromark-util-encode@2.0.1:
    resolution: {integrity: sha512-c3cVx2y4KqUnwopcO9b/SCdo2O67LwJJ/UyqGfbigahfegL9myoEFoDYZgkT7f36T0bLrM9hZTAaAyH+PCAXjw==}

  micromark-util-events-to-acorn@2.0.3:
    resolution: {integrity: sha512-jmsiEIiZ1n7X1Rr5k8wVExBQCg5jy4UXVADItHmNk1zkwEVhBuIUKRu3fqv+hs4nxLISi2DQGlqIOGiFxgbfHg==}

  micromark-util-html-tag-name@2.0.1:
    resolution: {integrity: sha512-2cNEiYDhCWKI+Gs9T0Tiysk136SnR13hhO8yW6BGNyhOC4qYFnwF1nKfD3HFAIXA5c45RrIG1ub11GiXeYd1xA==}

  micromark-util-normalize-identifier@2.0.1:
    resolution: {integrity: sha512-sxPqmo70LyARJs0w2UclACPUUEqltCkJ6PhKdMIDuJ3gSf/Q+/GIe3WKl0Ijb/GyH9lOpUkRAO2wp0GVkLvS9Q==}

  micromark-util-resolve-all@2.0.1:
    resolution: {integrity: sha512-VdQyxFWFT2/FGJgwQnJYbe1jjQoNTS4RjglmSjTUlpUMa95Htx9NHeYW4rGDJzbjvCsl9eLjMQwGeElsqmzcHg==}

  micromark-util-sanitize-uri@2.0.1:
    resolution: {integrity: sha512-9N9IomZ/YuGGZZmQec1MbgxtlgougxTodVwDzzEouPKo3qFWvymFHWcnDi2vzV1ff6kas9ucW+o3yzJK9YB1AQ==}

  micromark-util-subtokenize@2.1.0:
    resolution: {integrity: sha512-XQLu552iSctvnEcgXw6+Sx75GflAPNED1qx7eBJ+wydBb2KCbRZe+NwvIEEMM83uml1+2WSXpBAcp9IUCgCYWA==}

  micromark-util-symbol@2.0.1:
    resolution: {integrity: sha512-vs5t8Apaud9N28kgCrRUdEed4UJ+wWNvicHLPxCa9ENlYuAY31M0ETy5y1vA33YoNPDFTghEbnh6efaE8h4x0Q==}

  micromark-util-types@2.0.2:
    resolution: {integrity: sha512-Yw0ECSpJoViF1qTU4DC6NwtC4aWGt1EkzaQB8KPPyCRR8z9TWeV0HbEFGTO+ZY1wB22zmxnJqhPyTpOVCpeHTA==}

  micromark@4.0.2:
    resolution: {integrity: sha512-zpe98Q6kvavpCr1NPVSCMebCKfD7CA2NqZ+rykeNhONIJBpc1tFKt9hucLGwha3jNTNI8lHpctWJWoimVF4PfA==}

  micromatch@4.0.8:
    resolution: {integrity: sha512-PXwfBhYu0hBCPw8Dn0E+WDYb7af3dSLVWKi3HGv84IdF4TyFoC0ysxFd0Goxw7nSv4T/PzEJQxsYsEiFCKo2BA==}
    engines: {node: '>=8.6'}

  mime-db@1.52.0:
    resolution: {integrity: sha512-sPU4uV7dYlvtWJxwwxHD0PuihVNiE7TyAbQ5SWxDCB9mUYvOgroQOwYQQOKPJ8CIbE+1ETVlOoK1UC2nU3gYvg==}
    engines: {node: '>= 0.6'}

  mime-db@1.54.0:
    resolution: {integrity: sha512-aU5EJuIN2WDemCcAp2vFBfp/m4EAhWJnUNSSw0ixs7/kXbd6Pg64EmwJkNdFhB8aWt1sH2CTXrLxo/iAGV3oPQ==}
    engines: {node: '>= 0.6'}

  mime-types@2.1.35:
    resolution: {integrity: sha512-ZDY+bPm5zTTF+YpCrAU9nK0UgICYPT0QtT1NZWFv4s++TNkcgVaT0g6+4R2uI4MjQjzysHB1zxuWL50hzaeXiw==}
    engines: {node: '>= 0.6'}

  mime-types@3.0.1:
    resolution: {integrity: sha512-xRc4oEhT6eaBpU1XF7AjpOFD+xQmXNB5OVKwp4tqCuBpHLS/ZbBDrc07mYTDqVMg6PfxUjjNp85O6Cd2Z/5HWA==}
    engines: {node: '>= 0.6'}

  mime@1.6.0:
    resolution: {integrity: sha512-x0Vn8spI+wuJ1O6S7gnbaQg8Pxh4NNHb7KSINmEWKiPE4RKOplvijn+NkmYmmRgP68mc70j2EbeTFRsrswaQeg==}
    engines: {node: '>=4'}
    hasBin: true

  mimic-fn@2.1.0:
    resolution: {integrity: sha512-OqbOk5oEQeAZ8WXWydlu9HJjz9WVdEIvamMCcXmuqUYjTknH/sqsWvhQ3vgwKFRR1HpjvNBKQ37nbJgYzGqGcg==}
    engines: {node: '>=6'}

  mimic-response@3.1.0:
    resolution: {integrity: sha512-z0yWI+4FDrrweS8Zmt4Ej5HdJmky15+L2e6Wgn3+iK5fWzb6T3fhNFq2+MeTRb064c6Wr4N/wv0DzQTjNzHNGQ==}
    engines: {node: '>=10'}

  mimic-response@4.0.0:
    resolution: {integrity: sha512-e5ISH9xMYU0DzrT+jl8q2ze9D6eWBto+I8CNpe+VI+K2J/F/k3PdkdTdz4wvGVH4NTpo+NRYTVIuMQEMMcsLqg==}
    engines: {node: ^12.20.0 || ^14.13.1 || >=16.0.0}

  minimatch@3.1.2:
    resolution: {integrity: sha512-J7p63hRiAjw1NDEww1W7i37+ByIrOWO5XQQAzZ3VOcL0PNybwpfmV/N05zFAzwQ9USyEcX6t3UO+K5aqBQOIHw==}

  minimatch@9.0.5:
    resolution: {integrity: sha512-G6T0ZX48xgozx7587koeX9Ys2NYy6Gmv//P89sEte9V9whIapMNF4idKxnW2QtCcLiTWlb/wfCabAtAFWhhBow==}
    engines: {node: '>=16 || 14 >=14.17'}

  minimist@1.2.8:
    resolution: {integrity: sha512-2yyAR8qBkN3YuheJanUpWC5U3bb5osDywNB8RzDVlDwDHbocAJveqqj1u8+SVD7jkWT4yvsHCpWqqWqAxb0zCA==}

  minipass@3.3.6:
    resolution: {integrity: sha512-DxiNidxSEK+tHG6zOIklvNOwm3hvCrbUrdtzY74U6HKTJxvIDfOUL5W5P2Ghd3DTkhhKPYGqeNUIh5qcM4YBfw==}
    engines: {node: '>=8'}

  minipass@5.0.0:
    resolution: {integrity: sha512-3FnjYuehv9k6ovOEbyOswadCDPX1piCfhV8ncmYtHOjuPwylVWsghTLo7rabjC3Rx5xD4HDx8Wm1xnMF7S5qFQ==}
    engines: {node: '>=8'}

  minipass@7.1.2:
    resolution: {integrity: sha512-qOOzS1cBTWYF4BH8fVePDBOO9iptMnGUEZwNc/cMWnTV2nVLZ7VoNWEPHkYczZA0pdoA7dl6e7FL659nX9S2aw==}
    engines: {node: '>=16 || 14 >=14.17'}

  minizlib@2.1.2:
    resolution: {integrity: sha512-bAxsR8BVfj60DWXHE3u30oHzfl4G7khkSuPW+qvpd7jFRHm7dLxOjUk1EHACJ/hxLY8phGJ0YhYHZo7jil7Qdg==}
    engines: {node: '>= 8'}

  mintlify@4.2.78:
    resolution: {integrity: sha512-g3naXSI7RsmxUNJ87mKzRefKaMdqbAhxfaPaMkApwmeDB0TROwwUO0CS6ZDsbV5Qq3Sm5kH4mEDieEpAE6JG8A==}
    engines: {node: '>=18.0.0'}
    hasBin: true

  mitt@3.0.1:
    resolution: {integrity: sha512-vKivATfr97l2/QBCYAkXYDbrIWPM2IIKEl7YPhjCvKlG3kE2gm+uBo6nEXK3M5/Ffh/FLpKExzOQ3JJoJGFKBw==}

  mkdirp@0.5.6:
    resolution: {integrity: sha512-FP+p8RB8OWpF3YZBCrP5gtADmtXApB5AMLn+vdyA+PyxCjrCs00mjyUozssO33cwDeT3wNGdLxJ5M//YqtHAJw==}
    hasBin: true

  mkdirp@1.0.4:
    resolution: {integrity: sha512-vVqVZQyf3WLx2Shd0qJ9xuvqgAyKPLAiqITEtqW0oIUjzo3PePDd6fW9iFz30ef7Ysp/oiWqbhszeGWW2T6Gzw==}
    engines: {node: '>=10'}
    hasBin: true

  ml-array-max@1.2.4:
    resolution: {integrity: sha512-BlEeg80jI0tW6WaPyGxf5Sa4sqvcyY6lbSn5Vcv44lp1I2GR6AWojfUvLnGTNsIXrZ8uqWmo8VcG1WpkI2ONMQ==}

  ml-array-min@1.2.3:
    resolution: {integrity: sha512-VcZ5f3VZ1iihtrGvgfh/q0XlMobG6GQ8FsNyQXD3T+IlstDv85g8kfV0xUG1QPRO/t21aukaJowDzMTc7j5V6Q==}

  ml-array-rescale@1.3.7:
    resolution: {integrity: sha512-48NGChTouvEo9KBctDfHC3udWnQKNKEWN0ziELvY3KG25GR5cA8K8wNVzracsqSW1QEkAXjTNx+ycgAv06/1mQ==}

  ml-matrix@6.12.1:
    resolution: {integrity: sha512-TJ+8eOFdp+INvzR4zAuwBQJznDUfktMtOB6g/hUcGh3rcyjxbz4Te57Pgri8Q9bhSQ7Zys4IYOGhFdnlgeB6Lw==}

  ml-spectra-processing@14.12.0:
    resolution: {integrity: sha512-RoJj2r4tGElyPDwBzmoCa+j3rLomBzz+JHGVPxf1tASAE82NkjgvuCFZFay+g0DXTkxDGYFxor+zayqA4nQrng==}

  ml-xsadd@3.0.1:
    resolution: {integrity: sha512-Fz2q6dwgzGM8wYKGArTUTZDGa4lQFA2Vi6orjGeTVRy22ZnQFKlJuwS9n8NRviqz1KHAHAzdKJwbnYhdo38uYg==}

  mri@1.2.0:
    resolution: {integrity: sha512-tzzskb3bG8LvYGFF/mDTpq3jpI6Q9wc3LEmBaghu+DdCssd1FakN7Bc0hVNmEyGq1bq3RgfkCb3cmQLpNPOroA==}
    engines: {node: '>=4'}

  ms@2.0.0:
    resolution: {integrity: sha512-Tpp60P6IUJDTuOq/5Z8cdskzJujfwqfOTkrwIwj7IRISpnkJnT6SyJ4PCPnGMoFjC9ddhal5KVIYtAt97ix05A==}

  ms@2.1.3:
    resolution: {integrity: sha512-6FlzubTLZG3J2a/NVCAleEhjzq5oxgHyaCU9yYXvcLsvoVaHJq/s5xXI6/XXP6tz7R9xAOtHnSO/tXtF3WRTlA==}

  multer@1.4.5-lts.2:
    resolution: {integrity: sha512-VzGiVigcG9zUAoCNU+xShztrlr1auZOlurXynNvO9GiWD1/mTBbUljOKY+qMeazBqXgRnjzeEgJI/wyjJUHg9A==}
    engines: {node: '>= 6.0.0'}
    deprecated: Multer 1.x is impacted by a number of vulnerabilities, which have been patched in 2.x. You should upgrade to the latest 2.x version.

  mustache@4.2.0:
    resolution: {integrity: sha512-71ippSywq5Yb7/tVYyGbkBggbU8H3u5Rz56fH60jGFgr8uHwxs+aSKeqmluIVzM0m0kB7xQjKS6qPfd0b2ZoqQ==}
    hasBin: true

  mute-stream@2.0.0:
    resolution: {integrity: sha512-WWdIxpyjEn+FhQJQQv9aQAYlHoNVdzIzUySNV1gHUPDSdZJ3yZn7pAAbQcV7B56Mvu881q9FZV+0Vx2xC44VWA==}
    engines: {node: ^18.17.0 || >=20.5.0}

  mz@2.7.0:
    resolution: {integrity: sha512-z81GNO7nnYMEhrGh9LeymoE4+Yr0Wn5McHIZMK5cfQCl+NDX08sCZgUc9/6MHni9IWuFLm1Z3HTCXu2z9fN62Q==}

  nanoid@3.3.11:
    resolution: {integrity: sha512-N8SpfPUnUp1bK+PMYW8qSWdl9U+wwNWI4QKxOYDy9JAro3WMX7p2OeVRF9v+347pnakNevPmiHhNmZ2HbFA76w==}
    engines: {node: ^10 || ^12 || ^13.7 || ^14 || >=15.0.1}
    hasBin: true

  natural-compare@1.4.0:
    resolution: {integrity: sha512-OWND8ei3VtNC9h7V60qff3SVobHr996CTwgxubgyQYEpg290h9J0buyECNNJexkFm5sOajh5G116RYA1c8ZMSw==}

  negotiator@0.6.3:
    resolution: {integrity: sha512-+EUsqGPLsM+j/zdChZjsnX51g4XrHFOIXwfnCVPGlQk/k5giakcKsuxCObBRu6DSm9opw/O6slWbJdghQM4bBg==}
    engines: {node: '>= 0.6'}

  negotiator@1.0.0:
    resolution: {integrity: sha512-8Ofs/AUQh8MaEcrlq5xOX0CQ9ypTF5dl78mjlMNfOK08fzpgTHQRQPBxcPlEtIw0yRpws+Zo/3r+5WRby7u3Gg==}
    engines: {node: '>= 0.6'}

  neotraverse@0.6.18:
    resolution: {integrity: sha512-Z4SmBUweYa09+o6pG+eASabEpP6QkQ70yHj351pQoEXIs8uHbaU2DWVmzBANKgflPa47A50PtB2+NgRpQvr7vA==}
    engines: {node: '>= 10'}

  netmask@2.0.2:
    resolution: {integrity: sha512-dBpDMdxv9Irdq66304OLfEmQ9tbNRFnFTuZiLo+bD+r332bBmMJ8GBLXklIXXgxd3+v9+KUnZaUR5PJMa75Gsg==}
    engines: {node: '>= 0.4.0'}

  next-mdx-remote-client@1.1.1:
    resolution: {integrity: sha512-cJnJGaRiHc1gn4aCzDmY9zmcCjEw+zMCpCYIy45Kjs8HzeQpdGcaO5GrgIcX/DFkuCVrrzc69wi2gGnExXbv/A==}
    engines: {node: '>=18.18.0'}
    peerDependencies:
      react: '>= 18.3.0 < 19.0.0'
      react-dom: '>= 18.3.0 < 19.0.0'

  nimma@0.2.3:
    resolution: {integrity: sha512-1ZOI8J+1PKKGceo/5CT5GfQOG6H8I2BencSK06YarZ2wXwH37BSSUWldqJmMJYA5JfqDqffxDXynt6f11AyKcA==}
    engines: {node: ^12.20 || >=14.13}

  nlcst-to-string@4.0.0:
    resolution: {integrity: sha512-YKLBCcUYKAg0FNlOBT6aI91qFmSiFKiluk655WzPF+DDMA02qIyy8uiRqI8QXtcFpEvll12LpL5MXqEmAZ+dcA==}

  node-domexception@1.0.0:
    resolution: {integrity: sha512-/jKZoMpw0F8GRwl4/eLROPA3cfcXtLApP0QzLmUT/HuPCZWyB7IY9ZrMeKw2O/nFIqPQB3PVM9aYm0F312AXDQ==}
    engines: {node: '>=10.5.0'}
    deprecated: Use your platform's native DOMException instead

  node-fetch@2.6.7:
    resolution: {integrity: sha512-ZjMPFEfVx5j+y2yF35Kzx5sF7kDzxuDj6ziH4FFbOp87zKDZNx8yExJIb05OGF4Nlt9IHFIMBkRl41VdvcNdbQ==}
    engines: {node: 4.x || >=6.0.0}
    peerDependencies:
      encoding: ^0.1.0
    peerDependenciesMeta:
      encoding:
        optional: true

  node-fetch@2.7.0:
    resolution: {integrity: sha512-c4FRfUm/dbcWZ7U+1Wq0AwCyFL+3nt2bEw05wfxSz+DWpWsitgmSgYmy2dQdWyKC1694ELPqMs/YzUSNozLt8A==}
    engines: {node: 4.x || >=6.0.0}
    peerDependencies:
      encoding: ^0.1.0
    peerDependenciesMeta:
      encoding:
        optional: true

  normalize-path@3.0.0:
    resolution: {integrity: sha512-6eZs5Ls3WtCisHWp9S2GUy8dqkpGi4BVSz3GaqiE6ezub0512ESztXUwUB6C6IKbQkY2Pnb/mD4WYojCRwcwLA==}
    engines: {node: '>=0.10.0'}

  normalize-url@8.0.1:
    resolution: {integrity: sha512-IO9QvjUMWxPQQhs60oOu10CRkWCiZzSUkzbXGGV9pviYl1fXYcvkzQ5jV9z8Y6un8ARoVRl4EtC6v6jNqbaJ/w==}
    engines: {node: '>=14.16'}

  nth-check@2.1.1:
    resolution: {integrity: sha512-lqjrjmaOoAnWfMmBPL+XNnynZh2+swxiX3WUE0s4yEHI6m+AwrK2UZOimIRl3X/4QctVqS8AiZjFqyOGrMXb/w==}

  object-assign@4.1.1:
    resolution: {integrity: sha512-rJgTQnkUnH1sFw8yT6VSU3zD3sWmu6sZhIseY8VX+GRu3P6F7Fu+JNDoXfklElbLJSnc3FUQHVe4cU5hj+BcUg==}
    engines: {node: '>=0.10.0'}

  object-hash@3.0.0:
    resolution: {integrity: sha512-RSn9F68PjH9HqtltsSnqYC1XXoWe9Bju5+213R98cNGttag9q9yAOTzdbsqvIa7aNm5WffBZFpWYr2aWrklWAw==}
    engines: {node: '>= 6'}

  object-inspect@1.13.4:
    resolution: {integrity: sha512-W67iLl4J2EXEGTbfeHCffrjDfitvLANg0UlX3wFUUSTx92KXRFegMHUVgSqE+wvhAbi4WqjGg9czysTV2Epbew==}
    engines: {node: '>= 0.4'}

  object-keys@1.1.1:
    resolution: {integrity: sha512-NuAESUOUMrlIXOfHKzD6bpPu3tYt3xvjNdRIQ+FeT0lNb4K8WR70CaDxhuNguS2XG+GjkyMwOzsN5ZktImfhLA==}
    engines: {node: '>= 0.4'}

  object.assign@4.1.7:
    resolution: {integrity: sha512-nK28WOo+QIjBkDduTINE4JkF/UJJKyf2EJxvJKfblDpyg0Q+pkOHNTL0Qwy6NP6FhE/EnzV73BxxqcJaXY9anw==}
    engines: {node: '>= 0.4'}

  ollama-ai-provider@1.2.0:
    resolution: {integrity: sha512-jTNFruwe3O/ruJeppI/quoOUxG7NA6blG3ZyQj3lei4+NnJo7bi3eIRWqlVpRlu/mbzbFXeJSBuYQWF6pzGKww==}
    engines: {node: '>=18'}
    peerDependencies:
      zod: ^3.0.0
    peerDependenciesMeta:
      zod:
        optional: true

  on-exit-leak-free@2.1.2:
    resolution: {integrity: sha512-0eJJY6hXLGf1udHwfNftBqH+g73EU4B504nZeKpz1sYRKafAghwxEJunB2O7rDZkL4PGfsMVnTXZ2EjibbqcsA==}
    engines: {node: '>=14.0.0'}

  on-finished@2.4.1:
    resolution: {integrity: sha512-oVlzkg3ENAhCk2zdv7IJwd/QUD4z2RxRwpkcGY8psCVcCYZNq4wYnVWALHM+brtuJjePWiYF/ClmuDr8Ch5+kg==}
    engines: {node: '>= 0.8'}

  once@1.4.0:
    resolution: {integrity: sha512-lNaJgI+2Q5URQBkccEKHTQOPaXdUxnZZElQTZY0MFUAuaEqe1E+Nyvgdz/aIyNi6Z9MzO5dv1H8n58/GELp3+w==}

  onetime@5.1.2:
    resolution: {integrity: sha512-kbpaSSGJTWdAY5KPVeMOKXSrPtr8C8C7wodJbcsd51jRnmD+GZu8Y0VoU6Dm5Z4vWr0Ig/1NKuWRKf7j5aaYSg==}
    engines: {node: '>=6'}

  oniguruma-parser@0.12.1:
    resolution: {integrity: sha512-8Unqkvk1RYc6yq2WBYRj4hdnsAxVze8i7iPfQr8e4uSP3tRv0rpZcbGUDvxfQQcdwHt/e9PrMvGCsa8OqG9X3w==}

  oniguruma-to-es@4.3.3:
    resolution: {integrity: sha512-rPiZhzC3wXwE59YQMRDodUwwT9FZ9nNBwQQfsd1wfdtlKEyCdRV0avrTcSZ5xlIvGRVPd/cx6ZN45ECmS39xvg==}

  open@8.4.2:
    resolution: {integrity: sha512-7x81NCL719oNbsq/3mh+hVrAWmFuEYUqrq/Iw3kUzH8ReypT9QQ0BLoJS7/G9k6N81XjW4qHWtjWwe/9eLy1EQ==}
    engines: {node: '>=12'}

  openai@4.23.0:
    resolution: {integrity: sha512-ey2CXh1OTcTUa0AWZWuTpgA9t5GuAG3DVU1MofCRUI7fQJij8XJ3Sr0VtgxoAE69C9wbHBMCux8Z/IQZfSwHiA==}
    hasBin: true

  openai@4.96.2:
    resolution: {integrity: sha512-R2XnxvMsizkROr7BV3uNp1q/3skwPZ7fmPjO1bXLnfB4Tu5xKxrT1EVwzjhxn0MZKBKAvOaGWS63jTMN6KrIXA==}
    hasBin: true
    peerDependencies:
      ws: ^8.18.0
      zod: ^3.23.8
    peerDependenciesMeta:
      ws:
        optional: true
      zod:
        optional: true

  openapi-types@12.1.3:
    resolution: {integrity: sha512-N4YtSYJqghVu4iek2ZUvcN/0aqH1kRDuNqzcycDxhOUpg7GdvLa2F3DgS6yBNhInhv2r/6I0Flkn7CqL8+nIcw==}

  openapi3-ts@4.4.0:
    resolution: {integrity: sha512-9asTNB9IkKEzWMcHmVZE7Ts3kC9G7AFHfs8i7caD8HbI76gEjdkId4z/AkP83xdZsH7PLAnnbl47qZkXuxpArw==}

  optionator@0.9.4:
    resolution: {integrity: sha512-6IpQ7mKUxRcZNLIObR0hz7lxsapSSIYNZJwXPGeF0mTVqGKFIXj1DQcMoT22S3ROcLyY/rz0PWaWZ9ayWmad9g==}
    engines: {node: '>= 0.8.0'}

  os-tmpdir@1.0.2:
    resolution: {integrity: sha512-D2FR03Vir7FIu45XBY20mTb+/ZSWB00sjU9jdQXt83gDrI4Ztz5Fs7/yy74g2N5SVQY4xY1qDr4rNddwYRVX0g==}
    engines: {node: '>=0.10.0'}

  outdent@0.5.0:
    resolution: {integrity: sha512-/jHxFIzoMXdqPzTaCpFzAAWhpkSjZPF4Vsn6jAfNpmbH/ymsmd7Qc6VE9BGn0L6YMj6uwpQLxCECpus4ukKS9Q==}

  own-keys@1.0.1:
    resolution: {integrity: sha512-qFOyK5PjiWZd+QQIh+1jhdb9LpxTF0qs7Pm8o5QHYZ0M3vKqSqzsZaEB6oWlxZ+q2sJBMI/Ktgd2N5ZwQoRHfg==}
    engines: {node: '>= 0.4'}

  p-any@4.0.0:
    resolution: {integrity: sha512-S/B50s+pAVe0wmEZHmBs/9yJXeZ5KhHzOsgKzt0hRdgkoR3DxW9ts46fcsWi/r3VnzsnkKS7q4uimze+zjdryw==}
    engines: {node: '>=12.20'}

  p-cancelable@3.0.0:
    resolution: {integrity: sha512-mlVgR3PGuzlo0MmTdk4cXqXWlwQDLnONTAg6sm62XkMJEiRxN3GL3SffkYvqwonbkJBcrI7Uvv5Zh9yjvn2iUw==}
    engines: {node: '>=12.20'}

  p-filter@2.1.0:
    resolution: {integrity: sha512-ZBxxZ5sL2HghephhpGAQdoskxplTwr7ICaehZwLIlfL6acuVgZPm8yBNuRAFBGEqtD/hmUeq9eqLg2ys9Xr/yw==}
    engines: {node: '>=8'}

  p-finally@1.0.0:
    resolution: {integrity: sha512-LICb2p9CB7FS+0eR1oqWnHhp0FljGLZCWBE9aix0Uye9W8LTQPwMTYVGWQWIw9RdQiDg4+epXQODwIYJtSJaow==}
    engines: {node: '>=4'}

  p-limit@2.3.0:
    resolution: {integrity: sha512-//88mFWSJx8lxCzwdAABTJL2MyWB12+eIY7MDL2SqLmAkeKU9qxRvWuSyTjm3FUmpBEMuFfckAIqEaVGUDxb6w==}
    engines: {node: '>=6'}

  p-limit@3.1.0:
    resolution: {integrity: sha512-TYOanM3wGwNGsZN2cVTYPArw454xnXj5qmWF1bEoAc4+cU/ol7GVh7odevjp1FNHduHc3KZMcFduxU5Xc6uJRQ==}
    engines: {node: '>=10'}

  p-locate@4.1.0:
    resolution: {integrity: sha512-R79ZZ/0wAxKGu3oYMlz8jy/kbhsNrS7SKZ7PxEHBgJ5+F2mtFW2fK2cOtBh1cHYkQsbzFV7I+EoRKe6Yt0oK7A==}
    engines: {node: '>=8'}

  p-locate@5.0.0:
    resolution: {integrity: sha512-LaNjtRWUBY++zB5nE/NwcaoMylSPk+S+ZHNB1TzdbMJMny6dynpAGt7X/tl/QYq3TIeE6nxHppbo2LGymrG5Pw==}
    engines: {node: '>=10'}

  p-map@2.1.0:
    resolution: {integrity: sha512-y3b8Kpd8OAN444hxfBbFfj1FY/RjtTd8tzYwhUqNYXx0fXx2iX4maP4Qr6qhIKbQXI02wTLAda4fYUbDagTUFw==}
    engines: {node: '>=6'}

  p-queue@6.6.2:
    resolution: {integrity: sha512-RwFpb72c/BhQLEXIZ5K2e+AhgNVmIejGlTgiB9MzZ0e93GRvqZ7uSi0dvRF7/XIXDeNkra2fNHBxTyPDGySpjQ==}
    engines: {node: '>=8'}

  p-retry@4.6.2:
    resolution: {integrity: sha512-312Id396EbJdvRONlngUx0NydfrIQ5lsYu0znKVUzVvArzEIt08V1qhtyESbGVd1FGX7UKtiFp5uwKZdM8wIuQ==}
    engines: {node: '>=8'}

  p-some@6.0.0:
    resolution: {integrity: sha512-CJbQCKdfSX3fIh8/QKgS+9rjm7OBNUTmwWswAFQAhc8j1NR1dsEDETUEuVUtQHZpV+J03LqWBEwvu0g1Yn+TYg==}
    engines: {node: '>=12.20'}

  p-timeout@3.2.0:
    resolution: {integrity: sha512-rhIwUycgwwKcP9yTOOFK/AKsAopjjCakVqLHePO3CC6Mir1Z99xT+R63jZxAT5lFZLa2inS5h+ZS2GvR99/FBg==}
    engines: {node: '>=8'}

  p-timeout@5.1.0:
    resolution: {integrity: sha512-auFDyzzzGZZZdHz3BtET9VEz0SE/uMEAx7uWfGPucfzEwwe/xH0iVeZibQmANYE/hp9T2+UUZT5m+BKyrDp3Ew==}
    engines: {node: '>=12'}

  p-try@2.2.0:
    resolution: {integrity: sha512-R4nPAVTAU0B9D35/Gk3uJf/7XYbQcyohSKdvAxIRSNghFl4e71hVoGnBNQz9cWaXxO2I10KTC+3jMdvvoKw6dQ==}
    engines: {node: '>=6'}

  pac-proxy-agent@7.2.0:
    resolution: {integrity: sha512-TEB8ESquiLMc0lV8vcd5Ql/JAKAoyzHFXaStwjkzpOpC5Yv+pIzLfHvjTSdf3vpa2bMiUQrg9i6276yn8666aA==}
    engines: {node: '>= 14'}

  pac-resolver@7.0.1:
    resolution: {integrity: sha512-5NPgf87AT2STgwa2ntRMr45jTKrYBGkVU36yT0ig/n/GMAa3oPqhZfIQ2kMEimReg0+t9kZViDVZ83qfVUlckg==}
    engines: {node: '>= 14'}

  package-json-from-dist@1.0.1:
    resolution: {integrity: sha512-UEZIS3/by4OC8vL3P2dTXRETpebLI2NiI5vIrjaD/5UtrkFX/tNbwjTSRAGC/+7CAo2pIcBaRgWmcBBHcsaCIw==}

  package-manager-detector@0.2.11:
    resolution: {integrity: sha512-BEnLolu+yuz22S56CU1SUKq3XC3PkwD5wv4ikR4MfGvnRVcmzXR9DwSlW2fEamyTPyXHomBJRzgapeuBvRNzJQ==}

  pako@1.0.11:
    resolution: {integrity: sha512-4hLB8Py4zZce5s4yd9XzopqwVv/yGNhV1Bl8NTmCq1763HeK2+EwVTv+leGeL13Dnh2wfbqowVPXCIO0z4taYw==}

  parent-module@1.0.1:
    resolution: {integrity: sha512-GQ2EWRpQV8/o+Aw8YqtfZZPfNRWZYkbidE9k5rpl/hC3vtHHBfGm2Ifi6qWV+coDGkrUKZAxE3Lot5kcsRlh+g==}
    engines: {node: '>=6'}

  parse-entities@4.0.2:
    resolution: {integrity: sha512-GG2AQYWoLgL877gQIKeRPGO1xF9+eG1ujIb5soS5gPvLQ1y2o8FL90w2QWNdf9I361Mpp7726c+lj3U0qK1uGw==}

  parse-json@5.2.0:
    resolution: {integrity: sha512-ayCKvm/phCGxOkYRSCM82iDwct8/EonSEgCSxWxD7ve6jHggsFl4fZVQBPRNgQoKiuV/odhFrGzQXZwbifC8Rg==}
    engines: {node: '>=8'}

  parse-latin@7.0.0:
    resolution: {integrity: sha512-mhHgobPPua5kZ98EF4HWiH167JWBfl4pvAIXXdbaVohtK7a6YBOy56kvhCqduqyo/f3yrHFWmqmiMg/BkBkYYQ==}

  parse5-htmlparser2-tree-adapter@7.1.0:
    resolution: {integrity: sha512-ruw5xyKs6lrpo9x9rCZqZZnIUntICjQAd0Wsmp396Ul9lN/h+ifgVV1x1gZHi8euej6wTfpqX8j+BFQxF0NS/g==}

  parse5-parser-stream@7.1.2:
    resolution: {integrity: sha512-JyeQc9iwFLn5TbvvqACIF/VXG6abODeB3Fwmv/TGdLk2LfbWkaySGY72at4+Ty7EkPZj854u4CrICqNk2qIbow==}

  parse5@7.3.0:
    resolution: {integrity: sha512-IInvU7fabl34qmi9gY8XOVxhYyMyuH2xUNpb2q8/Y+7552KlejkRvqvD19nMoUW/uQGGbqNpA6Tufu5FL5BZgw==}

  parseurl@1.3.3:
    resolution: {integrity: sha512-CiyeOxFT/JZyN5m0z9PfXw4SCBJ6Sygz1Dpl0wqjlhDEGGBP1GnsUVEL0p63hoG1fcj3fHynXi9NYO4nWOL+qQ==}
    engines: {node: '>= 0.8'}

  partial-json@0.1.7:
    resolution: {integrity: sha512-Njv/59hHaokb/hRUjce3Hdv12wd60MtM9Z5Olmn+nehe0QDAsRtRbJPvJ0Z91TusF0SuZRIvnM+S4l6EIP8leA==}

  patch-console@2.0.0:
    resolution: {integrity: sha512-0YNdUceMdaQwoKce1gatDScmMo5pu/tfABfnzEqeG0gtTmd7mh/WcwgUjtAeOU7N8nFFlbQBnFK2gXW5fGvmMA==}
    engines: {node: ^12.20.0 || ^14.13.1 || >=16.0.0}

  path-exists@4.0.0:
    resolution: {integrity: sha512-ak9Qy5Q7jYb2Wwcey5Fpvg2KoAc/ZIhLSLOSBmRmygPsGwkVVt0fZa0qrtMz+m6tJTAHfZQ8FnmB4MG4LWy7/w==}
    engines: {node: '>=8'}

  path-key@3.1.1:
    resolution: {integrity: sha512-ojmeN0qd+y0jszEtoY48r0Peq5dwMEkIlCOu6Q5f41lfkswXuKtYrhgoTpLnyIcHm24Uhqx+5Tqm2InSwLhE6Q==}
    engines: {node: '>=8'}

  path-parse@1.0.7:
    resolution: {integrity: sha512-LDJzPVEEEPR+y48z93A0Ed0yXb8pAByGWo/k5YYdYgpY2/2EsOsksJrq7lOHxryrVOn1ejG6oAp8ahvOIQD8sw==}

  path-scurry@1.11.1:
    resolution: {integrity: sha512-Xa4Nw17FS9ApQFJ9umLiJS4orGjm7ZzwUrwamcGQuHSzDyth9boKDaycYdDcZDuqYATXw4HFXgaqWTctW/v1HA==}
    engines: {node: '>=16 || 14 >=14.18'}

  path-to-regexp@0.1.12:
    resolution: {integrity: sha512-RA1GjUVMnvYFxuqovrEqZoxxW5NUZqbwKtYz/Tt7nXerk0LbLblQmrsgdeOxV5SFHf0UDggjS/bSeOZwt1pmEQ==}

  path-to-regexp@8.2.0:
    resolution: {integrity: sha512-TdrF7fW9Rphjq4RjrW0Kp2AW0Ahwu9sRGTkS6bvDi0SCwZlEZYmcfDbEsTz8RVk0EHIS/Vd1bv3JhG+1xZuAyQ==}
    engines: {node: '>=16'}

  path-type@4.0.0:
    resolution: {integrity: sha512-gDKb8aZMDeD/tZWs9P6+q0J9Mwkdl6xMV8TjnGP3qJVJ06bdMgkbBlLU8IdfOsIsFz2BW1rNVT3XuNEl8zPAvw==}
    engines: {node: '>=8'}

  pend@1.2.0:
    resolution: {integrity: sha512-F3asv42UuXchdzt+xXqfW1OGlVBe+mxa2mqI0pg5yAHZPvFmY3Y6drSf/GQ1A86WgWEN9Kzh/WrgKa6iGcHXLg==}

  picocolors@1.1.1:
    resolution: {integrity: sha512-xceH2snhtb5M9liqDsmEw56le376mTZkEX/jEb/RxNFyegNul7eNslCXP9FDj/Lcu0X8KEyMceP2ntpaHrDEVA==}

  picomatch@2.3.1:
    resolution: {integrity: sha512-JU3teHTNjmE2VCGFzuY8EXzCDVwEqB2a8fsIvwaStHhAWJEeVd1o1QD80CU6+ZdEXXSLbSsuLwJjkCBWqRQUVA==}
    engines: {node: '>=8.6'}

  picomatch@4.0.2:
    resolution: {integrity: sha512-M7BAV6Rlcy5u+m6oPhAPFgJTzAioX/6B0DxyvDlo9l8+T3nLKbrczg2WLUyzd45L8RqfUMyGPzekbMvX2Ldkwg==}
    engines: {node: '>=12'}

  pify@2.3.0:
    resolution: {integrity: sha512-udgsAY+fTnvv7kI7aaxbqwWNb0AHiB0qBO89PZKPkoTmGOgdbrHDKD+0B2X4uTfJ/FT1R09r9gTsjUjNJotuog==}
    engines: {node: '>=0.10.0'}

  pify@4.0.1:
    resolution: {integrity: sha512-uB80kBFb/tfd68bVleG9T5GGsGPjJrLAUpR5PZIrhBnIaRTQRjqdJSsIKkOP6OAIFbj7GOrcudc5pNjZ+geV2g==}
    engines: {node: '>=6'}

  pino-abstract-transport@2.0.0:
    resolution: {integrity: sha512-F63x5tizV6WCh4R6RHyi2Ml+M70DNRXt/+HANowMflpgGFMAym/VKm6G7ZOQRjqN7XbGxK1Lg9t6ZrtzOaivMw==}

  pino-pretty@13.0.0:
    resolution: {integrity: sha512-cQBBIVG3YajgoUjo1FdKVRX6t9XPxwB9lcNJVD5GCnNM4Y6T12YYx8c6zEejxQsU0wrg9TwmDulcE9LR7qcJqA==}
    hasBin: true

  pino-std-serializers@7.0.0:
    resolution: {integrity: sha512-e906FRY0+tV27iq4juKzSYPbUj2do2X2JX4EzSca1631EB2QJQUqGbDuERal7LCtOpxl6x3+nvo9NPZcmjkiFA==}

  pino@9.6.0:
    resolution: {integrity: sha512-i85pKRCt4qMjZ1+L7sy2Ag4t1atFcdbEt76+7iRJn1g2BvsnRMGu9p8pivl9fs63M2kF/A0OacFZhTub+m/qMg==}
    hasBin: true

  pirates@4.0.7:
    resolution: {integrity: sha512-TfySrs/5nm8fQJDcBDuUng3VOUKsd7S+zqvbOTiGXHfxX4wK31ard+hoNuvkicM/2YFzlpDgABOevKSsB4G/FA==}
    engines: {node: '>= 6'}

  pkce-challenge@5.0.0:
    resolution: {integrity: sha512-ueGLflrrnvwB3xuo/uGob5pd5FN7l0MsLf0Z87o/UQmRtwjvfylfc9MurIxRAWywCYTgrvpXBcqjV4OfCYGCIQ==}
    engines: {node: '>=16.20.0'}

  playwright-core@1.52.0:
    resolution: {integrity: sha512-l2osTgLXSMeuLZOML9qYODUQoPPnUsKsb5/P6LJ2e6uPKXUdPK5WYhN4z03G+YNbWmGDY4YENauNu4ZKczreHg==}
    engines: {node: '>=18'}
    hasBin: true

  playwright@1.52.0:
    resolution: {integrity: sha512-JAwMNMBlxJ2oD1kce4KPtMkDeKGHQstdpFPcPH3maElAXon/QZeTvtsfXmTMRyO9TslfoYOXkSsvao2nE1ilTw==}
    engines: {node: '>=18'}
    hasBin: true

  pluralize@8.0.0:
    resolution: {integrity: sha512-Nc3IT5yHzflTfbjgqWcCPpo7DaKy4FnpB0l/zCAW0Tc7jxAiuqSxHasntB3D7887LSrA93kDJ9IXovxJYxyLCA==}
    engines: {node: '>=4'}

  pony-cause@1.1.1:
    resolution: {integrity: sha512-PxkIc/2ZpLiEzQXu5YRDOUgBlfGYBY8156HY5ZcRAwwonMk5W/MrJP2LLkG/hF7GEQzaHo2aS7ho6ZLCOvf+6g==}
    engines: {node: '>=12.0.0'}

  possible-typed-array-names@1.1.0:
    resolution: {integrity: sha512-/+5VFTchJDoVj3bhoqi6UeymcD00DAwb1nJwamzPvHEszJ4FpF6SNNbUbOS8yI56qHzdV8eK0qEfOSiodkTdxg==}
    engines: {node: '>= 0.4'}

  postcss-import@15.1.0:
    resolution: {integrity: sha512-hpr+J05B2FVYUAXHeK1YyI267J/dDDhMU6B6civm8hSY1jYJnBXxzKDKDswzJmtLHryrjhnDjqqp/49t8FALew==}
    engines: {node: '>=14.0.0'}
    peerDependencies:
      postcss: ^8.0.0

  postcss-js@4.0.1:
    resolution: {integrity: sha512-dDLF8pEO191hJMtlHFPRa8xsizHaM82MLfNkUHdUtVEV3tgTp5oj+8qbEqYM57SLfc74KSbw//4SeJma2LRVIw==}
    engines: {node: ^12 || ^14 || >= 16}
    peerDependencies:
      postcss: ^8.4.21

  postcss-load-config@4.0.2:
    resolution: {integrity: sha512-bSVhyJGL00wMVoPUzAVAnbEoWyqRxkjv64tUl427SKnPrENtq6hJwUojroMz2VB+Q1edmi4IfrAPpami5VVgMQ==}
    engines: {node: '>= 14'}
    peerDependencies:
      postcss: '>=8.0.9'
      ts-node: '>=9.0.0'
    peerDependenciesMeta:
      postcss:
        optional: true
      ts-node:
        optional: true

  postcss-load-config@6.0.1:
    resolution: {integrity: sha512-oPtTM4oerL+UXmx+93ytZVN82RrlY/wPUV8IeDxFrzIjXOLF1pN+EmKPLbubvKHT2HC20xXsCAH2Z+CKV6Oz/g==}
    engines: {node: '>= 18'}
    peerDependencies:
      jiti: '>=1.21.0'
      postcss: '>=8.0.9'
      tsx: ^4.8.1
      yaml: ^2.4.2
    peerDependenciesMeta:
      jiti:
        optional: true
      postcss:
        optional: true
      tsx:
        optional: true
      yaml:
        optional: true

  postcss-nested@6.2.0:
    resolution: {integrity: sha512-HQbt28KulC5AJzG+cZtj9kvKB93CFCdLvog1WFLf1D+xmMvPGlBstkpTEZfK5+AN9hfJocyBFCNiqyS48bpgzQ==}
    engines: {node: '>=12.0'}
    peerDependencies:
      postcss: ^8.2.14

  postcss-selector-parser@6.1.2:
    resolution: {integrity: sha512-Q8qQfPiZ+THO/3ZrOrO0cJJKfpYCagtMUkXbnEfmgUjwXg6z/WBeOyS9APBBPCTSiDV+s4SwQGu8yFsiMRIudg==}
    engines: {node: '>=4'}

  postcss-value-parser@4.2.0:
    resolution: {integrity: sha512-1NNCs6uurfkVbeXG4S8JFT9t19m45ICnif8zWLd5oPSZ50QnwMfK+H3jv408d4jw/7Bttv5axS5IiHoLaVNHeQ==}

  postcss@8.5.6:
    resolution: {integrity: sha512-3Ybi1tAuwAP9s0r1UQ2J4n5Y0G05bJkpUIO0/bI9MhwmD70S5aTWbXGBwxHrelT+XM1k6dM0pk+SwNkpTRN7Pg==}
    engines: {node: ^10 || ^12 || >=14}

  prelude-ls@1.2.1:
    resolution: {integrity: sha512-vkcDPrRZo1QZLbn5RLGPpg/WmIQ65qoWWhcGKf/b5eplkkarX0m9z8ppCat4mlOqUsWpyNuYgO3VRyrYHSzX5g==}
    engines: {node: '>= 0.8.0'}

  prettier@2.8.8:
    resolution: {integrity: sha512-tdN8qQGvNjw4CHbY+XXk0JgCXn9QiF21a55rBe5LJAU+kDyC4WQn4+awm2Xfk2lQMk5fKup9XgzTZtGkjBdP9Q==}
    engines: {node: '>=10.13.0'}
    hasBin: true

  prettier@3.5.3:
    resolution: {integrity: sha512-QQtaxnoDJeAkDvDKWCLiwIXkTgRhwYDEQCghU9Z6q03iyek/rxRh/2lC3HB7P8sWT2xC/y5JDctPLBIGzHKbhw==}
    engines: {node: '>=14'}
    hasBin: true

  process-nextick-args@2.0.1:
    resolution: {integrity: sha512-3ouUOpQhtgrbOa17J7+uxOTpITYWaGP7/AhoR3+A+/1e9skrzelGi/dXzEYyvbxubEF6Wn2ypscTKiKJFFn1ag==}

  process-warning@4.0.1:
    resolution: {integrity: sha512-3c2LzQ3rY9d0hc1emcsHhfT9Jwz0cChib/QN89oME2R451w5fy3f0afAhERFZAwrbDU43wk12d0ORBpDVME50Q==}

  progress@2.0.3:
    resolution: {integrity: sha512-7PiHtLll5LdnKIMw100I+8xJXR5gW2QwWYkT6iJva0bXitZKa/XMrSbdmg3r2Xnaidz9Qumd0VPaMrZlF9V9sA==}
    engines: {node: '>=0.4.0'}

  property-information@7.0.0:
    resolution: {integrity: sha512-7D/qOz/+Y4X/rzSB6jKxKUsQnphO046ei8qxG59mtM3RG3DHgTK81HrxrmoDVINJb8NKT5ZsRbwHvQ6B68Iyhg==}

  proxy-addr@2.0.7:
    resolution: {integrity: sha512-llQsMLSUDUPT44jdrU/O37qlnifitDP+ZwrmmZcoSKyLKvtZxpyV0n2/bD/N4tBAAZ/gJEdZU7KMraoK1+XYAg==}
    engines: {node: '>= 0.10'}

  proxy-agent@6.5.0:
    resolution: {integrity: sha512-TmatMXdr2KlRiA2CyDu8GqR8EjahTG3aY3nXjdzFyoZbmB8hrBsTyMezhULIXKnC0jpfjlmiZ3+EaCzoInSu/A==}
    engines: {node: '>= 14'}

  proxy-from-env@1.1.0:
    resolution: {integrity: sha512-D+zkORCbA9f1tdWRK0RaCR3GPv50cMxcrz4X8k5LTSUD1Dkw47mKJEZQNunItRTkWwgtaUSo1RVFRIG9ZXiFYg==}

  public-ip@5.0.0:
    resolution: {integrity: sha512-xaH3pZMni/R2BG7ZXXaWS9Wc9wFlhyDVJF47IJ+3ali0TGv+2PsckKxbmo+rnx3ZxiV2wblVhtdS3bohAP6GGw==}
    engines: {node: ^14.13.1 || >=16.0.0}

  pump@3.0.2:
    resolution: {integrity: sha512-tUPXtzlGM8FE3P0ZL6DVs/3P58k9nk8/jZeQCurTJylQA8qFYzHFfhBJkuqyE0FifOsQ0uKWekiZ5g8wtr28cw==}

  punycode@2.3.1:
    resolution: {integrity: sha512-vYt7UD1U9Wg6138shLtLOvdAu+8DsC/ilFtEVHcH+wydcSpNE20AfSOduf6MkRFahL5FY7X1oU7nKVZFtfq8Fg==}
    engines: {node: '>=6'}

  puppeteer-core@22.15.0:
    resolution: {integrity: sha512-cHArnywCiAAVXa3t4GGL2vttNxh7GqXtIYGym99egkNJ3oG//wL9LkvO4WE8W1TJe95t1F1ocu9X4xWaGsOKOA==}
    engines: {node: '>=18'}

  puppeteer@22.15.0:
    resolution: {integrity: sha512-XjCY1SiSEi1T7iSYuxS82ft85kwDJUS7wj1Z0eGVXKdtr5g4xnVcbjwxhq5xBnpK/E7x1VZZoJDxpjAOasHT4Q==}
    engines: {node: '>=18'}
    deprecated: < 24.9.0 is no longer supported
    hasBin: true

  qs@6.13.0:
    resolution: {integrity: sha512-+38qI9SOr8tfZ4QmJNplMUxqjbe7LKvvZgWdExBOmd+egZTtjLB67Gu0HRX3u/XOq7UU2Nx6nsjvS16Z9uwfpg==}
    engines: {node: '>=0.6'}

  qs@6.14.0:
    resolution: {integrity: sha512-YWWTjgABSKcvs/nWBi9PycY/JiPJqOD4JA6o9Sej2AtvSGarXxKC3OQSk4pAarbdQlKAh5D4FCQkJNkW+GAn3w==}
    engines: {node: '>=0.6'}

  quansync@0.2.10:
    resolution: {integrity: sha512-t41VRkMYbkHyCYmOvx/6URnN80H7k4X0lLdBMGsz+maAwrJQYB1djpV6vHrQIBE0WBSGqhtEHrK9U3DWWH8v7A==}

  queue-microtask@1.2.3:
    resolution: {integrity: sha512-NuaNSa6flKT5JaSYQzJok04JzTL1CA6aGhv5rfLW3PgqA+M2ChpZQnAC8h8i4ZFkBS8X5RqkDBHA7r4hej3K9A==}

  quick-format-unescaped@4.0.4:
    resolution: {integrity: sha512-tYC1Q1hgyRuHgloV/YXs2w15unPVh8qfu/qCTfhTYamaw7fyhumKa2yGpdSo87vY32rIclj+4fWYQXUMs9EHvg==}

  quick-lru@5.1.1:
    resolution: {integrity: sha512-WuyALRjWPDGtt/wzJiadO5AXY+8hZ80hVpe6MyivgraREW751X3SbhRvG3eLKOYN+8VEvqLcf3wdnt44Z4S4SA==}
    engines: {node: '>=10'}

  range-parser@1.2.1:
    resolution: {integrity: sha512-Hrgsx+orqoygnmhFbKaHE6c296J+HTAQXoxEF6gNupROmmGJRoyzfG3ccAveqCBrwr/2yxQ5BVd/GTl5agOwSg==}
    engines: {node: '>= 0.6'}

  raw-body@2.5.2:
    resolution: {integrity: sha512-8zGqypfENjCIqGhgXToC8aB2r7YrBX+AQAfIPs/Mlk+BtPTztOvTS01NRW/3Eh60J+a48lt8qsCzirQ6loCVfA==}
    engines: {node: '>= 0.8'}

  raw-body@3.0.0:
    resolution: {integrity: sha512-RmkhL8CAyCRPXCE28MMH0z2PNWQBNk2Q09ZdxM9IOOXwxwZbN+qbWaatPkdkWIKL2ZVDImrN/pK5HTRz2PcS4g==}
    engines: {node: '>= 0.8'}

  react-dom@18.3.1:
    resolution: {integrity: sha512-5m4nQKp+rZRb09LNH59GM4BxTh9251/ylbKIbpe7TpGxfJ+9kv6BLkLBXIjjspbgbnIBNqlI23tRnTWT0snUIw==}
    peerDependencies:
      react: ^18.3.1

  react-reconciler@0.29.2:
    resolution: {integrity: sha512-zZQqIiYgDCTP/f1N/mAR10nJGrPD2ZR+jDSEsKWJHYC7Cm2wodlwbR3upZRdC3cjIjSlTLNVyO7Iu0Yy7t2AYg==}
    engines: {node: '>=0.10.0'}
    peerDependencies:
      react: ^18.3.1

  react@18.3.1:
    resolution: {integrity: sha512-wS+hAgJShR0KhEvPJArfuPVN1+Hz1t0Y6n5jLrGQbkb4urgPE/0Rve+1kMB1v/oWgHgm4WIcV+i7F2pTVj+2iQ==}
    engines: {node: '>=0.10.0'}

  react@19.1.0:
    resolution: {integrity: sha512-FS+XFBNvn3GTAWq26joslQgWNoFu08F4kl0J4CgdNKADkdSGXQyTCnKteIAJy96Br6YbpEU1LSzV5dYtjMkMDg==}
    engines: {node: '>=0.10.0'}

  read-cache@1.0.0:
    resolution: {integrity: sha512-Owdv/Ft7IjOgm/i0xvNDZ1LrRANRfew4b2prF3OWMQLxLfu3bS8FVhCsrSCMK4lR56Y9ya+AThoTpDCTxCmpRA==}

  read-yaml-file@1.1.0:
    resolution: {integrity: sha512-VIMnQi/Z4HT2Fxuwg5KrY174U1VdUIASQVWXXyqtNRtxSr9IYkn1rsI6Tb6HsrHCmB7gVpNwX6JxPTHcH6IoTA==}
    engines: {node: '>=6'}

  readable-stream@2.3.8:
    resolution: {integrity: sha512-8p0AUk4XODgIewSi0l8Epjs+EVnWiK7NoDIEGU0HhE7+ZyY8D1IMY7odu5lRrFXGg71L15KG8QrPmum45RTtdA==}

  readdirp@3.6.0:
    resolution: {integrity: sha512-hOS089on8RduqdbhvQ5Z37A0ESjsqz6qnRcffsMU3495FuTdqSm+7bhJ29JvIOsBDEEnan5DPu9t3To9VRlMzA==}
    engines: {node: '>=8.10.0'}

  readdirp@4.1.2:
    resolution: {integrity: sha512-GDhwkLfywWL2s6vEjyhri+eXmfH6j1L7JE27WhqLeYzoh/A3DBaYGEj2H/HFZCn/kMfim73FXxEJTw06WtxQwg==}
    engines: {node: '>= 14.18.0'}

  real-require@0.2.0:
    resolution: {integrity: sha512-57frrGM/OCTLqLOAh0mhVA9VBMHd+9U7Zb2THMGdBUoZVOtGbJzjxsYGDJ3A9AYYCP4hn6y1TVbaOfzWtm5GFg==}
    engines: {node: '>= 12.13.0'}

  recma-build-jsx@1.0.0:
    resolution: {integrity: sha512-8GtdyqaBcDfva+GUKDr3nev3VpKAhup1+RvkMvUxURHpW7QyIvk9F5wz7Vzo06CEMSilw6uArgRqhpiUcWp8ew==}

  recma-jsx@1.0.0:
    resolution: {integrity: sha512-5vwkv65qWwYxg+Atz95acp8DMu1JDSqdGkA2Of1j6rCreyFUE/gp15fC8MnGEuG1W68UKjM6x6+YTWIh7hZM/Q==}

  recma-parse@1.0.0:
    resolution: {integrity: sha512-OYLsIGBB5Y5wjnSnQW6t3Xg7q3fQ7FWbw/vcXtORTnyaSFscOtABg+7Pnz6YZ6c27fG1/aN8CjfwoUEUIdwqWQ==}

  recma-stringify@1.0.0:
    resolution: {integrity: sha512-cjwII1MdIIVloKvC9ErQ+OgAtwHBmcZ0Bg4ciz78FtbT8In39aAYbaA7zvxQ61xVMSPE8WxhLwLbhif4Js2C+g==}

  reflect.getprototypeof@1.0.10:
    resolution: {integrity: sha512-00o4I+DVrefhv+nX0ulyi3biSHCPDe+yLv5o/p6d/UVlirijB8E16FtfwSAi4g3tcqrQ4lRAqQSoFEZJehYEcw==}
    engines: {node: '>= 0.4'}

  regex-recursion@6.0.2:
    resolution: {integrity: sha512-0YCaSCq2VRIebiaUviZNs0cBz1kg5kVS2UKUfNIx8YVs1cN3AV7NTctO5FOKBA+UT2BPJIWZauYHPqJODG50cg==}

  regex-utilities@2.3.0:
    resolution: {integrity: sha512-8VhliFJAWRaUiVvREIiW2NXXTmHs4vMNnSzuJVhscgmGav3g9VDxLrQndI3dZZVVdp0ZO/5v0xmX516/7M9cng==}

  regex@6.0.1:
    resolution: {integrity: sha512-uorlqlzAKjKQZ5P+kTJr3eeJGSVroLKoHmquUj4zHWuR+hEyNqlXsSKlYYF5F4NI6nl7tWCs0apKJ0lmfsXAPA==}

  regexp.prototype.flags@1.5.4:
    resolution: {integrity: sha512-dYqgNSZbDwkaJ2ceRd9ojCGjBq+mOm9LmtXnAnEGyHhN/5R7iDW2TRw3h+o/jCFxus3P2LfWIIiwowAjANm7IA==}
    engines: {node: '>= 0.4'}

  rehype-katex@7.0.1:
    resolution: {integrity: sha512-OiM2wrZ/wuhKkigASodFoo8wimG3H12LWQaH8qSPVJn9apWKFSH3YOCtbKpBorTVw/eI7cuT21XBbvwEswbIOA==}

  rehype-minify-whitespace@6.0.2:
    resolution: {integrity: sha512-Zk0pyQ06A3Lyxhe9vGtOtzz3Z0+qZ5+7icZ/PL/2x1SHPbKao5oB/g/rlc6BCTajqBb33JcOe71Ye1oFsuYbnw==}

  rehype-parse@9.0.1:
    resolution: {integrity: sha512-ksCzCD0Fgfh7trPDxr2rSylbwq9iYDkSn8TCDmEJ49ljEUBxDVCzCHv7QNzZOfODanX4+bWQ4WZqLCRWYLfhag==}

  rehype-recma@1.0.0:
    resolution: {integrity: sha512-lqA4rGUf1JmacCNWWZx0Wv1dHqMwxzsDWYMTowuplHF3xH0N/MmrZ/G3BDZnzAkRmxDadujCjaKM2hqYdCBOGw==}

  remark-frontmatter@5.0.0:
    resolution: {integrity: sha512-XTFYvNASMe5iPN0719nPrdItC9aU0ssC4v14mH1BCi1u0n1gAocqcujWUrByftZTbLhRtiKRyjYTSIOcr69UVQ==}

  remark-gfm@4.0.1:
    resolution: {integrity: sha512-1quofZ2RQ9EWdeN34S79+KExV1764+wCUGop5CPL1WGdD0ocPpu91lzPGbwWMECpEpd42kJGQwzRfyov9j4yNg==}

  remark-math@6.0.0:
    resolution: {integrity: sha512-MMqgnP74Igy+S3WwnhQ7kqGlEerTETXMvJhrUzDikVZ2/uogJCb+WHUg97hK9/jcfc0dkD73s3LN8zU49cTEtA==}

  remark-mdx-remove-esm@1.1.0:
    resolution: {integrity: sha512-oN3F9QRuPKSdzZi+wvEodBVjKwya63sl403pWzJvm0+c503iUjCDR+JAnP3Ho/4205IWbQ2NujPQi/B9kU6ZrA==}

  remark-mdx@3.1.0:
    resolution: {integrity: sha512-Ngl/H3YXyBV9RcRNdlYsZujAmhsxwzxpDzpDEhFBVAGthS4GDgnctpDjgFl/ULx5UEDzqtW1cyBSNKqYYrqLBA==}

  remark-parse@11.0.0:
    resolution: {integrity: sha512-FCxlKLNGknS5ba/1lmpYijMUzX2esxW5xQqjWxw2eHFfS2MSdaHVINFmhjo+qN1WhZhNimq0dZATN9pH0IDrpA==}

  remark-rehype@11.1.2:
    resolution: {integrity: sha512-Dh7l57ianaEoIpzbp0PC9UKAdCSVklD8E5Rpw7ETfbTl3FqcOOgq5q2LVDhgGCkaBv7p24JXikPdvhhmHvKMsw==}

  remark-smartypants@3.0.2:
    resolution: {integrity: sha512-ILTWeOriIluwEvPjv67v7Blgrcx+LZOkAUVtKI3putuhlZm84FnqDORNXPPm+HY3NdZOMhyDwZ1E+eZB/Df5dA==}
    engines: {node: '>=16.0.0'}

  remark-stringify@11.0.0:
    resolution: {integrity: sha512-1OSmLd3awB/t8qdoEOMazZkNsfVTeY4fTsgzcQFdXNq8ToTN4ZGwrMnlda4K6smTFKD+GRV6O48i6Z4iKgPPpw==}

  remark@15.0.1:
    resolution: {integrity: sha512-Eht5w30ruCXgFmxVUSlNWQ9iiimq07URKeFS3hNc8cUWy1llX4KDWfyEDZRycMc+znsN9Ux5/tJ/BFdgdOwA3A==}

  require-directory@2.1.1:
    resolution: {integrity: sha512-fGxEI7+wsG9xrvdjsrlmL22OMTTiHRwAMroiEeMgq8gzoLC/PQr7RsRDSTLUg/bZAZtF+TVIkHc6/4RIKrui+Q==}
    engines: {node: '>=0.10.0'}

  require-from-string@2.0.2:
    resolution: {integrity: sha512-Xf0nWe6RseziFMu+Ap9biiUbmplq6S9/p+7w7YXP/JBHhrUDDUhwa+vANyubuqfZWTveU//DYVGsDG7RKL/vEw==}
    engines: {node: '>=0.10.0'}

  resolve-alpn@1.2.1:
    resolution: {integrity: sha512-0a1F4l73/ZFZOakJnQ3FvkJ2+gSTQWz/r2KE5OdDY0TxPm5h4GkqkWWfM47T7HsbnOtcJVEF4epCVy6u7Q3K+g==}

  resolve-from@4.0.0:
    resolution: {integrity: sha512-pb/MYmXstAkysRFx8piNI1tGFNQIFA3vkE3Gq4EuA1dF6gHp/+vgZqsCGJapvy8N3Q+4o7FwvquPJcnZ7RYy4g==}
    engines: {node: '>=4'}

  resolve-from@5.0.0:
    resolution: {integrity: sha512-qYg9KP24dD5qka9J47d0aVky0N+b4fTU89LN9iDnjB5waksiC49rvMB0PrUJQGoTmH50XPiqOvAjDfaijGxYZw==}
    engines: {node: '>=8'}

  resolve-pkg-maps@1.0.0:
    resolution: {integrity: sha512-seS2Tj26TBVOC2NIc2rOe2y2ZO7efxITtLZcGSOnHHNOQ7CkiUBfw0Iw2ck6xkIhPwLhKNLS8BO+hEpngQlqzw==}

  resolve@1.22.10:
    resolution: {integrity: sha512-NPRy+/ncIMeDlTAsuqwKIiferiawhefFJtkNSW0qZJEqMEb+qBt/77B/jGeeek+F0uOeN05CDa6HXbbIgtVX4w==}
    engines: {node: '>= 0.4'}
    hasBin: true

  responselike@3.0.0:
    resolution: {integrity: sha512-40yHxbNcl2+rzXvZuVkrYohathsSJlMTXKryG5y8uciHv1+xDLHQpgjG64JUO9nrEq2jGLH6IZ8BcZyw3wrweg==}
    engines: {node: '>=14.16'}

  restore-cursor@4.0.0:
    resolution: {integrity: sha512-I9fPXU9geO9bHOt9pHHOhOkYerIMsmVaWB0rA2AI9ERh/+x/i7MV5HKBNrg+ljO5eoPVgCcnFuRjJ9uH6I/3eg==}
    engines: {node: ^12.20.0 || ^14.13.1 || >=16.0.0}

  retext-latin@4.0.0:
    resolution: {integrity: sha512-hv9woG7Fy0M9IlRQloq/N6atV82NxLGveq+3H2WOi79dtIYWN8OaxogDm77f8YnVXJL2VD3bbqowu5E3EMhBYA==}

  retext-smartypants@6.2.0:
    resolution: {integrity: sha512-kk0jOU7+zGv//kfjXEBjdIryL1Acl4i9XNkHxtM7Tm5lFiCog576fjNC9hjoR7LTKQ0DsPWy09JummSsH1uqfQ==}

  retext-stringify@4.0.0:
    resolution: {integrity: sha512-rtfN/0o8kL1e+78+uxPTqu1Klt0yPzKuQ2BfWwwfgIUSayyzxpM1PJzkKt4V8803uB9qSy32MvI7Xep9khTpiA==}

  retext@9.0.0:
    resolution: {integrity: sha512-sbMDcpHCNjvlheSgMfEcVrZko3cDzdbe1x/e7G66dFp0Ff7Mldvi2uv6JkJQzdRcvLYE8CA8Oe8siQx8ZOgTcA==}

  retry@0.13.1:
    resolution: {integrity: sha512-XQBQ3I8W1Cge0Seh+6gjj03LbmRFWuoszgK9ooCpwYIrhhoO80pfq4cUkU5DkknwfOfFteRwlZ56PYOGYyFWdg==}
    engines: {node: '>= 4'}

  reusify@1.1.0:
    resolution: {integrity: sha512-g6QUff04oZpHs0eG5p83rFLhHeV00ug/Yf9nZM6fLeUrPguBTkTQOdpAWWspMh55TZfVQDPaN3NQJfbVRAxdIw==}
    engines: {iojs: '>=1.0.0', node: '>=0.10.0'}

  rollup@4.40.1:
    resolution: {integrity: sha512-C5VvvgCCyfyotVITIAv+4efVytl5F7wt+/I2i9q9GZcEXW9BP52YYOXC58igUi+LFZVHukErIIqQSWwv/M3WRw==}
    engines: {node: '>=18.0.0', npm: '>=8.0.0'}
    hasBin: true

  router@2.2.0:
    resolution: {integrity: sha512-nLTrUKm2UyiL7rlhapu/Zl45FwNgkZGaCpZbIHajDYgwlJCOzLSk+cIPAnsEqV955GjILJnKbdQC1nVPz+gAYQ==}
    engines: {node: '>= 18'}

  run-async@3.0.0:
    resolution: {integrity: sha512-540WwVDOMxA6dN6We19EcT9sc3hkXPw5mzRNGM3FkdN/vtE9NFvj5lFAPNwUDmJjXidm3v7TC1cTE7t17Ulm1Q==}
    engines: {node: '>=0.12.0'}

  run-parallel@1.2.0:
    resolution: {integrity: sha512-5l4VyZR86LZ/lDxZTR6jqL8AFE2S0IFLMP26AbjsLVADxHdhB/c0GUsH+y39UfCi3dzz8OlQuPmnaJOMoDHQBA==}

  rxjs@7.8.2:
    resolution: {integrity: sha512-dhKf903U/PQZY6boNNtAGdWbG85WAbjT/1xYoZIC7FAY0yWapOBQVsVrDl58W86//e1VpMNBtRV4MaXfdMySFA==}

  safe-array-concat@1.1.3:
    resolution: {integrity: sha512-AURm5f0jYEOydBj7VQlVvDrjeFgthDdEF5H1dP+6mNpoXOMo1quQqJ4wvJDyRZ9+pO3kGWoOdmV08cSv2aJV6Q==}
    engines: {node: '>=0.4'}

  safe-buffer@5.1.2:
    resolution: {integrity: sha512-Gd2UZBJDkXlY7GbJxfsE8/nvKkUEU1G38c1siN6QP6a9PT9MmHB8GnpscSmMJSoF8LOIrt8ud/wPtojys4G6+g==}

  safe-buffer@5.2.1:
    resolution: {integrity: sha512-rp3So07KcdmmKbGvgaNxQSJr7bGVSVk5S9Eq1F+ppbRo70+YeaDxkw5Dd8NPN+GD6bjnYm2VuPuCXmpuYvmCXQ==}

  safe-push-apply@1.0.0:
    resolution: {integrity: sha512-iKE9w/Z7xCzUMIZqdBsp6pEQvwuEebH4vdpjcDWnyzaI6yl6O9FHvVpmGelvEHNsoY6wGblkxR6Zty/h00WiSA==}
    engines: {node: '>= 0.4'}

  safe-regex-test@1.1.0:
    resolution: {integrity: sha512-x/+Cz4YrimQxQccJf5mKEbIa1NzeCRNI5Ecl/ekmlYaampdNLPalVyIcCZNNH3MvmqBugV5TMYZXv0ljslUlaw==}
    engines: {node: '>= 0.4'}

  safe-stable-stringify@1.1.1:
    resolution: {integrity: sha512-ERq4hUjKDbJfE4+XtZLFPCDi8Vb1JqaxAPTxWFLBx8XcAlf9Bda/ZJdVezs/NAfsMQScyIlUMx+Yeu7P7rx5jw==}

  safe-stable-stringify@2.5.0:
    resolution: {integrity: sha512-b3rppTKm9T+PsVCBEOUR46GWI7fdOs00VKZ1+9c1EWDaDMvjQc6tUwuFyIprgGgTcWoVHSKrU8H31ZHA2e0RHA==}
    engines: {node: '>=10'}

  safer-buffer@2.1.2:
    resolution: {integrity: sha512-YZo3K82SD7Riyi0E1EQPojLz7kpepnSQI9IyPbHHg1XXXevb5dJI7tpyN2ADxGcQbHG7vcyRHk0cbwqcQriUtg==}

  sax@1.4.1:
    resolution: {integrity: sha512-+aWOz7yVScEGoKNd4PA10LZ8sk0A/z5+nXQG5giUO5rprX9jgYsTdov9qCchZiPIZezbZH+jRut8nPodFAX4Jg==}

  scheduler@0.23.2:
    resolution: {integrity: sha512-UOShsPwz7NrMUqhR6t0hWjFduvOzbtv7toDH1/hIrfRNIDBnnBWd0CwJTGvTpngVlmwGCdP9/Zl/tVrDqcuYzQ==}

  section-matter@1.0.0:
    resolution: {integrity: sha512-vfD3pmTzGpufjScBh50YHKzEu2lxBWhVEHsNGoEXmCmn2hKGfeNLYMzCJpe8cD7gqX7TJluOVpBkAequ6dgMmA==}
    engines: {node: '>=4'}

  secure-json-parse@2.7.0:
    resolution: {integrity: sha512-6aU+Rwsezw7VR8/nyvKTx8QpWH9FrcYiXXlqC4z5d5XQBDRqtbfsRjnwGyqbi3gddNtWHuEk9OANUotL26qKUw==}

  semver@7.7.1:
    resolution: {integrity: sha512-hlq8tAfn0m/61p4BVRcPzIGr6LKiMwo4VM6dGi6pt4qcRkmNzTcWq6eCEjEh+qXjkMDvPlOFFSGwQjoEa6gyMA==}
    engines: {node: '>=10'}
    hasBin: true

  semver@7.7.2:
    resolution: {integrity: sha512-RF0Fw+rO5AMf9MAyaRXI4AV0Ulj5lMHqVxxdSgiVbixSCXoEmmX/jk0CuJw4+3SqroYO9VoUh+HcuJivvtJemA==}
    engines: {node: '>=10'}
    hasBin: true

  send@0.19.0:
    resolution: {integrity: sha512-dW41u5VfLXu8SJh5bwRmyYUbAoSB3c9uQh6L8h/KtsFREPWpbX1lrljJo186Jc4nmci/sGUZ9a0a0J2zgfq2hw==}
    engines: {node: '>= 0.8.0'}

  send@1.2.0:
    resolution: {integrity: sha512-uaW0WwXKpL9blXE2o0bRhoL2EGXIrZxQ2ZQ4mgcfoBxdFmQold+qWsD2jLrfZ0trjKL6vOw0j//eAwcALFjKSw==}
    engines: {node: '>= 18'}

  serialize-error@12.0.0:
    resolution: {integrity: sha512-ZYkZLAvKTKQXWuh5XpBw7CdbSzagarX39WyZ2H07CDLC5/KfsRGlIXV8d4+tfqX1M7916mRqR1QfNHSij+c9Pw==}
    engines: {node: '>=18'}

  serve-static@1.16.2:
    resolution: {integrity: sha512-VqpjJZKadQB/PEbEwvFdO43Ax5dFBZ2UECszz8bQ7pi7wt//PWe1P6MN7eCnjsatYtBT6EuiClbjSWP2WrIoTw==}
    engines: {node: '>= 0.8.0'}

  serve-static@2.2.0:
    resolution: {integrity: sha512-61g9pCh0Vnh7IutZjtLGGpTA355+OPn2TyDv/6ivP2h/AdAVX9azsoxmg2/M6nZeQZNYBEwIcsne1mJd9oQItQ==}
    engines: {node: '>= 18'}

  set-cookie-parser@2.7.1:
    resolution: {integrity: sha512-IOc8uWeOZgnb3ptbCURJWNjWUPcO3ZnTTdzsurqERrP6nPyv+paC55vJM0LpOlT2ne+Ix+9+CRG1MNLlyZ4GjQ==}

  set-function-length@1.2.2:
    resolution: {integrity: sha512-pgRc4hJ4/sNjWCSS9AmnS40x3bNMDTknHgL5UaMBTMyJnU90EgWh1Rz+MC9eFu4BuN/UwZjKQuY/1v3rM7HMfg==}
    engines: {node: '>= 0.4'}

  set-function-name@2.0.2:
    resolution: {integrity: sha512-7PGFlmtwsEADb0WYyvCMa1t+yke6daIG4Wirafur5kcf+MhUnPms1UeR0CKQdTZD81yESwMHbtn+TR+dMviakQ==}
    engines: {node: '>= 0.4'}

  set-proto@1.0.0:
    resolution: {integrity: sha512-RJRdvCo6IAnPdsvP/7m6bsQqNnn1FCBX5ZNtFL98MmFF/4xAIJTIg1YbHW5DC2W5SKZanrC6i4HsJqlajw/dZw==}
    engines: {node: '>= 0.4'}

  setimmediate@1.0.5:
    resolution: {integrity: sha512-MATJdZp8sLqDl/68LfQmbP8zKPLQNV6BIZoIgrscFDQ+RsvK/BxeDQOgyxKKoh0y/8h3BqVFnCqQ/gd+reiIXA==}

  setprototypeof@1.2.0:
    resolution: {integrity: sha512-E5LDX7Wrp85Kil5bhZv46j8jOeboKq5JMmYM3gVGdGH8xFpPWXUMsNrlODCrkoxMEeNi/XZIwuRvY4XNwYMJpw==}

  sharp@0.33.5:
    resolution: {integrity: sha512-haPVm1EkS9pgvHrQ/F3Xy+hgcuMV0Wm9vfIBSiwZ05k+xgb0PkBQpGsAA/oWdDobNaZTH5ppvHtzCFbnSEwHVw==}
    engines: {node: ^18.17.0 || ^20.3.0 || >=21.0.0}

  shebang-command@2.0.0:
    resolution: {integrity: sha512-kHxr2zZpYtdmrN1qDjrrX/Z1rR1kG8Dx+gkpK1G4eXmvXswmcE1hTWBWYUzlraYw1/yZp6YuDY77YtvbN0dmDA==}
    engines: {node: '>=8'}

  shebang-regex@3.0.0:
    resolution: {integrity: sha512-7++dFhtcx3353uBaq8DDR4NuxBetBzC7ZQOhmTQInHEd6bSrXdiEyzCvG07Z44UYdLShWUyXt5M/yhz8ekcb1A==}
    engines: {node: '>=8'}

  shiki@3.11.0:
    resolution: {integrity: sha512-VgKumh/ib38I1i3QkMn6mAQA6XjjQubqaAYhfge71glAll0/4xnt8L2oSuC45Qcr/G5Kbskj4RliMQddGmy/Og==}

  side-channel-list@1.0.0:
    resolution: {integrity: sha512-FCLHtRD/gnpCiCHEiJLOwdmFP+wzCmDEkc9y7NsYxeF4u7Btsn1ZuwgwJGxImImHicJArLP4R0yX4c2KCrMrTA==}
    engines: {node: '>= 0.4'}

  side-channel-map@1.0.1:
    resolution: {integrity: sha512-VCjCNfgMsby3tTdo02nbjtM/ewra6jPHmpThenkTYh8pG9ucZ/1P8So4u4FGBek/BjpOVsDCMoLA/iuBKIFXRA==}
    engines: {node: '>= 0.4'}

  side-channel-weakmap@1.0.2:
    resolution: {integrity: sha512-WPS/HvHQTYnHisLo9McqBHOJk2FkHO/tlpvldyrnem4aeQp4hai3gythswg6p01oSoTl58rcpiFAjF2br2Ak2A==}
    engines: {node: '>= 0.4'}

  side-channel@1.1.0:
    resolution: {integrity: sha512-ZX99e6tRweoUXqR+VBrslhda51Nh5MTQwou5tnUDgbtyM0dBgmhEDtWGP/xbKn6hqfPRHujUNwz5fy/wbbhnpw==}
    engines: {node: '>= 0.4'}

  signal-exit@3.0.7:
    resolution: {integrity: sha512-wnD2ZE+l+SPC/uoS0vXeE9L1+0wuaMqKlfz9AMUo38JsyLSBWSFcHR1Rri62LZc12vLr1gb3jl7iwQhgwpAbGQ==}

  signal-exit@4.1.0:
    resolution: {integrity: sha512-bzyZ1e88w9O1iNJbKnOlvYTrWPDl46O1bG0D3XInv+9tkPrxrN8jUUTiFlDkkmKWgn1M6CfIA13SuGqOa9Korw==}
    engines: {node: '>=14'}

  simple-eval@1.0.1:
    resolution: {integrity: sha512-LH7FpTAkeD+y5xQC4fzS+tFtaNlvt3Ib1zKzvhjv/Y+cioV4zIuw4IZr2yhRLu67CWL7FR9/6KXKnjRoZTvGGQ==}
    engines: {node: '>=12'}

  simple-git@3.27.0:
    resolution: {integrity: sha512-ivHoFS9Yi9GY49ogc6/YAi3Fl9ROnF4VyubNylgCkA+RVqLaKWnDSzXOVzya8csELIaWaYNutsEuAhZrtOjozA==}

  simple-swizzle@0.2.2:
    resolution: {integrity: sha512-JA//kQgZtbuY83m+xT+tXJkmJncGMTFT+C+g2h2R9uxkYIrE2yy9sgmcLhCnw57/WSD+Eh3J97FPEDFnbXnDUg==}

  simple-wcswidth@1.0.1:
    resolution: {integrity: sha512-xMO/8eNREtaROt7tJvWJqHBDTMFN4eiQ5I4JRMuilwfnFcV5W9u7RUkueNkdw0jPqGMX36iCywelS5yilTuOxg==}

  slash@3.0.0:
    resolution: {integrity: sha512-g9Q1haeby36OSStwb4ntCGGGaKsaVSjQ68fBxoQcutl5fS1vuY18H3wSt3jFyFtrkx+Kz0V1G85A4MyAdDMi2Q==}
    engines: {node: '>=8'}

  slice-ansi@5.0.0:
    resolution: {integrity: sha512-FC+lgizVPfie0kkhqUScwRu1O/lF6NOgJmlCgK+/LYxDCTk8sGelYaHDhFcDN+Sn3Cv+3VSa4Byeo+IMCzpMgQ==}
    engines: {node: '>=12'}

  slice-ansi@7.1.0:
    resolution: {integrity: sha512-bSiSngZ/jWeX93BqeIAbImyTbEihizcwNjFoRUIY/T1wWQsfsm2Vw1agPKylXvQTU7iASGdHhyqRlqQzfz+Htg==}
    engines: {node: '>=18'}

  slugify@1.6.6:
    resolution: {integrity: sha512-h+z7HKHYXj6wJU+AnS/+IH8Uh9fdcX1Lrhg1/VMdf9PwoBQXFcXiAdsy2tSK0P6gKwJLXp02r90ahUCqHk9rrw==}
    engines: {node: '>=8.0.0'}

  smart-buffer@4.2.0:
    resolution: {integrity: sha512-94hK0Hh8rPqQl2xXc3HsaBoOXKV20MToPkcXvwbISWLEs+64sBq5kFgn2kJDHb1Pry9yrP0dxrCI9RRci7RXKg==}
    engines: {node: '>= 6.0.0', npm: '>= 3.0.0'}

  socket.io-adapter@2.5.5:
    resolution: {integrity: sha512-eLDQas5dzPgOWCk9GuuJC2lBqItuhKI4uxGgo9aIV7MYbk2h9Q6uULEh8WBzThoI7l+qU9Ast9fVUmkqPP9wYg==}

  socket.io-parser@4.2.4:
    resolution: {integrity: sha512-/GbIKmo8ioc+NIWIhwdecY0ge+qVBSMdgxGygevmdHj24bsfgtCmcUUcQ5ZzcylGFHsN3k4HB4Cgkl96KVnuew==}
    engines: {node: '>=10.0.0'}

  socket.io@4.8.1:
    resolution: {integrity: sha512-oZ7iUCxph8WYRHHcjBEc9unw3adt5CmSNlppj/5Q4k2RIrhl8Z5yY2Xr4j9zj0+wzVZ0bxmYoGSzKJnRl6A4yg==}
    engines: {node: '>=10.2.0'}

  socks-proxy-agent@8.0.5:
    resolution: {integrity: sha512-HehCEsotFqbPW9sJ8WVYB6UbmIMv7kUUORIF2Nncq4VQvBfNBLibW9YZR5dlYCSUhwcD628pRllm7n+E+YTzJw==}
    engines: {node: '>= 14'}

  socks@2.8.4:
    resolution: {integrity: sha512-D3YaD0aRxR3mEcqnidIs7ReYJFVzWdd6fXJYUM8ixcQcJRGTka/b3saV0KflYhyVJXKhb947GndU35SxYNResQ==}
    engines: {node: '>= 10.0.0', npm: '>= 3.0.0'}

  sonic-boom@4.2.0:
    resolution: {integrity: sha512-INb7TM37/mAcsGmc9hyyI6+QR3rR1zVRu36B0NeGXKnOOLiZOfER5SA+N7X7k3yUYRzLWafduTDvJAfDswwEww==}

  source-map-js@1.2.1:
    resolution: {integrity: sha512-UXWMKhLOwVKb728IUtQPXxfYU+usdybtUrK/8uGE8CQMvrhOpwvzDBwj0QhSL7MQc7vIsISBG8VQ8+IDQxpfQA==}
    engines: {node: '>=0.10.0'}

  source-map@0.6.1:
    resolution: {integrity: sha512-UjgapumWlbMhkBgzT7Ykc5YXUT46F0iKu8SGXq0bcwP5dz/h0Plj6enJqjz1Zbq2l5WaqYnrVbwWOWMyF3F47g==}
    engines: {node: '>=0.10.0'}

  source-map@0.7.4:
    resolution: {integrity: sha512-l3BikUxvPOcn5E74dZiq5BGsTb5yEwhaTSzccU6t4sDOH8NWJCstKO5QT2CvtFoK6F0saL7p9xHAqHOlCPJygA==}
    engines: {node: '>= 8'}

  source-map@0.8.0-beta.0:
    resolution: {integrity: sha512-2ymg6oRBpebeZi9UUNsgQ89bhx01TcTkmNTGnNO88imTmbSgy4nfujrgVEFKWpMTEGA11EDkTt7mqObTPdigIA==}
    engines: {node: '>= 8'}
    deprecated: The work that was done in this beta branch won't be included in future versions

  space-separated-tokens@2.0.2:
    resolution: {integrity: sha512-PEGlAwrG8yXGXRjW32fGbg66JAlOAwbObuqVoJpv/mRgoWDQfgH1wDPvtzWyUSNAXBGSk8h755YDbbcEy3SH2Q==}

  spawndamnit@3.0.1:
    resolution: {integrity: sha512-MmnduQUuHCoFckZoWnXsTg7JaiLBJrKFj9UI2MbRPGaJeVpsLcVBu6P/IGZovziM/YBsellCmsprgNA+w0CzVg==}

  split2@4.2.0:
    resolution: {integrity: sha512-UcjcJOWknrNkF6PLX83qcHM6KHgVKNkV62Y8a5uYDVv9ydGQVwAHMKqHdJje1VTWpljG0WYpCDhrCdAOYH4TWg==}
    engines: {node: '>= 10.x'}

  sprintf-js@1.0.3:
    resolution: {integrity: sha512-D9cPgkvLlV3t3IzL0D0YLvGA9Ahk4PcvVwUbN0dSGr1aP0Nrt4AEnTUbuGvquEC0mA64Gqt1fzirlRs5ibXx8g==}

  sprintf-js@1.1.3:
    resolution: {integrity: sha512-Oo+0REFV59/rz3gfJNKQiBlwfHaSESl1pcGyABQsnnIfWOFt6JNj5gCog2U6MLZ//IGYD+nA8nI+mTShREReaA==}

  sswr@2.2.0:
    resolution: {integrity: sha512-clTszLPZkmycALTHD1mXGU+mOtA/MIoLgS1KGTTzFNVm9rytQVykgRaP+z1zl572cz0bTqj4rFVoC2N+IGK4Sg==}
    peerDependencies:
      svelte: ^4.0.0 || ^5.0.0

  stack-utils@2.0.6:
    resolution: {integrity: sha512-XlkWvfIm6RmsWtNJx+uqtKLS8eqFbxUg0ZzLXqY0caEy9l7hruX8IpiDnjsLavoBgqCCR71TqWO8MaXYheJ3RQ==}
    engines: {node: '>=10'}

  statuses@2.0.1:
    resolution: {integrity: sha512-RwNA9Z/7PrK06rYLIzFMlaF+l73iwpzsqRIFgbMLbTcLD6cOao82TaWefPXQvB2fOC4AjuYSEndS7N/mTCbkdQ==}
    engines: {node: '>= 0.8'}

  streamsearch@1.1.0:
    resolution: {integrity: sha512-Mcc5wHehp9aXz1ax6bZUyY5afg9u2rv5cqQI3mRrYkGC8rW2hM02jWuwjtL++LS5qinSyhj2QfLyNsuc+VsExg==}
    engines: {node: '>=10.0.0'}

  streamx@2.22.0:
    resolution: {integrity: sha512-sLh1evHOzBy/iWRiR6d1zRcLao4gGZr3C1kzNz4fopCOKJb6xD9ub8Mpi9Mr1R6id5o43S+d93fI48UC5uM9aw==}

  string-comparison@1.3.0:
    resolution: {integrity: sha512-46aD+slEwybxAMPRII83ATbgMgTiz5P8mVd7Z6VJsCzSHFjdt1hkAVLeFxPIyEb11tc6ihpJTlIqoO0MCF6NPw==}
    engines: {node: ^16.0.0 || >=18.0.0}

  string-width@4.2.3:
    resolution: {integrity: sha512-wKyQRQpjJ0sIp62ErSZdGsjMJWsap5oRNihHhu6G7JVO/9jIB6UyevL+tXuOqrng8j/cxKTWyWUwvSTriiZz/g==}
    engines: {node: '>=8'}

  string-width@5.1.2:
    resolution: {integrity: sha512-HnLOCR3vjcY8beoNLtcjZ5/nxn2afmME6lhrDrebokqMap+XbeW8n9TXpPDOqdGK5qcI3oT0GKTW6wC7EMiVqA==}
    engines: {node: '>=12'}

  string-width@7.2.0:
    resolution: {integrity: sha512-tsaTIkKW9b4N+AEj+SVA+WhJzV7/zMhcSu78mLKWSk7cXMOSHsBKFWUs0fWwq8QyK3MgJBQRX6Gbi4kYbdvGkQ==}
    engines: {node: '>=18'}

  string.prototype.trim@1.2.10:
    resolution: {integrity: sha512-Rs66F0P/1kedk5lyYyH9uBzuiI/kNRmwJAR9quK6VOtIpZ2G+hMZd+HQbbv25MgCA6gEffoMZYxlTod4WcdrKA==}
    engines: {node: '>= 0.4'}

  string.prototype.trimend@1.0.9:
    resolution: {integrity: sha512-G7Ok5C6E/j4SGfyLCloXTrngQIQU3PWtXGst3yM7Bea9FRURf1S42ZHlZZtsNque2FN2PoUhfZXYLNWwEr4dLQ==}
    engines: {node: '>= 0.4'}

  string.prototype.trimstart@1.0.8:
    resolution: {integrity: sha512-UXSH262CSZY1tfu3G3Secr6uGLCFVPMhIqHjlgCUtCCcgihYc/xKs9djMTMUOb2j1mVSeU8EU6NWc/iQKU6Gfg==}
    engines: {node: '>= 0.4'}

  string_decoder@1.1.1:
    resolution: {integrity: sha512-n/ShnvDi6FHbbVfviro+WojiFzv+s8MPMHBczVePfUpDJLwoLT0ht1l4YwBCbi8pJAveEEdnkHyPyTP/mzRfwg==}

  stringify-entities@4.0.4:
    resolution: {integrity: sha512-IwfBptatlO+QCJUo19AqvrPNqlVMpW9YEL2LIVY+Rpv2qsjCGxaDLNRgeGsQWJhfItebuJhsGSLjaBbNSQ+ieg==}

  strip-ansi@6.0.1:
    resolution: {integrity: sha512-Y38VPSHcqkFrCpFnQ9vuSXmquuv5oXOKpGeT6aGrr3o3Gc9AlVa6JBfUSOCnbxGGZF+/0ooI7KrPuUSztUdU5A==}
    engines: {node: '>=8'}

  strip-ansi@7.1.0:
    resolution: {integrity: sha512-iq6eVVI64nQQTRYq2KtEg2d2uU7LElhTJwsH4YzIHZshxlgZms/wIc4VoDQTlG/IvVIrBKG06CrZnp0qv7hkcQ==}
    engines: {node: '>=12'}

  strip-bom-string@1.0.0:
    resolution: {integrity: sha512-uCC2VHvQRYu+lMh4My/sFNmF2klFymLX1wHJeXnbEJERpV/ZsVuonzerjfrGpIGF7LBVa1O7i9kjiWvJiFck8g==}
    engines: {node: '>=0.10.0'}

  strip-bom@3.0.0:
    resolution: {integrity: sha512-vavAMRXOgBVNF6nyEEmL3DBK19iRpDcoIwW+swQ+CbGiu7lju6t+JklA1MHweoWtadgt4ISVUsXLyDq34ddcwA==}
    engines: {node: '>=4'}

  strip-json-comments@3.1.1:
    resolution: {integrity: sha512-6fPc+R4ihwqP6N/aIv2f1gMH8lOVtWQHoqC4yK6oSDVVocumAsfCqjkXnqiYMhmMwS/mEHLp7Vehlt3ql6lEig==}
    engines: {node: '>=8'}

  style-to-js@1.1.16:
    resolution: {integrity: sha512-/Q6ld50hKYPH3d/r6nr117TZkHR0w0kGGIVfpG9N6D8NymRPM9RqCUv4pRpJ62E5DqOYx2AFpbZMyCPnjQCnOw==}

  style-to-object@1.0.8:
    resolution: {integrity: sha512-xT47I/Eo0rwJmaXC4oilDGDWLohVhR6o/xAQcPQN8q6QBuZVL8qMYL85kLmST5cPjAorwvqIA4qXTRQoYHaL6g==}

  sucrase@3.35.0:
    resolution: {integrity: sha512-8EbVDiu9iN/nESwxeSxDKe0dunta1GOlHufmSSXxMD2z2/tMZpDMpvXQGsc+ajGo8y2uYUmixaSRUc/QPoQ0GA==}
    engines: {node: '>=16 || 14 >=14.17'}
    hasBin: true

  supports-color@7.2.0:
    resolution: {integrity: sha512-qpCAvRl9stuOHveKsn7HncJRvv501qIacKzQlO/+Lwxc9+0q2wLyv4Dfvt80/DPn2pqOBsJdDiogXGR9+OvwRw==}
    engines: {node: '>=8'}

  supports-preserve-symlinks-flag@1.0.0:
    resolution: {integrity: sha512-ot0WnXS9fgdkgIcePe6RHNk1WA8+muPa6cSjeR3V8K27q9BB1rTE3R1p7Hv0z1ZyAc8s6Vvv8DIyWf681MAt0w==}
    engines: {node: '>= 0.4'}

  svelte@5.28.2:
    resolution: {integrity: sha512-FbWBxgWOpQfhKvoGJv/TFwzqb4EhJbwCD17dB0tEpQiw1XyUEKZJtgm4nA4xq3LLsMo7hu5UY/BOFmroAxKTMg==}
    engines: {node: '>=18'}

  swr@2.3.3:
    resolution: {integrity: sha512-dshNvs3ExOqtZ6kJBaAsabhPdHyeY4P2cKwRCniDVifBMoG/SVI7tfLWqPXriVspf2Rg4tPzXJTnwaihIeFw2A==}
    peerDependencies:
      react: ^16.11.0 || ^17.0.0 || ^18.0.0 || ^19.0.0

  swrev@4.0.0:
    resolution: {integrity: sha512-LqVcOHSB4cPGgitD1riJ1Hh4vdmITOp+BkmfmXRh4hSF/t7EnS4iD+SOTmq7w5pPm/SiPeto4ADbKS6dHUDWFA==}

  swrv@1.1.0:
    resolution: {integrity: sha512-pjllRDr2s0iTwiE5Isvip51dZGR7GjLH1gCSVyE8bQnbAx6xackXsFdojau+1O5u98yHF5V73HQGOFxKUXO9gQ==}
    peerDependencies:
      vue: '>=3.2.26 < 4'

  tailwindcss@3.4.17:
    resolution: {integrity: sha512-w33E2aCvSDP0tW9RZuNXadXlkHXqFzSkQew/aIa2i/Sj8fThxwovwlXHSPXTbAHwEIhBFXAedUhP2tueAKP8Og==}
    engines: {node: '>=14.0.0'}
    hasBin: true

  tar-fs@3.0.8:
    resolution: {integrity: sha512-ZoROL70jptorGAlgAYiLoBLItEKw/fUxg9BSYK/dF/GAGYFJOJJJMvjPAKDJraCXFwadD456FCuvLWgfhMsPwg==}

  tar-stream@3.1.7:
    resolution: {integrity: sha512-qJj60CXt7IU1Ffyc3NJMjh6EkuCFej46zUqJ4J7pqYlThyd9bO0XBTmcOIhSzZJVWfsLks0+nle/j538YAW9RQ==}

  tar@6.2.1:
    resolution: {integrity: sha512-DZ4yORTwrbTj/7MZYq2w+/ZFdI6OZ/f9SFHR+71gIVUZhOQPHzVCLpvRnPgyaMpfWxxk/4ONva3GQSyNIKRv6A==}
    engines: {node: '>=10'}

  term-size@2.2.1:
    resolution: {integrity: sha512-wK0Ri4fOGjv/XPy8SBHZChl8CM7uMc5VML7SqiQ0zG7+J5Vr+RMQDoHa2CNT6KHUnTGIXH34UDMkPzAUyapBZg==}
    engines: {node: '>=8'}

  text-decoder@1.2.3:
    resolution: {integrity: sha512-3/o9z3X0X0fTupwsYvR03pJ/DjWuqqrfwBgTQzdWDiQSm9KitAyz/9WqsT2JQW7KV2m+bC2ol/zqpW37NHxLaA==}

  thenify-all@1.6.0:
    resolution: {integrity: sha512-RNxQH/qI8/t3thXJDwcstUO4zeqo64+Uy/+sNVRBx4Xn2OX+OZ9oP+iJnNFqplFra2ZUVeKCSa2oVWi3T4uVmA==}
    engines: {node: '>=0.8'}

  thenify@3.3.1:
    resolution: {integrity: sha512-RVZSIV5IG10Hk3enotrhvz0T9em6cyHBLkH/YAZuKqd8hRkKhSfCGIcP2KUY0EPxndzANBmNllzWPwak+bheSw==}

  thread-stream@3.1.0:
    resolution: {integrity: sha512-OqyPZ9u96VohAyMfJykzmivOrY2wfMSf3C5TtFJVgN+Hm6aj+voFhlK+kZEIv2FBh1X6Xp3DlnCOfEQ3B2J86A==}

  throttleit@2.1.0:
    resolution: {integrity: sha512-nt6AMGKW1p/70DF/hGBdJB57B8Tspmbp5gfJ8ilhLnt7kkr2ye7hzD6NVG8GGErk2HWF34igrL2CXmNIkzKqKw==}
    engines: {node: '>=18'}

  through@2.3.8:
    resolution: {integrity: sha512-w89qg7PI8wAdvX60bMDP+bFoD5Dvhm9oLheFp5O4a2QF0cSBGsBX4qZmadPMvVqlLJBBci+WqGGOAPvcDeNSVg==}

  tinyexec@0.3.2:
    resolution: {integrity: sha512-KQQR9yN7R5+OSwaK0XQoj22pwHoTlgYqmUscPYoknOoWCWfj/5/ABTMRi69FrKU5ffPVh5QcFikpWJI/P1ocHA==}

  tinyglobby@0.2.13:
    resolution: {integrity: sha512-mEwzpUgrLySlveBwEVDMKk5B57bhLPYovRfPAXD5gA/98Opn0rCDj3GtLwFvCvH5RK9uPCExUROW5NjDwvqkxw==}
    engines: {node: '>=12.0.0'}

  tldts-core@6.1.86:
    resolution: {integrity: sha512-Je6p7pkk+KMzMv2XXKmAE3McmolOQFdxkKw0R8EYNr7sELW46JqnNeTX8ybPiQgvg1ymCoF8LXs5fzFaZvJPTA==}

  tldts@6.1.86:
    resolution: {integrity: sha512-WMi/OQ2axVTf/ykqCQgXiIct+mSQDFdH2fkwhPwgEwvJ1kSzZRiinb0zF2Xb8u4+OqPChmyI6MEu4EezNJz+FQ==}
    hasBin: true

  tmp@0.0.33:
    resolution: {integrity: sha512-jRCJlojKnZ3addtTOjdIqoRuPEKBvNXcGYqzO6zWZX8KfKEpnGY5jfggJQ3EjKuu8D4bJRr0y+cYJFmYbImXGw==}
    engines: {node: '>=0.6.0'}

  to-regex-range@5.0.1:
    resolution: {integrity: sha512-65P7iz6X5yEr1cwcgvQxbbIw7Uk3gOy5dIdtZ4rDveLqhrdJP+Li/Hx6tyK0NEb+2GCyneCMJiGqrADCSNk8sQ==}
    engines: {node: '>=8.0'}

  toidentifier@1.0.1:
    resolution: {integrity: sha512-o5sSPKEkg/DIQNmH43V0/uerLrpzVedkUh8tGNvaeXpfpuwjKenlSox/2O/BTlZUtEe+JG7s5YhEz608PlAHRA==}
    engines: {node: '>=0.6'}

  tough-cookie@5.1.2:
    resolution: {integrity: sha512-FVDYdxtnj0G6Qm/DhNPSb8Ju59ULcup3tuJxkFb5K8Bv2pUXILbf0xZWU8PX8Ov19OXljbUyveOFwRMwkXzO+A==}
    engines: {node: '>=16'}

  tr46@0.0.3:
    resolution: {integrity: sha512-N3WMsuqV66lT30CrXNbEjx4GEwlow3v6rr4mCcv6prnfwhS01rkgyFdjPNBYd9br7LpXV1+Emh01fHnq2Gdgrw==}

  tr46@1.0.1:
    resolution: {integrity: sha512-dTpowEjclQ7Kgx5SdBkqRzVhERQXov8/l9Ft9dVM9fmg0W0KQSVaXX9T4i6twCPNtYiZM53lpSSUAwJbFPOHxA==}

  tree-kill@1.2.2:
    resolution: {integrity: sha512-L0Orpi8qGpRG//Nd+H90vFB+3iHnue1zSSGmNOOCh1GLJ7rUKVwV2HvijphGQS2UmhUZewS9VgvxYIdgr+fG1A==}
    hasBin: true

  trim-lines@3.0.1:
    resolution: {integrity: sha512-kRj8B+YHZCc9kQYdWfJB2/oUl9rA99qbowYYBtr4ui4mZyAQ2JpvVBd/6U2YloATfqBhBTSMhTpgBHtU0Mf3Rg==}

  trim-trailing-lines@2.1.0:
    resolution: {integrity: sha512-5UR5Biq4VlVOtzqkm2AZlgvSlDJtME46uV0br0gENbwN4l5+mMKT4b9gJKqWtuL2zAIqajGJGuvbCbcAJUZqBg==}

  trough@2.2.0:
    resolution: {integrity: sha512-tmMpK00BjZiUyVyvrBK7knerNgmgvcV/KLVyuma/SC+TQN167GrMRciANTz09+k3zW8L8t60jWO1GpfkZdjTaw==}

  ts-api-utils@2.1.0:
    resolution: {integrity: sha512-CUgTZL1irw8u29bzrOD/nH85jqyc74D6SshFgujOIA7osm2Rz7dYH77agkx7H4FBNxDq7Cjf+IjaX/8zwFW+ZQ==}
    engines: {node: '>=18.12'}
    peerDependencies:
      typescript: '>=4.8.4'

  ts-interface-checker@0.1.13:
    resolution: {integrity: sha512-Y/arvbn+rrz3JCKl9C4kVNfTfSm2/mEp5FSz5EsZSANGPSlQrpRI5M4PKF+mJnE52jOO90PnPSc3Ur3bTQw0gA==}

  tslib@1.14.1:
    resolution: {integrity: sha512-Xni35NKzjgMrwevysHTCArtLDpPvye8zV/0E4EyYn43P7/7qvQwPh9BGkHewbMulVntbigmcT7rdX3BNo9wRJg==}

  tslib@2.8.1:
    resolution: {integrity: sha512-oJFu94HQb+KVduSUQL7wnpmqnfmLsOA/nAh6b6EH0wCEoK0/mPeXU6c3wKDV83MkOuHPRHtSXKKU99IBazS/2w==}

  tsup@8.4.0:
    resolution: {integrity: sha512-b+eZbPCjz10fRryaAA7C8xlIHnf8VnsaRqydheLIqwG/Mcpfk8Z5zp3HayX7GaTygkigHl5cBUs+IhcySiIexQ==}
    engines: {node: '>=18'}
    hasBin: true
    peerDependencies:
      '@microsoft/api-extractor': ^7.36.0
      '@swc/core': ^1
      postcss: ^8.4.12
      typescript: '>=4.5.0'
    peerDependenciesMeta:
      '@microsoft/api-extractor':
        optional: true
      '@swc/core':
        optional: true
      postcss:
        optional: true
      typescript:
        optional: true

  tsx@4.19.4:
    resolution: {integrity: sha512-gK5GVzDkJK1SI1zwHf32Mqxf2tSJkNx+eYcNly5+nHvWqXUJYUkWBQtKauoESz3ymezAI++ZwT855x5p5eop+Q==}
    engines: {node: '>=18.0.0'}
    hasBin: true

  type-check@0.4.0:
    resolution: {integrity: sha512-XleUoc9uwGXqjWwXaUTZAmzMcFZ5858QA2vvx1Ur5xIcixXIP+8LnFDgRplU30us6teqdlskFfu+ae4K79Ooew==}
    engines: {node: '>= 0.8.0'}

  type-fest@0.21.3:
    resolution: {integrity: sha512-t0rzBq87m3fVcduHDUFhKmyyX+9eo6WQjZvf51Ea/M0Q7+T374Jp1aUiyUl0GKxp8M/OETVHSDvmkyPgvX+X2w==}
    engines: {node: '>=10'}

  type-fest@4.41.0:
    resolution: {integrity: sha512-TeTSQ6H5YHvpqVwBRcnLDCBnDOHWYu7IvGbHT6N8AOymcr9PJGjc1GTtiWZTYg0NCgYwvnYWEkVChQAr9bjfwA==}
    engines: {node: '>=16'}

  type-is@1.6.18:
    resolution: {integrity: sha512-TkRKr9sUTxEH8MdfuCSP7VizJyzRNMjj2J2do2Jr3Kym598JVdEksuzPQCnlFPW4ky9Q+iA+ma9BGm06XQBy8g==}
    engines: {node: '>= 0.6'}

  type-is@2.0.1:
    resolution: {integrity: sha512-OZs6gsjF4vMp32qrCbiVSkrFmXtG/AZhY3t0iAMrMBiAZyV9oALtXO8hsrHbMXF9x6L3grlFuwW2oAz7cav+Gw==}
    engines: {node: '>= 0.6'}

  typed-array-buffer@1.0.3:
    resolution: {integrity: sha512-nAYYwfY3qnzX30IkA6AQZjVbtK6duGontcQm1WSG1MD94YLqK0515GNApXkoxKOWMusVssAHWLh9SeaoefYFGw==}
    engines: {node: '>= 0.4'}

  typed-array-byte-length@1.0.3:
    resolution: {integrity: sha512-BaXgOuIxz8n8pIq3e7Atg/7s+DpiYrxn4vdot3w9KbnBhcRQq6o3xemQdIfynqSeXeDrF32x+WvfzmOjPiY9lg==}
    engines: {node: '>= 0.4'}

  typed-array-byte-offset@1.0.4:
    resolution: {integrity: sha512-bTlAFB/FBYMcuX81gbL4OcpH5PmlFHqlCCpAl8AlEzMz5k53oNDvN8p1PNOWLEmI2x4orp3raOFB51tv9X+MFQ==}
    engines: {node: '>= 0.4'}

  typed-array-length@1.0.7:
    resolution: {integrity: sha512-3KS2b+kL7fsuk/eJZ7EQdnEmQoaho/r6KUef7hxvltNA5DR8NAUM+8wJMbJyZ4G9/7i3v5zPBIMN5aybAh2/Jg==}
    engines: {node: '>= 0.4'}

  typedarray@0.0.6:
    resolution: {integrity: sha512-/aCDEGatGvZ2BIk+HmLf4ifCJFwvKFNb9/JeZPMulfgFracn9QFcAf5GO8B/mweUjSoblS5In0cWhqpfs/5PQA==}

  typescript-eslint@8.31.1:
    resolution: {integrity: sha512-j6DsEotD/fH39qKzXTQRwYYWlt7D+0HmfpOK+DVhwJOFLcdmn92hq3mBb7HlKJHbjjI/gTOqEcc9d6JfpFf/VA==}
    engines: {node: ^18.18.0 || ^20.9.0 || >=21.1.0}
    peerDependencies:
      eslint: ^8.57.0 || ^9.0.0
      typescript: '>=4.8.4 <5.9.0'

  typescript@5.8.3:
    resolution: {integrity: sha512-p1diW6TqL9L07nNxvRMM7hMMw4c5XOo/1ibL4aAIGmSAt9slTE1Xgw5KWuof2uTOvCg9BY7ZRi+GaF+7sfgPeQ==}
    engines: {node: '>=14.17'}
    hasBin: true

  unbox-primitive@1.1.0:
    resolution: {integrity: sha512-nWJ91DjeOkej/TA8pXQ3myruKpKEYgqvpw9lz4OPHj/NWFNluYrjbz9j01CJ8yKQd2g4jFoOkINCTW2I5LEEyw==}
    engines: {node: '>= 0.4'}

  unbzip2-stream@1.4.3:
    resolution: {integrity: sha512-mlExGW4w71ebDJviH16lQLtZS32VKqsSfk80GCfUlwT/4/hNRFsoscrF/c++9xinkMzECL1uL9DDwXqFWkruPg==}

  undici-types@5.26.5:
    resolution: {integrity: sha512-JlCMO+ehdEIKqlFxk6IfVoAUVmgz7cU7zD/h9XZ0qzeosSHmUJVOzSQvvYSYWXkFXC+IfLKSIffhv0sVZup6pA==}

  undici-types@6.19.8:
    resolution: {integrity: sha512-ve2KP6f/JnbPBFyobGHuerC9g1FYGn/F8n1LWTwNxCEzd6IfqTwUQcNXgEtmmQ6DlRrC1hrSrBnCZPokRrDHjw==}

  undici@6.21.2:
    resolution: {integrity: sha512-uROZWze0R0itiAKVPsYhFov9LxrPMHLMEQFszeI2gCN6bnIIZ8twzBCJcN2LJrBBLfrP0t1FW0g+JmKVl8Vk1g==}
    engines: {node: '>=18.17'}

  unified@11.0.5:
    resolution: {integrity: sha512-xKvGhPWw3k84Qjh8bI3ZeJjqnyadK+GEFtazSfZv/rKeTkTjOJho6mFqh2SM96iIcZokxiOpg78GazTSg8+KHA==}

  unist-builder@4.0.0:
    resolution: {integrity: sha512-wmRFnH+BLpZnTKpc5L7O67Kac89s9HMrtELpnNaE6TAobq5DTZZs5YaTQfAZBA9bFPECx2uVAPO31c+GVug8mg==}

  unist-util-find-after@5.0.0:
    resolution: {integrity: sha512-amQa0Ep2m6hE2g72AugUItjbuM8X8cGQnFoHk0pGfrFeT9GZhzN5SW8nRsiGKK7Aif4CrACPENkA6P/Lw6fHGQ==}

  unist-util-is@5.2.1:
    resolution: {integrity: sha512-u9njyyfEh43npf1M+yGKDGVPbY/JWEemg5nH05ncKPfi+kBbKBJoTdsogMu33uhytuLlv9y0O7GH7fEdwLdLQw==}

  unist-util-is@6.0.0:
    resolution: {integrity: sha512-2qCTHimwdxLfz+YzdGfkqNlH0tLi9xjTnHddPmJwtIG9MGsdbutfTc4P+haPD7l7Cjxf/WZj+we5qfVPvvxfYw==}

  unist-util-map@4.0.0:
    resolution: {integrity: sha512-HJs1tpkSmRJUzj6fskQrS5oYhBYlmtcvy4SepdDEEsL04FjBrgF0Mgggvxc1/qGBGgW7hRh9+UBK1aqTEnBpIA==}

  unist-util-modify-children@4.0.0:
    resolution: {integrity: sha512-+tdN5fGNddvsQdIzUF3Xx82CU9sMM+fA0dLgR9vOmT0oPT2jH+P1nd5lSqfCfXAw+93NhcXNY2qqvTUtE4cQkw==}

  unist-util-position-from-estree@2.0.0:
    resolution: {integrity: sha512-KaFVRjoqLyF6YXCbVLNad/eS4+OfPQQn2yOd7zF/h5T/CSL2v8NpN6a5TPvtbXthAGw5nG+PuTtq+DdIZr+cRQ==}

  unist-util-position@5.0.0:
    resolution: {integrity: sha512-fucsC7HjXvkB5R3kTCO7kUjRdrS0BJt3M/FPxmHMBOm8JQi2BsHAHFsy27E0EolP8rp0NzXsJ+jNPyDWvOJZPA==}

  unist-util-remove-position@5.0.0:
    resolution: {integrity: sha512-Hp5Kh3wLxv0PHj9m2yZhhLt58KzPtEYKQQ4yxfYFEO7EvHwzyDYnduhHnY1mDxoqr7VUwVuHXk9RXKIiYS1N8Q==}

  unist-util-remove@4.0.0:
    resolution: {integrity: sha512-b4gokeGId57UVRX/eVKej5gXqGlc9+trkORhFJpu9raqZkZhU0zm8Doi05+HaiBsMEIJowL+2WtQ5ItjsngPXg==}

  unist-util-stringify-position@4.0.0:
    resolution: {integrity: sha512-0ASV06AAoKCDkS2+xw5RXJywruurpbC4JZSm7nr7MOt1ojAzvyyaO+UxZf18j8FCF6kmzCZKcAgN/yu2gm2XgQ==}

  unist-util-visit-children@3.0.0:
    resolution: {integrity: sha512-RgmdTfSBOg04sdPcpTSD1jzoNBjt9a80/ZCzp5cI9n1qPzLZWF9YdvWGN2zmTumP1HWhXKdUWexjy/Wy/lJ7tA==}

  unist-util-visit-parents@5.1.3:
    resolution: {integrity: sha512-x6+y8g7wWMyQhL1iZfhIPhDAs7Xwbn9nRosDXl7qoPTSCy0yNxnKc+hWokFifWQIDGi154rdUqKvbCa4+1kLhg==}

  unist-util-visit-parents@6.0.1:
    resolution: {integrity: sha512-L/PqWzfTP9lzzEa6CKs0k2nARxTdZduw3zyh8d2NVBnsyvHjSX4TWse388YrrQKbvI8w20fGjGlhgT96WwKykw==}

  unist-util-visit@4.1.2:
    resolution: {integrity: sha512-MSd8OUGISqHdVvfY9TPhyK2VdUrPgxkUtWSuMHF6XAAFuL4LokseigBnZtPnJMu+FbynTkFNnFlyjxpVKujMRg==}

  unist-util-visit@5.0.0:
    resolution: {integrity: sha512-MR04uvD+07cwl/yhVuVWAtw+3GOR/knlL55Nd/wAdblk27GCVt3lqpTivy/tkJcZoNPzTwS1Y+KMojlLDhoTzg==}

  universalify@0.1.2:
    resolution: {integrity: sha512-rBJeI5CXAlmy1pV+617WB9J63U6XcazHHF2f2dbJix4XzpUF0RS3Zbj0FGIOCAva5P/d/GBOYaACQ1w+0azUkg==}
    engines: {node: '>= 4.0.0'}

  universalify@2.0.1:
    resolution: {integrity: sha512-gptHNQghINnc/vTGIk0SOFGFNXw7JVrlRUtConJRlvaw6DuX0wO5Jeko9sWrMBhh+PsYAZ7oXAiOnf/UKogyiw==}
    engines: {node: '>= 10.0.0'}

  unpipe@1.0.0:
    resolution: {integrity: sha512-pjy2bYhSsufwWlKwPc+l3cN7+wuJlK6uz0YdJEOlQDbl6jo/YlPi4mb8agUkVC8BF7V8NuzeyPNqRksA3hztKQ==}
    engines: {node: '>= 0.8'}

  uri-js@4.4.1:
    resolution: {integrity: sha512-7rKUyy33Q1yc98pQ1DAmLtwX109F7TIfWlW1Ydo8Wl1ii1SeHieeh0HHfPeL2fMXK6z0s8ecKs9frCuLJvndBg==}

  urijs@1.19.11:
    resolution: {integrity: sha512-HXgFDgDommxn5/bIv0cnQZsPhHDA90NPHD6+c/v21U5+Sx5hoP8+dP9IZXBU1gIfvdRfhG8cel9QNPeionfcCQ==}

  urlpattern-polyfill@10.0.0:
    resolution: {integrity: sha512-H/A06tKD7sS1O1X2SshBVeA5FLycRpjqiBeqGKmBwBDBy28EnRjORxTNe269KSSr5un5qyWi1iL61wLxpd+ZOg==}

  use-sync-external-store@1.5.0:
    resolution: {integrity: sha512-Rb46I4cGGVBmjamjphe8L/UnvJD+uPPtTkNvX5mZgqdbavhI4EbgIWJiIHXJ8bc/i9EQGPRh4DwEURJ552Do0A==}
    peerDependencies:
      react: ^16.8.0 || ^17.0.0 || ^18.0.0 || ^19.0.0

  util-deprecate@1.0.2:
    resolution: {integrity: sha512-EPD5q1uXyFxJpCrLnCc1nHnq3gOa6DZBocAIiI2TaSCA7VCJ1UJDMagCzIkXNsUYfD1daK//LTEQ8xiIbrHtcw==}

  utility-types@3.11.0:
    resolution: {integrity: sha512-6Z7Ma2aVEWisaL6TvBCy7P8rm2LQoPv6dJ7ecIaIixHcwfbJ0x7mWdbcwlIM5IGQxPZSFYeqRCqlOOeKoJYMkw==}
    engines: {node: '>= 4'}

  utils-merge@1.0.1:
    resolution: {integrity: sha512-pMZTvIkT1d+TFGvDOqodOclx0QWkkgi6Tdoa8gC8ffGAAqz9pzPTZWAybbsHHoED/ztMtkv/VoYTYyShUn81hA==}
    engines: {node: '>= 0.4.0'}

  uuid@10.0.0:
    resolution: {integrity: sha512-8XkAphELsDnEGrDxUOHB3RGvXz6TeuYSGEZBOjtTtPm2lwhGBjLgOzLHB63IUWfBpNucQjND6d3AOudO+H3RWQ==}
    hasBin: true

  uuid@9.0.1:
    resolution: {integrity: sha512-b+1eJOlsR9K8HJpow9Ok3fiWOWSIcIzXodvv0rQjVoOVNpWMpxf1wZNpt4y9h10odCNrqnYp1OBzRktckBe3sA==}
    hasBin: true

  validate.io-array@1.0.6:
    resolution: {integrity: sha512-DeOy7CnPEziggrOO5CZhVKJw6S3Yi7e9e65R1Nl/RTN1vTQKnzjfvks0/8kQ40FP/dsjRAOd4hxmJ7uLa6vxkg==}

  validate.io-function@1.0.2:
    resolution: {integrity: sha512-LlFybRJEriSuBnUhQyG5bwglhh50EpTL2ul23MPIuR1odjO7XaMLFV8vHGwp7AZciFxtYOeiSCT5st+XSPONiQ==}

  vary@1.1.2:
    resolution: {integrity: sha512-BNGbWLfd0eUPabhkXUVm0j8uuvREyTh5ovRa/dyow/BqAbZJyC+5fU+IzQOzmAKzYqYRAISoRhdQr3eIZ/PXqg==}
    engines: {node: '>= 0.8'}

  vfile-location@5.0.3:
    resolution: {integrity: sha512-5yXvWDEgqeiYiBe1lbxYF7UMAIm/IcopxMHrMQDq3nvKcjPKIhZklUKL+AE7J7uApI4kwe2snsK+eI6UTj9EHg==}

  vfile-matter@5.0.1:
    resolution: {integrity: sha512-o6roP82AiX0XfkyTHyRCMXgHfltUNlXSEqCIS80f+mbAyiQBE2fxtDVMtseyytGx75sihiJFo/zR6r/4LTs2Cw==}

  vfile-message@4.0.2:
    resolution: {integrity: sha512-jRDZ1IMLttGj41KcZvlrYAaI3CfqpLpfpf+Mfig13viT6NKvRzWZ+lXz0Y5D60w6uJIBAOGq9mSHf0gktF0duw==}

  vfile@6.0.3:
    resolution: {integrity: sha512-KzIbH/9tXat2u30jf+smMwFCsno4wHVdNmzFyL+T/L3UGqqk6JKfVqOFOZEpZSHADH1k40ab6NUIXZq422ov3Q==}

  vue@3.5.13:
    resolution: {integrity: sha512-wmeiSMxkZCSc+PM2w2VRsOYAZC8GdipNFRTsLSfodVqI9mbejKeXEGr8SckuLnrQPGe3oJN5c3K0vpoU9q/wCQ==}
    peerDependencies:
      typescript: '*'
    peerDependenciesMeta:
      typescript:
        optional: true

  web-namespaces@2.0.1:
    resolution: {integrity: sha512-bKr1DkiNa2krS7qxNtdrtHAmzuYGFQLiQ13TsorsdT6ULTkPLKuu5+GsFpDlg6JFjUTwX2DyhMPG2be8uPrqsQ==}

  web-streams-polyfill@3.3.3:
    resolution: {integrity: sha512-d2JWLCivmZYTSIoge9MsgFCZrt571BikcWGYkjC1khllbTeDlGqZ2D8vD8E/lJa8WGWbb7Plm8/XJYV7IJHZZw==}
    engines: {node: '>= 8'}

  web-streams-polyfill@4.0.0-beta.3:
    resolution: {integrity: sha512-QW95TCTaHmsYfHDybGMwO5IJIM93I/6vTRk+daHTWFPhwh+C8Cg7j7XyKrwrj8Ib6vYXe0ocYNrmzY4xAAN6ug==}
    engines: {node: '>= 14'}

  webidl-conversions@3.0.1:
    resolution: {integrity: sha512-2JAn3z8AR6rjK8Sm8orRC0h/bcl/DqL7tRPdGZ4I1CjdF+EaMLmYxBHyXuKL849eucPFhvBoxMsflfOb8kxaeQ==}

  webidl-conversions@4.0.2:
    resolution: {integrity: sha512-YQ+BmxuTgd6UXZW3+ICGfyqRyHXVlD5GtQr5+qjiNW7bF0cqrzX500HVXPBOvgXb5YnzDd+h0zqyv61KUD7+Sg==}

  whatwg-encoding@3.1.1:
    resolution: {integrity: sha512-6qN4hJdMwfYBtE3YBTTHhoeuUrDBPZmbQaxWAqSALV/MeEnR5z1xd8UKud2RAkFoPkmB+hli1TZSnyi84xz1vQ==}
    engines: {node: '>=18'}

  whatwg-mimetype@4.0.0:
    resolution: {integrity: sha512-QaKxh0eNIi2mE9p2vEdzfagOKHCcj1pJ56EEHGQOVxp8r9/iszLUUV7v89x9O1p/T+NlTM5W7jW6+cz4Fq1YVg==}
    engines: {node: '>=18'}

  whatwg-url@5.0.0:
    resolution: {integrity: sha512-saE57nupxk6v3HY35+jzBwYa0rKSy0XR8JSxZPwgLr7ys0IBzhGviA1/TUGJLmSVqs8pb9AnvICXEuOHLprYTw==}

  whatwg-url@7.1.0:
    resolution: {integrity: sha512-WUu7Rg1DroM7oQvGWfOiAK21n74Gg+T4elXEQYkOhtyLeWiJFoOGLXPKI/9gzIie9CtwVLm8wtw6YJdKyxSjeg==}

  which-boxed-primitive@1.1.1:
    resolution: {integrity: sha512-TbX3mj8n0odCBFVlY8AxkqcHASw3L60jIuF8jFP78az3C2YhmGvqbHBpAjTRH2/xqYunrJ9g1jSyjCjpoWzIAA==}
    engines: {node: '>= 0.4'}

  which-builtin-type@1.2.1:
    resolution: {integrity: sha512-6iBczoX+kDQ7a3+YJBnh3T+KZRxM/iYNPXicqk66/Qfm1b93iu+yOImkg0zHbj5LNOcNv1TEADiZ0xa34B4q6Q==}
    engines: {node: '>= 0.4'}

  which-collection@1.0.2:
    resolution: {integrity: sha512-K4jVyjnBdgvc86Y6BkaLZEN933SwYOuBFkdmBu9ZfkcAbdVbpITnDmjvZ/aQjRXQrv5EPkTnD1s39GiiqbngCw==}
    engines: {node: '>= 0.4'}

  which-typed-array@1.1.19:
    resolution: {integrity: sha512-rEvr90Bck4WZt9HHFC4DJMsjvu7x+r6bImz0/BrbWb7A2djJ8hnZMrWnHo9F8ssv0OMErasDhftrfROTyqSDrw==}
    engines: {node: '>= 0.4'}

  which@2.0.2:
    resolution: {integrity: sha512-BLI3Tl1TW3Pvl70l3yq3Y64i+awpwXqsGBYWkkqMtnbXgrMD+yj7rhW0kuEDxzJaYXGjEW5ogapKNMEKNMjibA==}
    engines: {node: '>= 8'}
    hasBin: true

  widest-line@5.0.0:
    resolution: {integrity: sha512-c9bZp7b5YtRj2wOe6dlj32MK+Bx/M/d+9VB2SHM1OtsUHR0aV0tdP6DWh/iMt0kWi1t5g1Iudu6hQRNd1A4PVA==}
    engines: {node: '>=18'}

  word-wrap@1.2.5:
    resolution: {integrity: sha512-BN22B5eaMMI9UMtjrGd5g5eCYPpCPDUy0FJXbYsaT5zYxjFOckS53SQDE3pWkVoWpHXVb3BrYcEN4Twa55B5cA==}
    engines: {node: '>=0.10.0'}

  wrap-ansi@6.2.0:
    resolution: {integrity: sha512-r6lPcBGxZXlIcymEu7InxDMhdW0KDxpLgoFLcguasxCaJ/SOIZwINatK9KY/tf+ZrlywOKU0UDj3ATXUBfxJXA==}
    engines: {node: '>=8'}

  wrap-ansi@7.0.0:
    resolution: {integrity: sha512-YVGIj2kamLSTxw6NsZjoBxfSwsn0ycdesmc4p+Q21c5zPuZ1pl+NfxVdxPtdHvmNVOQ6XSYG4AUtyt/Fi7D16Q==}
    engines: {node: '>=10'}

  wrap-ansi@8.1.0:
    resolution: {integrity: sha512-si7QWI6zUMq56bESFvagtmzMdGOtoxfR+Sez11Mobfc7tm+VkUckk9bW2UeffTGVUbOksxmSw0AA2gs8g71NCQ==}
    engines: {node: '>=12'}

  wrap-ansi@9.0.0:
    resolution: {integrity: sha512-G8ura3S+3Z2G+mkgNRq8dqaFZAuxfsxpBB8OCTGRTCtp+l/v9nbFNmCUP1BZMts3G1142MsZfn6eeUKrr4PD1Q==}
    engines: {node: '>=18'}

  wrappy@1.0.2:
    resolution: {integrity: sha512-l4Sp/DRseor9wL6EvV2+TuQn63dMkPjZ/sp9XkghTEbV9KlPS1xUsZ3u7/IQO4wxtcFB4bgpQPRcR3QCvezPcQ==}

  ws@8.17.1:
    resolution: {integrity: sha512-6XQFvXTkbfUOZOKKILFG1PDK2NDQs4azKQl26T0YS5CxqWLgXajbPZ+h4gZekJyRqFU8pvnbAbbs/3TgRPy+GQ==}
    engines: {node: '>=10.0.0'}
    peerDependencies:
      bufferutil: ^4.0.1
      utf-8-validate: '>=5.0.2'
    peerDependenciesMeta:
      bufferutil:
        optional: true
      utf-8-validate:
        optional: true

  ws@8.18.1:
    resolution: {integrity: sha512-RKW2aJZMXeMxVpnZ6bck+RswznaxmzdULiBr6KY7XkTnW8uvt0iT9H5DkHUChXrc+uurzwa0rVI16n/Xzjdz1w==}
    engines: {node: '>=10.0.0'}
    peerDependencies:
      bufferutil: ^4.0.1
      utf-8-validate: '>=5.0.2'
    peerDependenciesMeta:
      bufferutil:
        optional: true
      utf-8-validate:
        optional: true

  xml2js@0.6.2:
    resolution: {integrity: sha512-T4rieHaC1EXcES0Kxxj4JWgaUQHDk+qwHcYOCFHfiwKz7tOVPLq7Hjq9dM1WCMhylqMEfP7hMcOIChvotiZegA==}
    engines: {node: '>=4.0.0'}

  xmlbuilder@11.0.1:
    resolution: {integrity: sha512-fDlsI/kFEx7gLvbecc0/ohLG50fugQp8ryHzMTuW9vSa1GJ0XYWKnhsUx7oie3G98+r56aTQIUB4kht42R3JvA==}
    engines: {node: '>=4.0'}

  xtend@4.0.2:
    resolution: {integrity: sha512-LKYU1iAXJXUgAXn9URjiu+MWhyUXHsvfp7mcuYm9dSUKK0/CjtrUwFAxD82/mCWbtLsGjFIad0wIsod4zrTAEQ==}
    engines: {node: '>=0.4'}

  y18n@5.0.8:
    resolution: {integrity: sha512-0pfFzegeDWJHJIAmTLRP2DwHjdF5s7jo9tuztdQxAhINCdvS+3nGINqPd00AphqJR/0LhANUS6/+7SCb98YOfA==}
    engines: {node: '>=10'}

  yallist@4.0.0:
    resolution: {integrity: sha512-3wdGidZyq5PB084XLES5TpOSRA3wjXAlIWMhum2kRcv/41Sn2emQ0dycQW4uZXLejwKvg6EsvbdlVL+FYEct7A==}

  yaml@2.7.1:
    resolution: {integrity: sha512-10ULxpnOCQXxJvBgxsn9ptjq6uviG/htZKk9veJGhlqn3w/DxQ631zFF+nlQXLwmImeS5amR2dl2U8sg6U9jsQ==}
    engines: {node: '>= 14'}
    hasBin: true

  yargs-parser@21.1.1:
    resolution: {integrity: sha512-tVpsJW7DdjecAiFpbIB1e3qxIQsE6NoPc5/eTdrbbIC4h0LVsWhnoa3g+m2HclBIujHzsxZ4VJVA+GUuc2/LBw==}
    engines: {node: '>=12'}

  yargs@17.7.2:
    resolution: {integrity: sha512-7dSzzRQ++CKnNI/krKnYRV7JKKPUXMEh61soaHKg9mrWEhzFWhFnxPxGl+69cD1Ou63C13NUPCnmIcrvqCuM6w==}
    engines: {node: '>=12'}

  yauzl@2.10.0:
    resolution: {integrity: sha512-p4a9I6X6nu6IhoGmBqAcbJy1mlC4j27vEPZX9F4L4/vZT3Lyq1VkFHw/V/PUcB9Buo+DG3iHkT0x3Qya58zc3g==}

  yocto-queue@0.1.0:
    resolution: {integrity: sha512-rVksvsnNCdJ/ohGc6xgPwyN8eheCxsiLM8mxuE/t/mOVqJewPuO1miLpTHQiRgTKCLexL4MeAFVagts7HmNZ2Q==}
    engines: {node: '>=10'}

  yoctocolors-cjs@2.1.2:
    resolution: {integrity: sha512-cYVsTjKl8b+FrnidjibDWskAv7UKOfcwaVZdp/it9n1s9fU3IkgDbhdIRKCW4JDsAlECJY0ytoVPT3sK6kideA==}
    engines: {node: '>=18'}

  yoga-layout@3.2.1:
    resolution: {integrity: sha512-0LPOt3AxKqMdFBZA3HBAt/t/8vIKq7VaQYbuA8WxCgung+p9TVyKRYdpvCb80HcdTN2NkbIKbhNwKUfm3tQywQ==}

  zimmerframe@1.1.2:
    resolution: {integrity: sha512-rAbqEGa8ovJy4pyBxZM70hg4pE6gDgaQ0Sl9M3enG3I0d6H4XSAM3GeNGLKnsBpuijUow064sf7ww1nutC5/3w==}

  zod-to-json-schema@3.24.5:
    resolution: {integrity: sha512-/AuWwMP+YqiPbsJx5D6TfgRTc4kTLjsh5SOcd4bLsfUg2RcEXrFMJl1DGgdHy2aCfsIA/cr/1JM0xcB2GZji8g==}
    peerDependencies:
      zod: ^3.24.1

  zod@3.23.8:
    resolution: {integrity: sha512-XBx9AXhXktjUqnepgTiE5flcKIYWi/rme0Eaj+5Y0lftuGBq+jyRu/md4WnuxqgP1ubdpNCsYEYPxrzVHD8d6g==}

  zod@3.25.67:
    resolution: {integrity: sha512-idA2YXwpCdqUSKRCACDE6ItZD9TZzy3OZMtpfLoh6oPR47lipysRrJfjzMqFxQ3uJuUPyUeWe1r9vLH33xO/Qw==}

  zod@3.25.76:
    resolution: {integrity: sha512-gzUt/qt81nXsFGKIFcC3YnfEAx5NkunCfnDlvuBSSFS02bcXu4Lmea0AFIUwbLWxWPx3d9p8S5QoaujKcNQxcQ==}

  zwitch@2.0.4:
    resolution: {integrity: sha512-bXE4cR/kVZhKZX/RjPEflHaKVhUVl85noU3v6b8apfQEc1x4A+zBxjZ4lN8LqGd6WZ3dl98pY4o717VFmoPp+A==}

snapshots:

  '@ai-sdk/anthropic@1.2.10(zod@3.25.67)':
    dependencies:
      '@ai-sdk/provider': 1.1.3
      '@ai-sdk/provider-utils': 2.2.7(zod@3.25.67)
      zod: 3.25.67
    optional: true

  '@ai-sdk/azure@1.3.22(zod@3.25.67)':
    dependencies:
      '@ai-sdk/openai': 1.3.21(zod@3.25.67)
      '@ai-sdk/provider': 1.1.3
      '@ai-sdk/provider-utils': 2.2.7(zod@3.25.67)
      zod: 3.25.67
    optional: true

  '@ai-sdk/cerebras@0.2.13(zod@3.25.67)':
    dependencies:
      '@ai-sdk/openai-compatible': 0.2.13(zod@3.25.67)
      '@ai-sdk/provider': 1.1.3
      '@ai-sdk/provider-utils': 2.2.7(zod@3.25.67)
      zod: 3.25.67
    optional: true

  '@ai-sdk/deepseek@0.2.13(zod@3.25.67)':
    dependencies:
      '@ai-sdk/openai-compatible': 0.2.13(zod@3.25.67)
      '@ai-sdk/provider': 1.1.3
      '@ai-sdk/provider-utils': 2.2.7(zod@3.25.67)
      zod: 3.25.67
    optional: true

  '@ai-sdk/google@1.2.14(zod@3.25.67)':
    dependencies:
      '@ai-sdk/provider': 1.1.3
      '@ai-sdk/provider-utils': 2.2.7(zod@3.25.67)
      zod: 3.25.67
    optional: true

  '@ai-sdk/groq@1.2.8(zod@3.25.67)':
    dependencies:
      '@ai-sdk/provider': 1.1.3
      '@ai-sdk/provider-utils': 2.2.7(zod@3.25.67)
      zod: 3.25.67
    optional: true

  '@ai-sdk/mistral@1.2.7(zod@3.25.67)':
    dependencies:
      '@ai-sdk/provider': 1.1.3
      '@ai-sdk/provider-utils': 2.2.7(zod@3.25.67)
      zod: 3.25.67
    optional: true

  '@ai-sdk/openai-compatible@0.2.13(zod@3.25.67)':
    dependencies:
      '@ai-sdk/provider': 1.1.3
      '@ai-sdk/provider-utils': 2.2.7(zod@3.25.67)
      zod: 3.25.67
    optional: true

  '@ai-sdk/openai@1.3.21(zod@3.25.67)':
    dependencies:
      '@ai-sdk/provider': 1.1.3
      '@ai-sdk/provider-utils': 2.2.7(zod@3.25.67)
      zod: 3.25.67
    optional: true

  '@ai-sdk/perplexity@1.1.8(zod@3.25.67)':
    dependencies:
      '@ai-sdk/provider': 1.1.3
      '@ai-sdk/provider-utils': 2.2.7(zod@3.25.67)
      zod: 3.25.67
    optional: true

  '@ai-sdk/provider-utils@1.0.22(zod@3.25.67)':
    dependencies:
      '@ai-sdk/provider': 0.0.26
      eventsource-parser: 1.1.2
      nanoid: 3.3.11
      secure-json-parse: 2.7.0
    optionalDependencies:
      zod: 3.25.67

  '@ai-sdk/provider-utils@2.2.7(zod@3.25.67)':
    dependencies:
      '@ai-sdk/provider': 1.1.3
      nanoid: 3.3.11
      secure-json-parse: 2.7.0
      zod: 3.25.67

  '@ai-sdk/provider@0.0.11':
    dependencies:
      json-schema: 0.4.0

  '@ai-sdk/provider@0.0.26':
    dependencies:
      json-schema: 0.4.0

  '@ai-sdk/provider@1.1.3':
    dependencies:
      json-schema: 0.4.0

  '@ai-sdk/react@0.0.70(react@19.1.0)(zod@3.25.67)':
    dependencies:
      '@ai-sdk/provider-utils': 1.0.22(zod@3.25.67)
      '@ai-sdk/ui-utils': 0.0.50(zod@3.25.67)
      swr: 2.3.3(react@19.1.0)
      throttleit: 2.1.0
    optionalDependencies:
      react: 19.1.0
      zod: 3.25.67

  '@ai-sdk/react@1.2.10(react@19.1.0)(zod@3.25.67)':
    dependencies:
      '@ai-sdk/provider-utils': 2.2.7(zod@3.25.67)
      '@ai-sdk/ui-utils': 1.2.9(zod@3.25.67)
      react: 19.1.0
      swr: 2.3.3(react@19.1.0)
      throttleit: 2.1.0
    optionalDependencies:
      zod: 3.25.67

  '@ai-sdk/solid@0.0.54(zod@3.25.67)':
    dependencies:
      '@ai-sdk/provider-utils': 1.0.22(zod@3.25.67)
      '@ai-sdk/ui-utils': 0.0.50(zod@3.25.67)
    transitivePeerDependencies:
      - zod

  '@ai-sdk/svelte@0.0.57(svelte@5.28.2)(zod@3.25.67)':
    dependencies:
      '@ai-sdk/provider-utils': 1.0.22(zod@3.25.67)
      '@ai-sdk/ui-utils': 0.0.50(zod@3.25.67)
      sswr: 2.2.0(svelte@5.28.2)
    optionalDependencies:
      svelte: 5.28.2
    transitivePeerDependencies:
      - zod

  '@ai-sdk/togetherai@0.2.13(zod@3.25.67)':
    dependencies:
      '@ai-sdk/openai-compatible': 0.2.13(zod@3.25.67)
      '@ai-sdk/provider': 1.1.3
      '@ai-sdk/provider-utils': 2.2.7(zod@3.25.67)
      zod: 3.25.67
    optional: true

  '@ai-sdk/ui-utils@0.0.50(zod@3.25.67)':
    dependencies:
      '@ai-sdk/provider': 0.0.26
      '@ai-sdk/provider-utils': 1.0.22(zod@3.25.67)
      json-schema: 0.4.0
      secure-json-parse: 2.7.0
      zod-to-json-schema: 3.24.5(zod@3.25.67)
    optionalDependencies:
      zod: 3.25.67

  '@ai-sdk/ui-utils@1.2.9(zod@3.25.67)':
    dependencies:
      '@ai-sdk/provider': 1.1.3
      '@ai-sdk/provider-utils': 2.2.7(zod@3.25.67)
      zod: 3.25.67
      zod-to-json-schema: 3.24.5(zod@3.25.67)

  '@ai-sdk/vue@0.0.59(vue@3.5.13(typescript@5.8.3))(zod@3.25.67)':
    dependencies:
      '@ai-sdk/provider-utils': 1.0.22(zod@3.25.67)
      '@ai-sdk/ui-utils': 0.0.50(zod@3.25.67)
      swrv: 1.1.0(vue@3.5.13(typescript@5.8.3))
    optionalDependencies:
      vue: 3.5.13(typescript@5.8.3)
    transitivePeerDependencies:
      - zod

  '@ai-sdk/xai@1.2.15(zod@3.25.67)':
    dependencies:
      '@ai-sdk/openai-compatible': 0.2.13(zod@3.25.67)
      '@ai-sdk/provider': 1.1.3
      '@ai-sdk/provider-utils': 2.2.7(zod@3.25.67)
      zod: 3.25.67
    optional: true

  '@alcalzone/ansi-tokenize@0.1.3':
    dependencies:
      ansi-styles: 6.2.1
      is-fullwidth-code-point: 4.0.0

  '@alloc/quick-lru@5.2.0': {}

  '@ampproject/remapping@2.3.0':
    dependencies:
      '@jridgewell/gen-mapping': 0.3.12
      '@jridgewell/trace-mapping': 0.3.29

  '@anthropic-ai/sdk@0.39.0':
    dependencies:
      '@types/node': 18.19.87
      '@types/node-fetch': 2.6.12
      abort-controller: 3.0.0
      agentkeepalive: 4.6.0
      form-data-encoder: 1.7.2
      formdata-node: 4.4.1
      node-fetch: 2.7.0
    transitivePeerDependencies:
      - encoding

  '@ark/schema@0.46.0':
    dependencies:
      '@ark/util': 0.46.0

  '@ark/util@0.46.0': {}

  '@asteasolutions/zod-to-openapi@6.4.0(zod@3.25.67)':
    dependencies:
      openapi3-ts: 4.4.0
      zod: 3.25.67

  '@asyncapi/parser@3.4.0':
    dependencies:
      '@asyncapi/specs': 6.8.1
      '@openapi-contrib/openapi-schema-to-json-schema': 3.2.0
      '@stoplight/json': 3.21.0
      '@stoplight/json-ref-readers': 1.2.2
      '@stoplight/json-ref-resolver': 3.1.6
      '@stoplight/spectral-core': 1.20.0
      '@stoplight/spectral-functions': 1.10.1
      '@stoplight/spectral-parsers': 1.0.5
      '@stoplight/spectral-ref-resolver': 1.0.5
      '@stoplight/types': 13.20.0
      '@types/json-schema': 7.0.15
      '@types/urijs': 1.19.25
      ajv: 8.17.1
      ajv-errors: 3.0.0(ajv@8.17.1)
      ajv-formats: 2.1.1(ajv@8.17.1)
      avsc: 5.7.7
      js-yaml: 4.1.0
      jsonpath-plus: 10.3.0
      node-fetch: 2.6.7
    transitivePeerDependencies:
      - encoding

  '@asyncapi/specs@6.8.1':
    dependencies:
      '@types/json-schema': 7.0.15

  '@babel/code-frame@7.27.1':
    dependencies:
      '@babel/helper-validator-identifier': 7.27.1
      js-tokens: 4.0.0
      picocolors: 1.1.1

  '@babel/helper-string-parser@7.27.1': {}

  '@babel/helper-validator-identifier@7.27.1': {}

  '@babel/parser@7.28.0':
    dependencies:
      '@babel/types': 7.28.2

  '@babel/runtime@7.27.1': {}

  '@babel/types@7.28.2':
    dependencies:
      '@babel/helper-string-parser': 7.27.1
      '@babel/helper-validator-identifier': 7.27.1

  '@braintrust/core@0.0.34':
    dependencies:
      '@asteasolutions/zod-to-openapi': 6.4.0(zod@3.25.67)
      uuid: 9.0.1
      zod: 3.25.67

  '@braintrust/core@0.0.67':
    dependencies:
      '@asteasolutions/zod-to-openapi': 6.4.0(zod@3.25.67)
      uuid: 9.0.1
      zod: 3.25.67

  '@browserbasehq/sdk@2.5.0':
    dependencies:
      '@types/node': 18.19.87
      '@types/node-fetch': 2.6.12
      abort-controller: 3.0.0
      agentkeepalive: 4.6.0
      form-data-encoder: 1.7.2
      formdata-node: 4.4.1
      node-fetch: 2.7.0
    transitivePeerDependencies:
      - encoding

  '@cfworker/json-schema@4.1.1': {}

  '@changesets/apply-release-plan@7.0.12':
    dependencies:
      '@changesets/config': 3.1.1
      '@changesets/get-version-range-type': 0.4.0
      '@changesets/git': 3.0.4
      '@changesets/should-skip-package': 0.1.2
      '@changesets/types': 6.1.0
      '@manypkg/get-packages': 1.1.3
      detect-indent: 6.1.0
      fs-extra: 7.0.1
      lodash.startcase: 4.4.0
      outdent: 0.5.0
      prettier: 2.8.8
      resolve-from: 5.0.0
      semver: 7.7.1

  '@changesets/assemble-release-plan@6.0.6':
    dependencies:
      '@changesets/errors': 0.2.0
      '@changesets/get-dependents-graph': 2.1.3
      '@changesets/should-skip-package': 0.1.2
      '@changesets/types': 6.1.0
      '@manypkg/get-packages': 1.1.3
      semver: 7.7.1

  '@changesets/changelog-git@0.2.1':
    dependencies:
      '@changesets/types': 6.1.0

  '@changesets/changelog-github@0.5.1':
    dependencies:
      '@changesets/get-github-info': 0.6.0
      '@changesets/types': 6.1.0
      dotenv: 8.6.0
    transitivePeerDependencies:
      - encoding

  '@changesets/cli@2.29.2':
    dependencies:
      '@changesets/apply-release-plan': 7.0.12
      '@changesets/assemble-release-plan': 6.0.6
      '@changesets/changelog-git': 0.2.1
      '@changesets/config': 3.1.1
      '@changesets/errors': 0.2.0
      '@changesets/get-dependents-graph': 2.1.3
      '@changesets/get-release-plan': 4.0.10
      '@changesets/git': 3.0.4
      '@changesets/logger': 0.1.1
      '@changesets/pre': 2.0.2
      '@changesets/read': 0.6.5
      '@changesets/should-skip-package': 0.1.2
      '@changesets/types': 6.1.0
      '@changesets/write': 0.4.0
      '@manypkg/get-packages': 1.1.3
      ansi-colors: 4.1.3
      ci-info: 3.9.0
      enquirer: 2.4.1
      external-editor: 3.1.0
      fs-extra: 7.0.1
      mri: 1.2.0
      p-limit: 2.3.0
      package-manager-detector: 0.2.11
      picocolors: 1.1.1
      resolve-from: 5.0.0
      semver: 7.7.1
      spawndamnit: 3.0.1
      term-size: 2.2.1

  '@changesets/config@3.1.1':
    dependencies:
      '@changesets/errors': 0.2.0
      '@changesets/get-dependents-graph': 2.1.3
      '@changesets/logger': 0.1.1
      '@changesets/types': 6.1.0
      '@manypkg/get-packages': 1.1.3
      fs-extra: 7.0.1
      micromatch: 4.0.8

  '@changesets/errors@0.2.0':
    dependencies:
      extendable-error: 0.1.7

  '@changesets/get-dependents-graph@2.1.3':
    dependencies:
      '@changesets/types': 6.1.0
      '@manypkg/get-packages': 1.1.3
      picocolors: 1.1.1
      semver: 7.7.1

  '@changesets/get-github-info@0.6.0':
    dependencies:
      dataloader: 1.4.0
      node-fetch: 2.7.0
    transitivePeerDependencies:
      - encoding

  '@changesets/get-release-plan@4.0.10':
    dependencies:
      '@changesets/assemble-release-plan': 6.0.6
      '@changesets/config': 3.1.1
      '@changesets/pre': 2.0.2
      '@changesets/read': 0.6.5
      '@changesets/types': 6.1.0
      '@manypkg/get-packages': 1.1.3

  '@changesets/get-version-range-type@0.4.0': {}

  '@changesets/git@3.0.4':
    dependencies:
      '@changesets/errors': 0.2.0
      '@manypkg/get-packages': 1.1.3
      is-subdir: 1.2.0
      micromatch: 4.0.8
      spawndamnit: 3.0.1

  '@changesets/logger@0.1.1':
    dependencies:
      picocolors: 1.1.1

  '@changesets/parse@0.4.1':
    dependencies:
      '@changesets/types': 6.1.0
      js-yaml: 3.14.1

  '@changesets/pre@2.0.2':
    dependencies:
      '@changesets/errors': 0.2.0
      '@changesets/types': 6.1.0
      '@manypkg/get-packages': 1.1.3
      fs-extra: 7.0.1

  '@changesets/read@0.6.5':
    dependencies:
      '@changesets/git': 3.0.4
      '@changesets/logger': 0.1.1
      '@changesets/parse': 0.4.1
      '@changesets/types': 6.1.0
      fs-extra: 7.0.1
      p-filter: 2.1.0
      picocolors: 1.1.1

  '@changesets/should-skip-package@0.1.2':
    dependencies:
      '@changesets/types': 6.1.0
      '@manypkg/get-packages': 1.1.3

  '@changesets/types@4.1.0': {}

  '@changesets/types@6.1.0': {}

  '@changesets/write@0.4.0':
    dependencies:
      '@changesets/types': 6.1.0
      fs-extra: 7.0.1
      human-id: 4.1.1
      prettier: 2.8.8

  '@emnapi/runtime@1.4.3':
    dependencies:
      tslib: 2.8.1
    optional: true

  '@esbuild/aix-ppc64@0.21.5':
    optional: true

  '@esbuild/aix-ppc64@0.25.3':
    optional: true

  '@esbuild/android-arm64@0.18.20':
    optional: true

  '@esbuild/android-arm64@0.21.5':
    optional: true

  '@esbuild/android-arm64@0.25.3':
    optional: true

  '@esbuild/android-arm@0.18.20':
    optional: true

  '@esbuild/android-arm@0.21.5':
    optional: true

  '@esbuild/android-arm@0.25.3':
    optional: true

  '@esbuild/android-x64@0.18.20':
    optional: true

  '@esbuild/android-x64@0.21.5':
    optional: true

  '@esbuild/android-x64@0.25.3':
    optional: true

  '@esbuild/darwin-arm64@0.18.20':
    optional: true

  '@esbuild/darwin-arm64@0.21.5':
    optional: true

  '@esbuild/darwin-arm64@0.25.3':
    optional: true

  '@esbuild/darwin-x64@0.18.20':
    optional: true

  '@esbuild/darwin-x64@0.21.5':
    optional: true

  '@esbuild/darwin-x64@0.25.3':
    optional: true

  '@esbuild/freebsd-arm64@0.18.20':
    optional: true

  '@esbuild/freebsd-arm64@0.21.5':
    optional: true

  '@esbuild/freebsd-arm64@0.25.3':
    optional: true

  '@esbuild/freebsd-x64@0.18.20':
    optional: true

  '@esbuild/freebsd-x64@0.21.5':
    optional: true

  '@esbuild/freebsd-x64@0.25.3':
    optional: true

  '@esbuild/linux-arm64@0.18.20':
    optional: true

  '@esbuild/linux-arm64@0.21.5':
    optional: true

  '@esbuild/linux-arm64@0.25.3':
    optional: true

  '@esbuild/linux-arm@0.18.20':
    optional: true

  '@esbuild/linux-arm@0.21.5':
    optional: true

  '@esbuild/linux-arm@0.25.3':
    optional: true

  '@esbuild/linux-ia32@0.18.20':
    optional: true

  '@esbuild/linux-ia32@0.21.5':
    optional: true

  '@esbuild/linux-ia32@0.25.3':
    optional: true

  '@esbuild/linux-loong64@0.18.20':
    optional: true

  '@esbuild/linux-loong64@0.21.5':
    optional: true

  '@esbuild/linux-loong64@0.25.3':
    optional: true

  '@esbuild/linux-mips64el@0.18.20':
    optional: true

  '@esbuild/linux-mips64el@0.21.5':
    optional: true

  '@esbuild/linux-mips64el@0.25.3':
    optional: true

  '@esbuild/linux-ppc64@0.18.20':
    optional: true

  '@esbuild/linux-ppc64@0.21.5':
    optional: true

  '@esbuild/linux-ppc64@0.25.3':
    optional: true

  '@esbuild/linux-riscv64@0.18.20':
    optional: true

  '@esbuild/linux-riscv64@0.21.5':
    optional: true

  '@esbuild/linux-riscv64@0.25.3':
    optional: true

  '@esbuild/linux-s390x@0.18.20':
    optional: true

  '@esbuild/linux-s390x@0.21.5':
    optional: true

  '@esbuild/linux-s390x@0.25.3':
    optional: true

  '@esbuild/linux-x64@0.18.20':
    optional: true

  '@esbuild/linux-x64@0.21.5':
    optional: true

  '@esbuild/linux-x64@0.25.3':
    optional: true

  '@esbuild/netbsd-arm64@0.25.3':
    optional: true

  '@esbuild/netbsd-x64@0.18.20':
    optional: true

  '@esbuild/netbsd-x64@0.21.5':
    optional: true

  '@esbuild/netbsd-x64@0.25.3':
    optional: true

  '@esbuild/openbsd-arm64@0.25.3':
    optional: true

  '@esbuild/openbsd-x64@0.18.20':
    optional: true

  '@esbuild/openbsd-x64@0.21.5':
    optional: true

  '@esbuild/openbsd-x64@0.25.3':
    optional: true

  '@esbuild/sunos-x64@0.18.20':
    optional: true

  '@esbuild/sunos-x64@0.21.5':
    optional: true

  '@esbuild/sunos-x64@0.25.3':
    optional: true

  '@esbuild/win32-arm64@0.18.20':
    optional: true

  '@esbuild/win32-arm64@0.21.5':
    optional: true

  '@esbuild/win32-arm64@0.25.3':
    optional: true

  '@esbuild/win32-ia32@0.18.20':
    optional: true

  '@esbuild/win32-ia32@0.21.5':
    optional: true

  '@esbuild/win32-ia32@0.25.3':
    optional: true

  '@esbuild/win32-x64@0.18.20':
    optional: true

  '@esbuild/win32-x64@0.21.5':
    optional: true

  '@esbuild/win32-x64@0.25.3':
    optional: true

  '@eslint-community/eslint-utils@4.6.1(eslint@9.25.1(jiti@1.21.7))':
    dependencies:
      eslint: 9.25.1(jiti@1.21.7)
      eslint-visitor-keys: 3.4.3

  '@eslint-community/regexpp@4.12.1': {}

  '@eslint/config-array@0.20.0':
    dependencies:
      '@eslint/object-schema': 2.1.6
      debug: 4.4.0
      minimatch: 3.1.2
    transitivePeerDependencies:
      - supports-color

  '@eslint/config-helpers@0.2.1': {}

  '@eslint/core@0.13.0':
    dependencies:
      '@types/json-schema': 7.0.15

  '@eslint/eslintrc@3.3.1':
    dependencies:
      ajv: 6.12.6
      debug: 4.4.0
      espree: 10.3.0
      globals: 14.0.0
      ignore: 5.3.2
      import-fresh: 3.3.1
      js-yaml: 4.1.0
      minimatch: 3.1.2
      strip-json-comments: 3.1.1
    transitivePeerDependencies:
      - supports-color

  '@eslint/js@9.25.1': {}

  '@eslint/object-schema@2.1.6': {}

  '@eslint/plugin-kit@0.2.8':
    dependencies:
      '@eslint/core': 0.13.0
      levn: 0.4.1

  '@google/genai@0.8.0':
    dependencies:
      google-auth-library: 9.15.1
      ws: 8.18.1
    transitivePeerDependencies:
      - bufferutil
      - encoding
      - supports-color
      - utf-8-validate

  '@humanfs/core@0.19.1': {}

  '@humanfs/node@0.16.6':
    dependencies:
      '@humanfs/core': 0.19.1
      '@humanwhocodes/retry': 0.3.1

  '@humanwhocodes/module-importer@1.0.1': {}

  '@humanwhocodes/retry@0.3.1': {}

  '@humanwhocodes/retry@0.4.2': {}

  '@img/sharp-darwin-arm64@0.33.5':
    optionalDependencies:
      '@img/sharp-libvips-darwin-arm64': 1.0.4
    optional: true

  '@img/sharp-darwin-x64@0.33.5':
    optionalDependencies:
      '@img/sharp-libvips-darwin-x64': 1.0.4
    optional: true

  '@img/sharp-libvips-darwin-arm64@1.0.4':
    optional: true

  '@img/sharp-libvips-darwin-x64@1.0.4':
    optional: true

  '@img/sharp-libvips-linux-arm64@1.0.4':
    optional: true

  '@img/sharp-libvips-linux-arm@1.0.5':
    optional: true

  '@img/sharp-libvips-linux-s390x@1.0.4':
    optional: true

  '@img/sharp-libvips-linux-x64@1.0.4':
    optional: true

  '@img/sharp-libvips-linuxmusl-arm64@1.0.4':
    optional: true

  '@img/sharp-libvips-linuxmusl-x64@1.0.4':
    optional: true

  '@img/sharp-linux-arm64@0.33.5':
    optionalDependencies:
      '@img/sharp-libvips-linux-arm64': 1.0.4
    optional: true

  '@img/sharp-linux-arm@0.33.5':
    optionalDependencies:
      '@img/sharp-libvips-linux-arm': 1.0.5
    optional: true

  '@img/sharp-linux-s390x@0.33.5':
    optionalDependencies:
      '@img/sharp-libvips-linux-s390x': 1.0.4
    optional: true

  '@img/sharp-linux-x64@0.33.5':
    optionalDependencies:
      '@img/sharp-libvips-linux-x64': 1.0.4
    optional: true

  '@img/sharp-linuxmusl-arm64@0.33.5':
    optionalDependencies:
      '@img/sharp-libvips-linuxmusl-arm64': 1.0.4
    optional: true

  '@img/sharp-linuxmusl-x64@0.33.5':
    optionalDependencies:
      '@img/sharp-libvips-linuxmusl-x64': 1.0.4
    optional: true

  '@img/sharp-wasm32@0.33.5':
    dependencies:
      '@emnapi/runtime': 1.4.3
    optional: true

  '@img/sharp-win32-ia32@0.33.5':
    optional: true

  '@img/sharp-win32-x64@0.33.5':
    optional: true

  '@inquirer/checkbox@4.1.5(@types/node@20.17.32)':
    dependencies:
      '@inquirer/core': 10.1.10(@types/node@20.17.32)
      '@inquirer/figures': 1.0.11
      '@inquirer/type': 3.0.6(@types/node@20.17.32)
      ansi-escapes: 4.3.2
      yoctocolors-cjs: 2.1.2
    optionalDependencies:
      '@types/node': 20.17.32

  '@inquirer/confirm@5.1.9(@types/node@20.17.32)':
    dependencies:
      '@inquirer/core': 10.1.10(@types/node@20.17.32)
      '@inquirer/type': 3.0.6(@types/node@20.17.32)
    optionalDependencies:
      '@types/node': 20.17.32

  '@inquirer/core@10.1.10(@types/node@20.17.32)':
    dependencies:
      '@inquirer/figures': 1.0.11
      '@inquirer/type': 3.0.6(@types/node@20.17.32)
      ansi-escapes: 4.3.2
      cli-width: 4.1.0
      mute-stream: 2.0.0
      signal-exit: 4.1.0
      wrap-ansi: 6.2.0
      yoctocolors-cjs: 2.1.2
    optionalDependencies:
      '@types/node': 20.17.32

  '@inquirer/editor@4.2.10(@types/node@20.17.32)':
    dependencies:
      '@inquirer/core': 10.1.10(@types/node@20.17.32)
      '@inquirer/type': 3.0.6(@types/node@20.17.32)
      external-editor: 3.1.0
    optionalDependencies:
      '@types/node': 20.17.32

  '@inquirer/expand@4.0.12(@types/node@20.17.32)':
    dependencies:
      '@inquirer/core': 10.1.10(@types/node@20.17.32)
      '@inquirer/type': 3.0.6(@types/node@20.17.32)
      yoctocolors-cjs: 2.1.2
    optionalDependencies:
      '@types/node': 20.17.32

  '@inquirer/figures@1.0.11': {}

  '@inquirer/input@4.1.9(@types/node@20.17.32)':
    dependencies:
      '@inquirer/core': 10.1.10(@types/node@20.17.32)
      '@inquirer/type': 3.0.6(@types/node@20.17.32)
    optionalDependencies:
      '@types/node': 20.17.32

  '@inquirer/number@3.0.12(@types/node@20.17.32)':
    dependencies:
      '@inquirer/core': 10.1.10(@types/node@20.17.32)
      '@inquirer/type': 3.0.6(@types/node@20.17.32)
    optionalDependencies:
      '@types/node': 20.17.32

  '@inquirer/password@4.0.12(@types/node@20.17.32)':
    dependencies:
      '@inquirer/core': 10.1.10(@types/node@20.17.32)
      '@inquirer/type': 3.0.6(@types/node@20.17.32)
      ansi-escapes: 4.3.2
    optionalDependencies:
      '@types/node': 20.17.32

  '@inquirer/prompts@7.5.0(@types/node@20.17.32)':
    dependencies:
      '@inquirer/checkbox': 4.1.5(@types/node@20.17.32)
      '@inquirer/confirm': 5.1.9(@types/node@20.17.32)
      '@inquirer/editor': 4.2.10(@types/node@20.17.32)
      '@inquirer/expand': 4.0.12(@types/node@20.17.32)
      '@inquirer/input': 4.1.9(@types/node@20.17.32)
      '@inquirer/number': 3.0.12(@types/node@20.17.32)
      '@inquirer/password': 4.0.12(@types/node@20.17.32)
      '@inquirer/rawlist': 4.1.0(@types/node@20.17.32)
      '@inquirer/search': 3.0.12(@types/node@20.17.32)
      '@inquirer/select': 4.2.0(@types/node@20.17.32)
    optionalDependencies:
      '@types/node': 20.17.32

  '@inquirer/rawlist@4.1.0(@types/node@20.17.32)':
    dependencies:
      '@inquirer/core': 10.1.10(@types/node@20.17.32)
      '@inquirer/type': 3.0.6(@types/node@20.17.32)
      yoctocolors-cjs: 2.1.2
    optionalDependencies:
      '@types/node': 20.17.32

  '@inquirer/search@3.0.12(@types/node@20.17.32)':
    dependencies:
      '@inquirer/core': 10.1.10(@types/node@20.17.32)
      '@inquirer/figures': 1.0.11
      '@inquirer/type': 3.0.6(@types/node@20.17.32)
      yoctocolors-cjs: 2.1.2
    optionalDependencies:
      '@types/node': 20.17.32

  '@inquirer/select@4.2.0(@types/node@20.17.32)':
    dependencies:
      '@inquirer/core': 10.1.10(@types/node@20.17.32)
      '@inquirer/figures': 1.0.11
      '@inquirer/type': 3.0.6(@types/node@20.17.32)
      ansi-escapes: 4.3.2
      yoctocolors-cjs: 2.1.2
    optionalDependencies:
      '@types/node': 20.17.32

  '@inquirer/type@3.0.6(@types/node@20.17.32)':
    optionalDependencies:
      '@types/node': 20.17.32

  '@isaacs/cliui@8.0.2':
    dependencies:
      string-width: 5.1.2
      string-width-cjs: string-width@4.2.3
      strip-ansi: 7.1.0
      strip-ansi-cjs: strip-ansi@6.0.1
      wrap-ansi: 8.1.0
      wrap-ansi-cjs: wrap-ansi@7.0.0

  '@jridgewell/gen-mapping@0.3.12':
    dependencies:
      '@jridgewell/sourcemap-codec': 1.5.4
      '@jridgewell/trace-mapping': 0.3.29

  '@jridgewell/gen-mapping@0.3.8':
    dependencies:
      '@jridgewell/set-array': 1.2.1
      '@jridgewell/sourcemap-codec': 1.5.0
      '@jridgewell/trace-mapping': 0.3.25

  '@jridgewell/resolve-uri@3.1.2': {}

  '@jridgewell/set-array@1.2.1': {}

  '@jridgewell/sourcemap-codec@1.5.0': {}

  '@jridgewell/sourcemap-codec@1.5.4': {}

  '@jridgewell/trace-mapping@0.3.25':
    dependencies:
      '@jridgewell/resolve-uri': 3.1.2
      '@jridgewell/sourcemap-codec': 1.5.0

  '@jridgewell/trace-mapping@0.3.29':
    dependencies:
      '@jridgewell/resolve-uri': 3.1.2
      '@jridgewell/sourcemap-codec': 1.5.4

  '@jsep-plugin/assignment@1.3.0(jsep@1.4.0)':
    dependencies:
      jsep: 1.4.0

  '@jsep-plugin/regex@1.0.4(jsep@1.4.0)':
    dependencies:
      jsep: 1.4.0

  '@jsep-plugin/ternary@1.1.4(jsep@1.4.0)':
    dependencies:
      jsep: 1.4.0

  '@kwsites/file-exists@1.1.1':
    dependencies:
      debug: 4.4.0
    transitivePeerDependencies:
      - supports-color

  '@kwsites/promise-deferred@1.1.1': {}

  '@langchain/core@0.3.50(openai@4.96.2(ws@8.18.1)(zod@3.25.67))':
    dependencies:
      '@cfworker/json-schema': 4.1.1
      ansi-styles: 5.2.0
      camelcase: 6.3.0
      decamelize: 1.2.0
      js-tiktoken: 1.0.20
      langsmith: 0.3.23(openai@4.96.2(ws@8.18.1)(zod@3.25.67))
      mustache: 4.2.0
      p-queue: 6.6.2
      p-retry: 4.6.2
      uuid: 10.0.0
      zod: 3.25.67
      zod-to-json-schema: 3.24.5(zod@3.25.67)
    transitivePeerDependencies:
      - openai

  '@langchain/openai@0.4.9(@langchain/core@0.3.50(openai@4.96.2(ws@8.18.1)(zod@3.25.67)))(ws@8.18.1)':
    dependencies:
      '@langchain/core': 0.3.50(openai@4.96.2(ws@8.18.1)(zod@3.25.67))
      js-tiktoken: 1.0.20
      openai: 4.96.2(ws@8.18.1)(zod@3.25.67)
      zod: 3.25.67
      zod-to-json-schema: 3.24.5(zod@3.25.67)
    transitivePeerDependencies:
      - encoding
      - ws

  '@leichtgewicht/ip-codec@2.0.5': {}

  '@manypkg/find-root@1.1.0':
    dependencies:
      '@babel/runtime': 7.27.1
      '@types/node': 12.20.55
      find-up: 4.1.0
      fs-extra: 8.1.0

  '@manypkg/get-packages@1.1.3':
    dependencies:
      '@babel/runtime': 7.27.1
      '@changesets/types': 4.1.0
      '@manypkg/find-root': 1.1.0
      fs-extra: 8.1.0
      globby: 11.1.0
      read-yaml-file: 1.1.0

  '@mdx-js/mdx@3.1.0(acorn@8.15.0)':
    dependencies:
      '@types/estree': 1.0.8
      '@types/estree-jsx': 1.0.5
      '@types/hast': 3.0.4
      '@types/mdx': 2.0.13
      collapse-white-space: 2.1.0
      devlop: 1.1.0
      estree-util-is-identifier-name: 3.0.0
      estree-util-scope: 1.0.0
      estree-walker: 3.0.3
      hast-util-to-jsx-runtime: 2.3.6
      markdown-extensions: 2.0.0
      recma-build-jsx: 1.0.0
      recma-jsx: 1.0.0(acorn@8.15.0)
      recma-stringify: 1.0.0
      rehype-recma: 1.0.0
      remark-mdx: 3.1.0
      remark-parse: 11.0.0
      remark-rehype: 11.1.2
      source-map: 0.7.4
      unified: 11.0.5
      unist-util-position-from-estree: 2.0.0
      unist-util-stringify-position: 4.0.0
      unist-util-visit: 5.0.0
      vfile: 6.0.3
    transitivePeerDependencies:
      - acorn
      - supports-color

  '@mdx-js/react@3.1.0(@types/react@19.1.3)(react@18.3.1)':
    dependencies:
      '@types/mdx': 2.0.13
      '@types/react': 19.1.3
      react: 18.3.1

  '@mintlify/cli@4.0.682(@types/node@20.17.32)(@types/react@19.1.3)(react-dom@18.3.1(react@18.3.1))(typescript@5.8.3)':
    dependencies:
      '@mintlify/common': 1.0.496(@types/react@19.1.3)(react-dom@18.3.1(react@18.3.1))(react@18.3.1)
      '@mintlify/link-rot': 3.0.629(@types/react@19.1.3)(react-dom@18.3.1(react@18.3.1))(react@18.3.1)(typescript@5.8.3)
      '@mintlify/models': 0.0.219
      '@mintlify/prebuild': 1.0.618(@types/react@19.1.3)(react-dom@18.3.1(react@18.3.1))(react@18.3.1)(typescript@5.8.3)
      '@mintlify/previewing': 4.0.665(@types/react@19.1.3)(react-dom@18.3.1(react@18.3.1))(typescript@5.8.3)
      '@mintlify/validation': 0.1.442
      chalk: 5.4.1
      detect-port: 1.6.1
      fs-extra: 11.3.0
      gray-matter: 4.0.3
      ink: 5.2.1(@types/react@19.1.3)(react@18.3.1)
      inquirer: 12.6.0(@types/node@20.17.32)
      js-yaml: 4.1.0
      react: 18.3.1
      semver: 7.7.2
      yargs: 17.7.2
    transitivePeerDependencies:
      - '@types/node'
      - '@types/react'
      - bare-buffer
      - bufferutil
      - debug
      - encoding
      - react-devtools-core
      - react-dom
      - supports-color
      - ts-node
      - typescript
      - utf-8-validate

  '@mintlify/common@1.0.496(@types/react@19.1.3)(react-dom@18.3.1(react@18.3.1))(react@18.3.1)':
    dependencies:
      '@asyncapi/parser': 3.4.0
      '@mintlify/mdx': 2.0.3(@types/react@19.1.3)(acorn@8.15.0)(react-dom@18.3.1(react@18.3.1))(react@18.3.1)
      '@mintlify/models': 0.0.219
      '@mintlify/openapi-parser': 0.0.7
      '@mintlify/validation': 0.1.442
      '@sindresorhus/slugify': 2.2.1
      acorn: 8.15.0
      acorn-jsx: 5.3.2(acorn@8.15.0)
      estree-util-to-js: 2.0.0
      estree-walker: 3.0.3
      gray-matter: 4.0.3
      hast-util-from-html: 2.0.3
      hast-util-to-html: 9.0.5
      hast-util-to-text: 4.0.2
      js-yaml: 4.1.0
      lodash: 4.17.21
      mdast: 3.0.0
      mdast-util-from-markdown: 2.0.2
      mdast-util-gfm: 3.1.0
      mdast-util-mdx: 3.0.0
      mdast-util-mdx-jsx: 3.2.0
      micromark-extension-gfm: 3.0.0
      micromark-extension-mdx-jsx: 3.0.2
      micromark-extension-mdxjs: 3.0.0
      openapi-types: 12.1.3
      postcss: 8.5.6
      remark: 15.0.1
      remark-frontmatter: 5.0.0
      remark-gfm: 4.0.1
      remark-math: 6.0.0
      remark-mdx: 3.1.0
      remark-stringify: 11.0.0
      tailwindcss: 3.4.17
      unified: 11.0.5
      unist-builder: 4.0.0
      unist-util-map: 4.0.0
      unist-util-remove: 4.0.0
      unist-util-remove-position: 5.0.0
      unist-util-visit: 5.0.0
      unist-util-visit-parents: 6.0.1
      vfile: 6.0.3
    transitivePeerDependencies:
      - '@types/react'
      - debug
      - encoding
      - react
      - react-dom
      - supports-color
      - ts-node

  '@mintlify/link-rot@3.0.629(@types/react@19.1.3)(react-dom@18.3.1(react@18.3.1))(react@18.3.1)(typescript@5.8.3)':
    dependencies:
      '@mintlify/common': 1.0.496(@types/react@19.1.3)(react-dom@18.3.1(react@18.3.1))(react@18.3.1)
      '@mintlify/prebuild': 1.0.618(@types/react@19.1.3)(react-dom@18.3.1(react@18.3.1))(react@18.3.1)(typescript@5.8.3)
      '@mintlify/previewing': 4.0.665(@types/react@19.1.3)(react-dom@18.3.1(react@18.3.1))(typescript@5.8.3)
      '@mintlify/validation': 0.1.442
      fs-extra: 11.3.0
      unist-util-visit: 4.1.2
    transitivePeerDependencies:
      - '@types/react'
      - bare-buffer
      - bufferutil
      - debug
      - encoding
      - react
      - react-devtools-core
      - react-dom
      - supports-color
      - ts-node
      - typescript
      - utf-8-validate

  '@mintlify/mdx@2.0.3(@types/react@19.1.3)(acorn@8.15.0)(react-dom@18.3.1(react@18.3.1))(react@18.3.1)':
    dependencies:
      '@shikijs/transformers': 3.11.0
      hast-util-to-string: 3.0.1
      mdast-util-mdx-jsx: 3.2.0
      next-mdx-remote-client: 1.1.1(@types/react@19.1.3)(acorn@8.15.0)(react-dom@18.3.1(react@18.3.1))(react@18.3.1)
      react: 18.3.1
      react-dom: 18.3.1(react@18.3.1)
      rehype-katex: 7.0.1
      remark-gfm: 4.0.1
      remark-math: 6.0.0
      remark-smartypants: 3.0.2
      shiki: 3.11.0
      unified: 11.0.5
      unist-util-visit: 5.0.0
    transitivePeerDependencies:
      - '@types/react'
      - acorn
      - supports-color

  '@mintlify/models@0.0.219':
    dependencies:
      axios: 1.9.0
      openapi-types: 12.1.3
    transitivePeerDependencies:
      - debug

  '@mintlify/openapi-parser@0.0.7':
    dependencies:
      ajv: 8.17.1
      ajv-draft-04: 1.0.0(ajv@8.17.1)
      ajv-formats: 3.0.1(ajv@8.17.1)
      jsonpointer: 5.0.1
      leven: 4.0.0
      yaml: 2.7.1

  '@mintlify/prebuild@1.0.618(@types/react@19.1.3)(react-dom@18.3.1(react@18.3.1))(react@18.3.1)(typescript@5.8.3)':
    dependencies:
      '@mintlify/common': 1.0.496(@types/react@19.1.3)(react-dom@18.3.1(react@18.3.1))(react@18.3.1)
      '@mintlify/openapi-parser': 0.0.7
      '@mintlify/scraping': 4.0.354(@types/react@19.1.3)(react-dom@18.3.1(react@18.3.1))(react@18.3.1)(typescript@5.8.3)
      '@mintlify/validation': 0.1.442
      chalk: 5.4.1
      favicons: 7.2.0
      fs-extra: 11.3.0
      gray-matter: 4.0.3
      js-yaml: 4.1.0
      mdast: 3.0.0
      openapi-types: 12.1.3
      unist-util-visit: 4.1.2
    transitivePeerDependencies:
      - '@types/react'
      - bare-buffer
      - bufferutil
      - debug
      - encoding
      - react
      - react-dom
      - supports-color
      - ts-node
      - typescript
      - utf-8-validate

  '@mintlify/previewing@4.0.665(@types/react@19.1.3)(react-dom@18.3.1(react@18.3.1))(typescript@5.8.3)':
    dependencies:
      '@mintlify/common': 1.0.496(@types/react@19.1.3)(react-dom@18.3.1(react@18.3.1))(react@18.3.1)
      '@mintlify/prebuild': 1.0.618(@types/react@19.1.3)(react-dom@18.3.1(react@18.3.1))(react@18.3.1)(typescript@5.8.3)
      '@mintlify/validation': 0.1.442
      better-opn: 3.0.2
      chalk: 5.4.1
      chokidar: 3.6.0
      express: 4.21.2
      fs-extra: 11.3.0
      got: 13.0.0
      gray-matter: 4.0.3
      ink: 5.2.1(@types/react@19.1.3)(react@18.3.1)
      ink-spinner: 5.0.0(ink@5.2.1(@types/react@19.1.3)(react@18.3.1))(react@18.3.1)
      is-online: 10.0.0
      js-yaml: 4.1.0
      mdast: 3.0.0
      openapi-types: 12.1.3
      react: 18.3.1
      socket.io: 4.8.1
      tar: 6.2.1
      unist-util-visit: 4.1.2
      yargs: 17.7.2
    transitivePeerDependencies:
      - '@types/react'
      - bare-buffer
      - bufferutil
      - debug
      - encoding
      - react-devtools-core
      - react-dom
      - supports-color
      - ts-node
      - typescript
      - utf-8-validate

  '@mintlify/scraping@4.0.354(@types/react@19.1.3)(react-dom@18.3.1(react@18.3.1))(react@18.3.1)(typescript@5.8.3)':
    dependencies:
      '@mintlify/common': 1.0.496(@types/react@19.1.3)(react-dom@18.3.1(react@18.3.1))(react@18.3.1)
      '@mintlify/openapi-parser': 0.0.7
      fs-extra: 11.3.0
      hast-util-to-mdast: 10.1.2
      js-yaml: 4.1.0
      mdast-util-mdx-jsx: 3.2.0
      neotraverse: 0.6.18
      puppeteer: 22.15.0(typescript@5.8.3)
      rehype-parse: 9.0.1
      remark-gfm: 4.0.1
      remark-mdx: 3.1.0
      remark-parse: 11.0.0
      remark-stringify: 11.0.0
      unified: 11.0.5
      unist-util-visit: 5.0.0
      yargs: 17.7.2
      zod: 3.25.76
    transitivePeerDependencies:
      - '@types/react'
      - bare-buffer
      - bufferutil
      - debug
      - encoding
      - react
      - react-dom
      - supports-color
      - ts-node
      - typescript
      - utf-8-validate

  '@mintlify/validation@0.1.442':
    dependencies:
      '@mintlify/models': 0.0.219
      arktype: 2.1.20
      lcm: 0.0.3
      lodash: 4.17.21
      openapi-types: 12.1.3
      zod: 3.25.76
      zod-to-json-schema: 3.24.5(zod@3.25.76)
    transitivePeerDependencies:
      - debug

  '@modelcontextprotocol/sdk@1.17.2':
    dependencies:
      ajv: 6.12.6
      content-type: 1.0.5
      cors: 2.8.5
      cross-spawn: 7.0.6
      eventsource: 3.0.7
      eventsource-parser: 3.0.3
      express: 5.1.0
      express-rate-limit: 7.5.1(express@5.1.0)
      pkce-challenge: 5.0.0
      raw-body: 3.0.0
      zod: 3.25.76
      zod-to-json-schema: 3.24.5(zod@3.25.76)
    transitivePeerDependencies:
      - supports-color

  '@next/env@14.2.28': {}

  '@nodelib/fs.scandir@2.1.5':
    dependencies:
      '@nodelib/fs.stat': 2.0.5
      run-parallel: 1.2.0

  '@nodelib/fs.stat@2.0.5': {}

  '@nodelib/fs.walk@1.2.8':
    dependencies:
      '@nodelib/fs.scandir': 2.1.5
      fastq: 1.19.1

  '@openapi-contrib/openapi-schema-to-json-schema@3.2.0':
    dependencies:
      fast-deep-equal: 3.1.3

  '@opentelemetry/api@1.9.0': {}

  '@pkgjs/parseargs@0.11.0':
    optional: true

  '@playwright/test@1.52.0':
    dependencies:
      playwright: 1.52.0

  '@puppeteer/browsers@2.3.0':
    dependencies:
      debug: 4.4.0
      extract-zip: 2.0.1
      progress: 2.0.3
      proxy-agent: 6.5.0
      semver: 7.7.2
      tar-fs: 3.0.8
      unbzip2-stream: 1.4.3
      yargs: 17.7.2
    transitivePeerDependencies:
      - bare-buffer
      - supports-color

  '@rollup/rollup-android-arm-eabi@4.40.1':
    optional: true

  '@rollup/rollup-android-arm64@4.40.1':
    optional: true

  '@rollup/rollup-darwin-arm64@4.40.1':
    optional: true

  '@rollup/rollup-darwin-x64@4.40.1':
    optional: true

  '@rollup/rollup-freebsd-arm64@4.40.1':
    optional: true

  '@rollup/rollup-freebsd-x64@4.40.1':
    optional: true

  '@rollup/rollup-linux-arm-gnueabihf@4.40.1':
    optional: true

  '@rollup/rollup-linux-arm-musleabihf@4.40.1':
    optional: true

  '@rollup/rollup-linux-arm64-gnu@4.40.1':
    optional: true

  '@rollup/rollup-linux-arm64-musl@4.40.1':
    optional: true

  '@rollup/rollup-linux-loongarch64-gnu@4.40.1':
    optional: true

  '@rollup/rollup-linux-powerpc64le-gnu@4.40.1':
    optional: true

  '@rollup/rollup-linux-riscv64-gnu@4.40.1':
    optional: true

  '@rollup/rollup-linux-riscv64-musl@4.40.1':
    optional: true

  '@rollup/rollup-linux-s390x-gnu@4.40.1':
    optional: true

  '@rollup/rollup-linux-x64-gnu@4.40.1':
    optional: true

  '@rollup/rollup-linux-x64-musl@4.40.1':
    optional: true

  '@rollup/rollup-win32-arm64-msvc@4.40.1':
    optional: true

  '@rollup/rollup-win32-ia32-msvc@4.40.1':
    optional: true

  '@rollup/rollup-win32-x64-msvc@4.40.1':
    optional: true

  '@shikijs/core@3.11.0':
    dependencies:
      '@shikijs/types': 3.11.0
      '@shikijs/vscode-textmate': 10.0.2
      '@types/hast': 3.0.4
      hast-util-to-html: 9.0.5

  '@shikijs/engine-javascript@3.11.0':
    dependencies:
      '@shikijs/types': 3.11.0
      '@shikijs/vscode-textmate': 10.0.2
      oniguruma-to-es: 4.3.3

  '@shikijs/engine-oniguruma@3.11.0':
    dependencies:
      '@shikijs/types': 3.11.0
      '@shikijs/vscode-textmate': 10.0.2

  '@shikijs/langs@3.11.0':
    dependencies:
      '@shikijs/types': 3.11.0

  '@shikijs/themes@3.11.0':
    dependencies:
      '@shikijs/types': 3.11.0

  '@shikijs/transformers@3.11.0':
    dependencies:
      '@shikijs/core': 3.11.0
      '@shikijs/types': 3.11.0

  '@shikijs/types@3.11.0':
    dependencies:
      '@shikijs/vscode-textmate': 10.0.2
      '@types/hast': 3.0.4

  '@shikijs/vscode-textmate@10.0.2': {}

  '@sindresorhus/is@5.6.0': {}

  '@sindresorhus/slugify@2.2.1':
    dependencies:
      '@sindresorhus/transliterate': 1.6.0
      escape-string-regexp: 5.0.0

  '@sindresorhus/transliterate@1.6.0':
    dependencies:
      escape-string-regexp: 5.0.0

  '@socket.io/component-emitter@3.1.2': {}

  '@stoplight/better-ajv-errors@1.0.3(ajv@8.17.1)':
    dependencies:
      ajv: 8.17.1
      jsonpointer: 5.0.1
      leven: 3.1.0

  '@stoplight/json-ref-readers@1.2.2':
    dependencies:
      node-fetch: 2.7.0
      tslib: 1.14.1
    transitivePeerDependencies:
      - encoding

  '@stoplight/json-ref-resolver@3.1.6':
    dependencies:
      '@stoplight/json': 3.21.0
      '@stoplight/path': 1.3.2
      '@stoplight/types': 13.20.0
      '@types/urijs': 1.19.25
      dependency-graph: 0.11.0
      fast-memoize: 2.5.2
      immer: 9.0.21
      lodash: 4.17.21
      tslib: 2.8.1
      urijs: 1.19.11

  '@stoplight/json@3.21.0':
    dependencies:
      '@stoplight/ordered-object-literal': 1.0.5
      '@stoplight/path': 1.3.2
      '@stoplight/types': 13.20.0
      jsonc-parser: 2.2.1
      lodash: 4.17.21
      safe-stable-stringify: 1.1.1

  '@stoplight/ordered-object-literal@1.0.5': {}

  '@stoplight/path@1.3.2': {}

  '@stoplight/spectral-core@1.20.0':
    dependencies:
      '@stoplight/better-ajv-errors': 1.0.3(ajv@8.17.1)
      '@stoplight/json': 3.21.0
      '@stoplight/path': 1.3.2
      '@stoplight/spectral-parsers': 1.0.5
      '@stoplight/spectral-ref-resolver': 1.0.5
      '@stoplight/spectral-runtime': 1.1.4
      '@stoplight/types': 13.6.0
      '@types/es-aggregate-error': 1.0.6
      '@types/json-schema': 7.0.15
      ajv: 8.17.1
      ajv-errors: 3.0.0(ajv@8.17.1)
      ajv-formats: 2.1.1(ajv@8.17.1)
      es-aggregate-error: 1.0.13
      jsonpath-plus: 10.3.0
      lodash: 4.17.21
      lodash.topath: 4.5.2
      minimatch: 3.1.2
      nimma: 0.2.3
      pony-cause: 1.1.1
      simple-eval: 1.0.1
      tslib: 2.8.1
    transitivePeerDependencies:
      - encoding

  '@stoplight/spectral-formats@1.8.2':
    dependencies:
      '@stoplight/json': 3.21.0
      '@stoplight/spectral-core': 1.20.0
      '@types/json-schema': 7.0.15
      tslib: 2.8.1
    transitivePeerDependencies:
      - encoding

  '@stoplight/spectral-functions@1.10.1':
    dependencies:
      '@stoplight/better-ajv-errors': 1.0.3(ajv@8.17.1)
      '@stoplight/json': 3.21.0
      '@stoplight/spectral-core': 1.20.0
      '@stoplight/spectral-formats': 1.8.2
      '@stoplight/spectral-runtime': 1.1.4
      ajv: 8.17.1
      ajv-draft-04: 1.0.0(ajv@8.17.1)
      ajv-errors: 3.0.0(ajv@8.17.1)
      ajv-formats: 2.1.1(ajv@8.17.1)
      lodash: 4.17.21
      tslib: 2.8.1
    transitivePeerDependencies:
      - encoding

  '@stoplight/spectral-parsers@1.0.5':
    dependencies:
      '@stoplight/json': 3.21.0
      '@stoplight/types': 14.1.1
      '@stoplight/yaml': 4.3.0
      tslib: 2.8.1

  '@stoplight/spectral-ref-resolver@1.0.5':
    dependencies:
      '@stoplight/json-ref-readers': 1.2.2
      '@stoplight/json-ref-resolver': 3.1.6
      '@stoplight/spectral-runtime': 1.1.4
      dependency-graph: 0.11.0
      tslib: 2.8.1
    transitivePeerDependencies:
      - encoding

  '@stoplight/spectral-runtime@1.1.4':
    dependencies:
      '@stoplight/json': 3.21.0
      '@stoplight/path': 1.3.2
      '@stoplight/types': 13.20.0
      abort-controller: 3.0.0
      lodash: 4.17.21
      node-fetch: 2.7.0
      tslib: 2.8.1
    transitivePeerDependencies:
      - encoding

  '@stoplight/types@13.20.0':
    dependencies:
      '@types/json-schema': 7.0.15
      utility-types: 3.11.0

  '@stoplight/types@13.6.0':
    dependencies:
      '@types/json-schema': 7.0.15
      utility-types: 3.11.0

  '@stoplight/types@14.1.1':
    dependencies:
      '@types/json-schema': 7.0.15
      utility-types: 3.11.0

  '@stoplight/yaml-ast-parser@0.0.50': {}

  '@stoplight/yaml@4.3.0':
    dependencies:
      '@stoplight/ordered-object-literal': 1.0.5
      '@stoplight/types': 14.1.1
      '@stoplight/yaml-ast-parser': 0.0.50
      tslib: 2.8.1

  '@sveltejs/acorn-typescript@1.0.5(acorn@8.15.0)':
    dependencies:
      acorn: 8.15.0

  '@szmarczak/http-timer@5.0.1':
    dependencies:
      defer-to-connect: 2.0.1

  '@tootallnate/quickjs-emscripten@0.23.0': {}

  '@types/adm-zip@0.5.7':
    dependencies:
      '@types/node': 20.17.32

  '@types/body-parser@1.19.5':
    dependencies:
      '@types/connect': 3.4.38
      '@types/node': 20.17.32

  '@types/cheerio@0.22.35':
    dependencies:
      '@types/node': 20.17.32

  '@types/connect@3.4.38':
    dependencies:
      '@types/node': 20.17.32

  '@types/cors@2.8.17':
    dependencies:
      '@types/node': 20.17.32

  '@types/debug@4.1.12':
    dependencies:
      '@types/ms': 2.1.0

  '@types/diff-match-patch@1.0.36': {}

  '@types/es-aggregate-error@1.0.6':
    dependencies:
      '@types/node': 20.17.32

  '@types/estree-jsx@1.0.5':
    dependencies:
      '@types/estree': 1.0.8

  '@types/estree@1.0.7': {}

  '@types/estree@1.0.8': {}

  '@types/express-serve-static-core@4.19.6':
    dependencies:
      '@types/node': 20.17.32
      '@types/qs': 6.9.18
      '@types/range-parser': 1.2.7
      '@types/send': 0.17.4

  '@types/express@4.17.21':
    dependencies:
      '@types/body-parser': 1.19.5
      '@types/express-serve-static-core': 4.19.6
      '@types/qs': 6.9.18
      '@types/serve-static': 1.15.7

  '@types/hast@3.0.4':
    dependencies:
      '@types/unist': 3.0.3

  '@types/http-cache-semantics@4.0.4': {}

  '@types/http-errors@2.0.4': {}

  '@types/json-schema@7.0.15': {}

  '@types/katex@0.16.7': {}

  '@types/mdast@4.0.4':
    dependencies:
      '@types/unist': 3.0.3

  '@types/mdx@2.0.13': {}

  '@types/mime@1.3.5': {}

  '@types/ms@2.1.0': {}

  '@types/nlcst@2.0.3':
    dependencies:
      '@types/unist': 3.0.3

  '@types/node-fetch@2.6.12':
    dependencies:
      '@types/node': 20.17.32
      form-data: 4.0.2

  '@types/node@12.20.55': {}

  '@types/node@18.19.87':
    dependencies:
      undici-types: 5.26.5

  '@types/node@20.17.32':
    dependencies:
      undici-types: 6.19.8

  '@types/qs@6.9.18': {}

  '@types/range-parser@1.2.7': {}

  '@types/react@19.1.3':
    dependencies:
      csstype: 3.1.3

  '@types/retry@0.12.0': {}

  '@types/send@0.17.4':
    dependencies:
      '@types/mime': 1.3.5
      '@types/node': 20.17.32

  '@types/serve-static@1.15.7':
    dependencies:
      '@types/http-errors': 2.0.4
      '@types/node': 20.17.32
      '@types/send': 0.17.4

  '@types/unist@2.0.11': {}

  '@types/unist@3.0.3': {}

  '@types/urijs@1.19.25': {}

  '@types/uuid@10.0.0': {}

  '@types/ws@8.18.1':
    dependencies:
      '@types/node': 20.17.32

  '@types/yauzl@2.10.3':
    dependencies:
      '@types/node': 20.17.32
    optional: true

  '@typescript-eslint/eslint-plugin@8.31.1(@typescript-eslint/parser@8.31.1(eslint@9.25.1(jiti@1.21.7))(typescript@5.8.3))(eslint@9.25.1(jiti@1.21.7))(typescript@5.8.3)':
    dependencies:
      '@eslint-community/regexpp': 4.12.1
      '@typescript-eslint/parser': 8.31.1(eslint@9.25.1(jiti@1.21.7))(typescript@5.8.3)
      '@typescript-eslint/scope-manager': 8.31.1
      '@typescript-eslint/type-utils': 8.31.1(eslint@9.25.1(jiti@1.21.7))(typescript@5.8.3)
      '@typescript-eslint/utils': 8.31.1(eslint@9.25.1(jiti@1.21.7))(typescript@5.8.3)
      '@typescript-eslint/visitor-keys': 8.31.1
      eslint: 9.25.1(jiti@1.21.7)
      graphemer: 1.4.0
      ignore: 5.3.2
      natural-compare: 1.4.0
      ts-api-utils: 2.1.0(typescript@5.8.3)
      typescript: 5.8.3
    transitivePeerDependencies:
      - supports-color

  '@typescript-eslint/parser@8.31.1(eslint@9.25.1(jiti@1.21.7))(typescript@5.8.3)':
    dependencies:
      '@typescript-eslint/scope-manager': 8.31.1
      '@typescript-eslint/types': 8.31.1
      '@typescript-eslint/typescript-estree': 8.31.1(typescript@5.8.3)
      '@typescript-eslint/visitor-keys': 8.31.1
      debug: 4.4.0
      eslint: 9.25.1(jiti@1.21.7)
      typescript: 5.8.3
    transitivePeerDependencies:
      - supports-color

  '@typescript-eslint/scope-manager@8.31.1':
    dependencies:
      '@typescript-eslint/types': 8.31.1
      '@typescript-eslint/visitor-keys': 8.31.1

  '@typescript-eslint/type-utils@8.31.1(eslint@9.25.1(jiti@1.21.7))(typescript@5.8.3)':
    dependencies:
      '@typescript-eslint/typescript-estree': 8.31.1(typescript@5.8.3)
      '@typescript-eslint/utils': 8.31.1(eslint@9.25.1(jiti@1.21.7))(typescript@5.8.3)
      debug: 4.4.0
      eslint: 9.25.1(jiti@1.21.7)
      ts-api-utils: 2.1.0(typescript@5.8.3)
      typescript: 5.8.3
    transitivePeerDependencies:
      - supports-color

  '@typescript-eslint/types@8.31.1': {}

  '@typescript-eslint/typescript-estree@8.31.1(typescript@5.8.3)':
    dependencies:
      '@typescript-eslint/types': 8.31.1
      '@typescript-eslint/visitor-keys': 8.31.1
      debug: 4.4.0
      fast-glob: 3.3.3
      is-glob: 4.0.3
      minimatch: 9.0.5
      semver: 7.7.1
      ts-api-utils: 2.1.0(typescript@5.8.3)
      typescript: 5.8.3
    transitivePeerDependencies:
      - supports-color

  '@typescript-eslint/utils@8.31.1(eslint@9.25.1(jiti@1.21.7))(typescript@5.8.3)':
    dependencies:
      '@eslint-community/eslint-utils': 4.6.1(eslint@9.25.1(jiti@1.21.7))
      '@typescript-eslint/scope-manager': 8.31.1
      '@typescript-eslint/types': 8.31.1
      '@typescript-eslint/typescript-estree': 8.31.1(typescript@5.8.3)
      eslint: 9.25.1(jiti@1.21.7)
      typescript: 5.8.3
    transitivePeerDependencies:
      - supports-color

  '@typescript-eslint/visitor-keys@8.31.1':
    dependencies:
      '@typescript-eslint/types': 8.31.1
      eslint-visitor-keys: 4.2.0

  '@ungap/structured-clone@1.3.0': {}

  '@vercel/functions@1.6.0': {}

  '@vue/compiler-core@3.5.13':
    dependencies:
      '@babel/parser': 7.28.0
      '@vue/shared': 3.5.13
      entities: 4.5.0
      estree-walker: 2.0.2
      source-map-js: 1.2.1

  '@vue/compiler-dom@3.5.13':
    dependencies:
      '@vue/compiler-core': 3.5.13
      '@vue/shared': 3.5.13

  '@vue/compiler-sfc@3.5.13':
    dependencies:
      '@babel/parser': 7.28.0
      '@vue/compiler-core': 3.5.13
      '@vue/compiler-dom': 3.5.13
      '@vue/compiler-ssr': 3.5.13
      '@vue/shared': 3.5.13
      estree-walker: 2.0.2
      magic-string: 0.30.17
      postcss: 8.5.6
      source-map-js: 1.2.1

  '@vue/compiler-ssr@3.5.13':
    dependencies:
      '@vue/compiler-dom': 3.5.13
      '@vue/shared': 3.5.13

  '@vue/reactivity@3.5.13':
    dependencies:
      '@vue/shared': 3.5.13

  '@vue/runtime-core@3.5.13':
    dependencies:
      '@vue/reactivity': 3.5.13
      '@vue/shared': 3.5.13

  '@vue/runtime-dom@3.5.13':
    dependencies:
      '@vue/reactivity': 3.5.13
      '@vue/runtime-core': 3.5.13
      '@vue/shared': 3.5.13
      csstype: 3.1.3

  '@vue/server-renderer@3.5.13(vue@3.5.13(typescript@5.8.3))':
    dependencies:
      '@vue/compiler-ssr': 3.5.13
      '@vue/shared': 3.5.13
      vue: 3.5.13(typescript@5.8.3)

  '@vue/shared@3.5.13': {}

  abort-controller@3.0.0:
    dependencies:
      event-target-shim: 5.0.1

  accepts@1.3.8:
    dependencies:
      mime-types: 2.1.35
      negotiator: 0.6.3

  accepts@2.0.0:
    dependencies:
      mime-types: 3.0.1
      negotiator: 1.0.0

  acorn-jsx@5.3.2(acorn@8.14.1):
    dependencies:
      acorn: 8.14.1

  acorn-jsx@5.3.2(acorn@8.15.0):
    dependencies:
      acorn: 8.15.0

  acorn@8.14.1: {}

  acorn@8.15.0: {}

  address@1.2.2: {}

  adm-zip@0.5.16: {}

  agent-base@7.1.3: {}

  agentkeepalive@4.6.0:
    dependencies:
      humanize-ms: 1.2.1

  aggregate-error@4.0.1:
    dependencies:
      clean-stack: 4.2.0
      indent-string: 5.0.0

  ai@3.4.33(openai@4.96.2(ws@8.18.1)(zod@3.25.67))(react@19.1.0)(sswr@2.2.0(svelte@5.28.2))(svelte@5.28.2)(vue@3.5.13(typescript@5.8.3))(zod@3.25.67):
    dependencies:
      '@ai-sdk/provider': 0.0.26
      '@ai-sdk/provider-utils': 1.0.22(zod@3.25.67)
      '@ai-sdk/react': 0.0.70(react@19.1.0)(zod@3.25.67)
      '@ai-sdk/solid': 0.0.54(zod@3.25.67)
      '@ai-sdk/svelte': 0.0.57(svelte@5.28.2)(zod@3.25.67)
      '@ai-sdk/ui-utils': 0.0.50(zod@3.25.67)
      '@ai-sdk/vue': 0.0.59(vue@3.5.13(typescript@5.8.3))(zod@3.25.67)
      '@opentelemetry/api': 1.9.0
      eventsource-parser: 1.1.2
      json-schema: 0.4.0
      jsondiffpatch: 0.6.0
      secure-json-parse: 2.7.0
      zod-to-json-schema: 3.24.5(zod@3.25.67)
    optionalDependencies:
      openai: 4.96.2(ws@8.18.1)(zod@3.25.67)
      react: 19.1.0
      sswr: 2.2.0(svelte@5.28.2)
      svelte: 5.28.2
      zod: 3.25.67
    transitivePeerDependencies:
      - solid-js
      - vue

  ai@4.3.12(react@19.1.0)(zod@3.25.67):
    dependencies:
      '@ai-sdk/provider': 1.1.3
      '@ai-sdk/provider-utils': 2.2.7(zod@3.25.67)
      '@ai-sdk/react': 1.2.10(react@19.1.0)(zod@3.25.67)
      '@ai-sdk/ui-utils': 1.2.9(zod@3.25.67)
      '@opentelemetry/api': 1.9.0
      jsondiffpatch: 0.6.0
      zod: 3.25.67
    optionalDependencies:
      react: 19.1.0

  ajv-draft-04@1.0.0(ajv@8.17.1):
    optionalDependencies:
      ajv: 8.17.1

  ajv-errors@3.0.0(ajv@8.17.1):
    dependencies:
      ajv: 8.17.1

  ajv-formats@2.1.1(ajv@8.17.1):
    optionalDependencies:
      ajv: 8.17.1

  ajv-formats@3.0.1(ajv@8.17.1):
    optionalDependencies:
      ajv: 8.17.1

  ajv@6.12.6:
    dependencies:
      fast-deep-equal: 3.1.3
      fast-json-stable-stringify: 2.1.0
      json-schema-traverse: 0.4.1
      uri-js: 4.4.1

  ajv@8.17.1:
    dependencies:
      fast-deep-equal: 3.1.3
      fast-uri: 3.0.6
      json-schema-traverse: 1.0.0
      require-from-string: 2.0.2

  ansi-colors@4.1.3: {}

  ansi-escapes@4.3.2:
    dependencies:
      type-fest: 0.21.3

  ansi-escapes@7.0.0:
    dependencies:
      environment: 1.1.0

  ansi-regex@5.0.1: {}

  ansi-regex@6.1.0: {}

  ansi-styles@4.3.0:
    dependencies:
      color-convert: 2.0.1

  ansi-styles@5.2.0: {}

  ansi-styles@6.2.1: {}

  any-promise@1.3.0: {}

  anymatch@3.1.3:
    dependencies:
      normalize-path: 3.0.0
      picomatch: 2.3.1

  append-field@1.0.0: {}

  arg@5.0.2: {}

  argparse@1.0.10:
    dependencies:
      sprintf-js: 1.0.3

  argparse@2.0.1: {}

  aria-query@5.3.2: {}

  arktype@2.1.20:
    dependencies:
      '@ark/schema': 0.46.0
      '@ark/util': 0.46.0

  array-buffer-byte-length@1.0.2:
    dependencies:
      call-bound: 1.0.4
      is-array-buffer: 3.0.5

  array-flatten@1.1.1: {}

  array-iterate@2.0.1: {}

  array-union@2.1.0: {}

  arraybuffer.prototype.slice@1.0.4:
    dependencies:
      array-buffer-byte-length: 1.0.2
      call-bind: 1.0.8
      define-properties: 1.2.1
      es-abstract: 1.23.9
      es-errors: 1.3.0
      get-intrinsic: 1.3.0
      is-array-buffer: 3.0.5

  ast-types@0.13.4:
    dependencies:
      tslib: 2.8.1

  astring@1.9.0: {}

  async-function@1.0.0: {}

  asynckit@0.4.0: {}

  atomic-sleep@1.0.0: {}

  auto-bind@5.0.1: {}

  autoevals@0.0.64:
    dependencies:
      '@braintrust/core': 0.0.34
      compute-cosine-similarity: 1.1.0
      js-levenshtein: 1.1.6
      js-yaml: 4.1.0
      linear-sum-assignment: 1.0.7
      mustache: 4.2.0
      openai: 4.23.0
      zod: 3.25.67
      zod-to-json-schema: 3.24.5(zod@3.25.67)
    transitivePeerDependencies:
      - encoding

  available-typed-arrays@1.0.7:
    dependencies:
      possible-typed-array-names: 1.1.0

  avsc@5.7.7: {}

  axios@1.9.0:
    dependencies:
      follow-redirects: 1.15.9
      form-data: 4.0.2
      proxy-from-env: 1.1.0
    transitivePeerDependencies:
      - debug

  axobject-query@4.1.0: {}

  b4a@1.6.7: {}

  bail@2.0.2: {}

  balanced-match@1.0.2: {}

  bare-events@2.5.4:
    optional: true

  bare-fs@4.1.4:
    dependencies:
      bare-events: 2.5.4
      bare-path: 3.0.0
      bare-stream: 2.6.5(bare-events@2.5.4)
    optional: true

  bare-os@3.6.1:
    optional: true

  bare-path@3.0.0:
    dependencies:
      bare-os: 3.6.1
    optional: true

  bare-stream@2.6.5(bare-events@2.5.4):
    dependencies:
      streamx: 2.22.0
    optionalDependencies:
      bare-events: 2.5.4
    optional: true

  base-64@0.1.0: {}

  base64-js@1.5.1: {}

  base64id@2.0.0: {}

  basic-ftp@5.0.5: {}

  better-opn@3.0.2:
    dependencies:
      open: 8.4.2

  better-path-resolve@1.0.0:
    dependencies:
      is-windows: 1.0.2

  bignumber.js@9.3.0: {}

  binary-extensions@2.3.0: {}

  binary-search@1.3.6: {}

  body-parser@1.20.3:
    dependencies:
      bytes: 3.1.2
      content-type: 1.0.5
      debug: 2.6.9
      depd: 2.0.0
      destroy: 1.2.0
      http-errors: 2.0.0
      iconv-lite: 0.4.24
      on-finished: 2.4.1
      qs: 6.13.0
      raw-body: 2.5.2
      type-is: 1.6.18
      unpipe: 1.0.0
    transitivePeerDependencies:
      - supports-color

  body-parser@2.2.0:
    dependencies:
      bytes: 3.1.2
      content-type: 1.0.5
      debug: 4.4.0
      http-errors: 2.0.0
      iconv-lite: 0.6.3
      on-finished: 2.4.1
      qs: 6.14.0
      raw-body: 3.0.0
      type-is: 2.0.1
    transitivePeerDependencies:
      - supports-color

  boolbase@1.0.0: {}

  brace-expansion@1.1.11:
    dependencies:
      balanced-match: 1.0.2
      concat-map: 0.0.1

  brace-expansion@2.0.1:
    dependencies:
      balanced-match: 1.0.2

  braces@3.0.3:
    dependencies:
      fill-range: 7.1.1

  braintrust@0.0.171(openai@4.96.2(ws@8.18.1)(zod@3.25.67))(react@19.1.0)(sswr@2.2.0(svelte@5.28.2))(svelte@5.28.2)(vue@3.5.13(typescript@5.8.3))(zod@3.25.67):
    dependencies:
      '@ai-sdk/provider': 0.0.11
      '@braintrust/core': 0.0.67
      '@next/env': 14.2.28
      '@vercel/functions': 1.6.0
      ai: 3.4.33(openai@4.96.2(ws@8.18.1)(zod@3.25.67))(react@19.1.0)(sswr@2.2.0(svelte@5.28.2))(svelte@5.28.2)(vue@3.5.13(typescript@5.8.3))(zod@3.25.67)
      argparse: 2.0.1
      chalk: 4.1.2
      cli-progress: 3.12.0
      dotenv: 16.5.0
      esbuild: 0.18.20
      eventsource-parser: 1.1.2
      graceful-fs: 4.2.11
      minimatch: 9.0.5
      mustache: 4.2.0
      pluralize: 8.0.0
      simple-git: 3.27.0
      slugify: 1.6.6
      source-map: 0.7.4
      uuid: 9.0.1
      zod: 3.25.67
      zod-to-json-schema: 3.24.5(zod@3.25.67)
    transitivePeerDependencies:
      - '@aws-sdk/credential-provider-web-identity'
      - openai
      - react
      - solid-js
      - sswr
      - supports-color
      - svelte
      - vue

  buffer-crc32@0.2.13: {}

  buffer-equal-constant-time@1.0.1: {}

  buffer-from@1.1.2: {}

  buffer@5.7.1:
    dependencies:
      base64-js: 1.5.1
      ieee754: 1.2.1

  bundle-require@5.1.0(esbuild@0.25.3):
    dependencies:
      esbuild: 0.25.3
      load-tsconfig: 0.2.5

  busboy@1.6.0:
    dependencies:
      streamsearch: 1.1.0

  bytes@3.1.2: {}

  cac@6.7.14: {}

  cacheable-lookup@7.0.0: {}

  cacheable-request@10.2.14:
    dependencies:
      '@types/http-cache-semantics': 4.0.4
      get-stream: 6.0.1
      http-cache-semantics: 4.1.1
      keyv: 4.5.4
      mimic-response: 4.0.0
      normalize-url: 8.0.1
      responselike: 3.0.0

  call-bind-apply-helpers@1.0.2:
    dependencies:
      es-errors: 1.3.0
      function-bind: 1.1.2

  call-bind@1.0.8:
    dependencies:
      call-bind-apply-helpers: 1.0.2
      es-define-property: 1.0.1
      get-intrinsic: 1.3.0
      set-function-length: 1.2.2

  call-bound@1.0.4:
    dependencies:
      call-bind-apply-helpers: 1.0.2
      get-intrinsic: 1.3.0

  callsites@3.1.0: {}

  camelcase-css@2.0.1: {}

  camelcase@6.3.0: {}

  ccount@2.0.1: {}

  chalk@4.1.2:
    dependencies:
      ansi-styles: 4.3.0
      supports-color: 7.2.0

  chalk@5.4.1: {}

  character-entities-html4@2.1.0: {}

  character-entities-legacy@3.0.0: {}

  character-entities@2.0.2: {}

  character-reference-invalid@2.0.1: {}

  chardet@0.7.0: {}

  charenc@0.0.2: {}

  cheerio-select@2.1.0:
    dependencies:
      boolbase: 1.0.0
      css-select: 5.1.0
      css-what: 6.1.0
      domelementtype: 2.3.0
      domhandler: 5.0.3
      domutils: 3.2.2

  cheerio@1.0.0:
    dependencies:
      cheerio-select: 2.1.0
      dom-serializer: 2.0.0
      domhandler: 5.0.3
      domutils: 3.2.2
      encoding-sniffer: 0.2.0
      htmlparser2: 9.1.0
      parse5: 7.3.0
      parse5-htmlparser2-tree-adapter: 7.1.0
      parse5-parser-stream: 7.1.2
      undici: 6.21.2
      whatwg-mimetype: 4.0.0

  cheminfo-types@1.8.1: {}

  chokidar@3.6.0:
    dependencies:
      anymatch: 3.1.3
      braces: 3.0.3
      glob-parent: 5.1.2
      is-binary-path: 2.1.0
      is-glob: 4.0.3
      normalize-path: 3.0.0
      readdirp: 3.6.0
    optionalDependencies:
      fsevents: 2.3.3

  chokidar@4.0.3:
    dependencies:
      readdirp: 4.1.2

  chownr@2.0.0: {}

  chromium-bidi@0.10.2(devtools-protocol@0.0.1464554):
    dependencies:
      devtools-protocol: 0.0.1464554
      mitt: 3.0.1
      zod: 3.23.8

  chromium-bidi@0.6.3(devtools-protocol@0.0.1312386):
    dependencies:
      devtools-protocol: 0.0.1312386
      mitt: 3.0.1
      urlpattern-polyfill: 10.0.0
      zod: 3.23.8

  ci-info@3.9.0: {}

  clean-stack@4.2.0:
    dependencies:
      escape-string-regexp: 5.0.0

  cli-boxes@3.0.0: {}

  cli-cursor@4.0.0:
    dependencies:
      restore-cursor: 4.0.0

  cli-progress@3.12.0:
    dependencies:
      string-width: 4.2.3

  cli-spinners@2.9.2: {}

  cli-truncate@4.0.0:
    dependencies:
      slice-ansi: 5.0.0
      string-width: 7.2.0

  cli-width@4.1.0: {}

  cliui@8.0.1:
    dependencies:
      string-width: 4.2.3
      strip-ansi: 6.0.1
      wrap-ansi: 7.0.0

  clsx@2.1.1: {}

  code-excerpt@4.0.0:
    dependencies:
      convert-to-spaces: 2.0.1

  collapse-white-space@2.1.0: {}

  color-convert@2.0.1:
    dependencies:
      color-name: 1.1.4

  color-name@1.1.4: {}

  color-string@1.9.1:
    dependencies:
      color-name: 1.1.4
      simple-swizzle: 0.2.2

  color@4.2.3:
    dependencies:
      color-convert: 2.0.1
      color-string: 1.9.1

  colorette@2.0.20: {}

  combined-stream@1.0.8:
    dependencies:
      delayed-stream: 1.0.0

  comma-separated-tokens@2.0.3: {}

  commander@4.1.1: {}

  commander@8.3.0: {}

  compute-cosine-similarity@1.1.0:
    dependencies:
      compute-dot: 1.1.0
      compute-l2norm: 1.1.0
      validate.io-array: 1.0.6
      validate.io-function: 1.0.2

  compute-dot@1.1.0:
    dependencies:
      validate.io-array: 1.0.6
      validate.io-function: 1.0.2

  compute-l2norm@1.1.0:
    dependencies:
      validate.io-array: 1.0.6
      validate.io-function: 1.0.2

  concat-map@0.0.1: {}

  concat-stream@1.6.2:
    dependencies:
      buffer-from: 1.1.2
      inherits: 2.0.4
      readable-stream: 2.3.8
      typedarray: 0.0.6

  consola@3.4.2: {}

  console-table-printer@2.12.1:
    dependencies:
      simple-wcswidth: 1.0.1

  content-disposition@0.5.4:
    dependencies:
      safe-buffer: 5.2.1

  content-disposition@1.0.0:
    dependencies:
      safe-buffer: 5.2.1

  content-type@1.0.5: {}

  convert-to-spaces@2.0.1: {}

  cookie-signature@1.0.6: {}

  cookie-signature@1.2.2: {}

  cookie@0.7.1: {}

  cookie@0.7.2: {}

  core-util-is@1.0.3: {}

  cors@2.8.5:
    dependencies:
      object-assign: 4.1.1
      vary: 1.1.2

  cosmiconfig@9.0.0(typescript@5.8.3):
    dependencies:
      env-paths: 2.2.1
      import-fresh: 3.3.1
      js-yaml: 4.1.0
      parse-json: 5.2.0
    optionalDependencies:
      typescript: 5.8.3

  cross-spawn@7.0.6:
    dependencies:
      path-key: 3.1.1
      shebang-command: 2.0.0
      which: 2.0.2

  crypt@0.0.2: {}

  css-select@5.1.0:
    dependencies:
      boolbase: 1.0.0
      css-what: 6.1.0
      domhandler: 5.0.3
      domutils: 3.2.2
      nth-check: 2.1.1

  css-what@6.1.0: {}

  cssesc@3.0.0: {}

  csstype@3.1.3: {}

  data-uri-to-buffer@6.0.2: {}

  data-view-buffer@1.0.2:
    dependencies:
      call-bound: 1.0.4
      es-errors: 1.3.0
      is-data-view: 1.0.2

  data-view-byte-length@1.0.2:
    dependencies:
      call-bound: 1.0.4
      es-errors: 1.3.0
      is-data-view: 1.0.2

  data-view-byte-offset@1.0.1:
    dependencies:
      call-bound: 1.0.4
      es-errors: 1.3.0
      is-data-view: 1.0.2

  dataloader@1.4.0: {}

  dateformat@4.6.3: {}

  debug@2.6.9:
    dependencies:
      ms: 2.0.0

  debug@4.3.7:
    dependencies:
      ms: 2.1.3

  debug@4.4.0:
    dependencies:
      ms: 2.1.3

  decamelize@1.2.0: {}

  decode-named-character-reference@1.1.0:
    dependencies:
      character-entities: 2.0.2

  decompress-response@6.0.0:
    dependencies:
      mimic-response: 3.1.0

  deep-is@0.1.4: {}

  deepmerge@4.3.1: {}

  defer-to-connect@2.0.1: {}

  define-data-property@1.1.4:
    dependencies:
      es-define-property: 1.0.1
      es-errors: 1.3.0
      gopd: 1.2.0

  define-lazy-prop@2.0.0: {}

  define-properties@1.2.1:
    dependencies:
      define-data-property: 1.1.4
      has-property-descriptors: 1.0.2
      object-keys: 1.1.1

  degenerator@5.0.1:
    dependencies:
      ast-types: 0.13.4
      escodegen: 2.1.0
      esprima: 4.0.1

  delayed-stream@1.0.0: {}

  depd@2.0.0: {}

  dependency-graph@0.11.0: {}

  dequal@2.0.3: {}

  destroy@1.2.0: {}

  detect-indent@6.1.0: {}

  detect-libc@2.0.4: {}

  detect-port@1.6.1:
    dependencies:
      address: 1.2.2
      debug: 4.4.0
    transitivePeerDependencies:
      - supports-color

  devlop@1.1.0:
    dependencies:
      dequal: 2.0.3

  devtools-protocol@0.0.1312386: {}

  devtools-protocol@0.0.1464554: {}

  didyoumean@1.2.2: {}

  diff-match-patch@1.0.5: {}

  digest-fetch@1.3.0:
    dependencies:
      base-64: 0.1.0
      md5: 2.3.0

  dir-glob@3.0.1:
    dependencies:
      path-type: 4.0.0

  dlv@1.1.3: {}

  dns-packet@5.6.1:
    dependencies:
      '@leichtgewicht/ip-codec': 2.0.5

  dns-socket@4.2.2:
    dependencies:
      dns-packet: 5.6.1

  dom-serializer@2.0.0:
    dependencies:
      domelementtype: 2.3.0
      domhandler: 5.0.3
      entities: 4.5.0

  domelementtype@2.3.0: {}

  domhandler@5.0.3:
    dependencies:
      domelementtype: 2.3.0

  domutils@3.2.2:
    dependencies:
      dom-serializer: 2.0.0
      domelementtype: 2.3.0
      domhandler: 5.0.3

  dotenv@16.5.0: {}

  dotenv@8.6.0: {}

  dunder-proto@1.0.1:
    dependencies:
      call-bind-apply-helpers: 1.0.2
      es-errors: 1.3.0
      gopd: 1.2.0

  eastasianwidth@0.2.0: {}

  ecdsa-sig-formatter@1.0.11:
    dependencies:
      safe-buffer: 5.2.1

  ee-first@1.1.1: {}

  emoji-regex@10.4.0: {}

  emoji-regex@8.0.0: {}

  emoji-regex@9.2.2: {}

  encodeurl@1.0.2: {}

  encodeurl@2.0.0: {}

  encoding-sniffer@0.2.0:
    dependencies:
      iconv-lite: 0.6.3
      whatwg-encoding: 3.1.1

  end-of-stream@1.4.4:
    dependencies:
      once: 1.4.0

  engine.io-parser@5.2.3: {}

  engine.io@6.6.4:
    dependencies:
      '@types/cors': 2.8.17
      '@types/node': 20.17.32
      accepts: 1.3.8
      base64id: 2.0.0
      cookie: 0.7.2
      cors: 2.8.5
      debug: 4.3.7
      engine.io-parser: 5.2.3
      ws: 8.17.1
    transitivePeerDependencies:
      - bufferutil
      - supports-color
      - utf-8-validate

  enquirer@2.4.1:
    dependencies:
      ansi-colors: 4.1.3
      strip-ansi: 6.0.1

  entities@4.5.0: {}

  entities@6.0.0: {}

  env-paths@2.2.1: {}

  environment@1.1.0: {}

  error-ex@1.3.2:
    dependencies:
      is-arrayish: 0.2.1

  es-abstract@1.23.9:
    dependencies:
      array-buffer-byte-length: 1.0.2
      arraybuffer.prototype.slice: 1.0.4
      available-typed-arrays: 1.0.7
      call-bind: 1.0.8
      call-bound: 1.0.4
      data-view-buffer: 1.0.2
      data-view-byte-length: 1.0.2
      data-view-byte-offset: 1.0.1
      es-define-property: 1.0.1
      es-errors: 1.3.0
      es-object-atoms: 1.1.1
      es-set-tostringtag: 2.1.0
      es-to-primitive: 1.3.0
      function.prototype.name: 1.1.8
      get-intrinsic: 1.3.0
      get-proto: 1.0.1
      get-symbol-description: 1.1.0
      globalthis: 1.0.4
      gopd: 1.2.0
      has-property-descriptors: 1.0.2
      has-proto: 1.2.0
      has-symbols: 1.1.0
      hasown: 2.0.2
      internal-slot: 1.1.0
      is-array-buffer: 3.0.5
      is-callable: 1.2.7
      is-data-view: 1.0.2
      is-regex: 1.2.1
      is-shared-array-buffer: 1.0.4
      is-string: 1.1.1
      is-typed-array: 1.1.15
      is-weakref: 1.1.1
      math-intrinsics: 1.1.0
      object-inspect: 1.13.4
      object-keys: 1.1.1
      object.assign: 4.1.7
      own-keys: 1.0.1
      regexp.prototype.flags: 1.5.4
      safe-array-concat: 1.1.3
      safe-push-apply: 1.0.0
      safe-regex-test: 1.1.0
      set-proto: 1.0.0
      string.prototype.trim: 1.2.10
      string.prototype.trimend: 1.0.9
      string.prototype.trimstart: 1.0.8
      typed-array-buffer: 1.0.3
      typed-array-byte-length: 1.0.3
      typed-array-byte-offset: 1.0.4
      typed-array-length: 1.0.7
      unbox-primitive: 1.1.0
      which-typed-array: 1.1.19

  es-aggregate-error@1.0.13:
    dependencies:
      define-data-property: 1.1.4
      define-properties: 1.2.1
      es-abstract: 1.23.9
      es-errors: 1.3.0
      function-bind: 1.1.2
      globalthis: 1.0.4
      has-property-descriptors: 1.0.2
      set-function-name: 2.0.2

  es-define-property@1.0.1: {}

  es-errors@1.3.0: {}

  es-object-atoms@1.1.1:
    dependencies:
      es-errors: 1.3.0

  es-set-tostringtag@2.1.0:
    dependencies:
      es-errors: 1.3.0
      get-intrinsic: 1.3.0
      has-tostringtag: 1.0.2
      hasown: 2.0.2

  es-to-primitive@1.3.0:
    dependencies:
      is-callable: 1.2.7
      is-date-object: 1.1.0
      is-symbol: 1.1.1

  es-toolkit@1.39.10: {}

  esast-util-from-estree@2.0.0:
    dependencies:
      '@types/estree-jsx': 1.0.5
      devlop: 1.1.0
      estree-util-visit: 2.0.0
      unist-util-position-from-estree: 2.0.0

  esast-util-from-js@2.0.1:
    dependencies:
      '@types/estree-jsx': 1.0.5
      acorn: 8.15.0
      esast-util-from-estree: 2.0.0
      vfile-message: 4.0.2

  esbuild@0.18.20:
    optionalDependencies:
      '@esbuild/android-arm': 0.18.20
      '@esbuild/android-arm64': 0.18.20
      '@esbuild/android-x64': 0.18.20
      '@esbuild/darwin-arm64': 0.18.20
      '@esbuild/darwin-x64': 0.18.20
      '@esbuild/freebsd-arm64': 0.18.20
      '@esbuild/freebsd-x64': 0.18.20
      '@esbuild/linux-arm': 0.18.20
      '@esbuild/linux-arm64': 0.18.20
      '@esbuild/linux-ia32': 0.18.20
      '@esbuild/linux-loong64': 0.18.20
      '@esbuild/linux-mips64el': 0.18.20
      '@esbuild/linux-ppc64': 0.18.20
      '@esbuild/linux-riscv64': 0.18.20
      '@esbuild/linux-s390x': 0.18.20
      '@esbuild/linux-x64': 0.18.20
      '@esbuild/netbsd-x64': 0.18.20
      '@esbuild/openbsd-x64': 0.18.20
      '@esbuild/sunos-x64': 0.18.20
      '@esbuild/win32-arm64': 0.18.20
      '@esbuild/win32-ia32': 0.18.20
      '@esbuild/win32-x64': 0.18.20

  esbuild@0.21.5:
    optionalDependencies:
      '@esbuild/aix-ppc64': 0.21.5
      '@esbuild/android-arm': 0.21.5
      '@esbuild/android-arm64': 0.21.5
      '@esbuild/android-x64': 0.21.5
      '@esbuild/darwin-arm64': 0.21.5
      '@esbuild/darwin-x64': 0.21.5
      '@esbuild/freebsd-arm64': 0.21.5
      '@esbuild/freebsd-x64': 0.21.5
      '@esbuild/linux-arm': 0.21.5
      '@esbuild/linux-arm64': 0.21.5
      '@esbuild/linux-ia32': 0.21.5
      '@esbuild/linux-loong64': 0.21.5
      '@esbuild/linux-mips64el': 0.21.5
      '@esbuild/linux-ppc64': 0.21.5
      '@esbuild/linux-riscv64': 0.21.5
      '@esbuild/linux-s390x': 0.21.5
      '@esbuild/linux-x64': 0.21.5
      '@esbuild/netbsd-x64': 0.21.5
      '@esbuild/openbsd-x64': 0.21.5
      '@esbuild/sunos-x64': 0.21.5
      '@esbuild/win32-arm64': 0.21.5
      '@esbuild/win32-ia32': 0.21.5
      '@esbuild/win32-x64': 0.21.5

  esbuild@0.25.3:
    optionalDependencies:
      '@esbuild/aix-ppc64': 0.25.3
      '@esbuild/android-arm': 0.25.3
      '@esbuild/android-arm64': 0.25.3
      '@esbuild/android-x64': 0.25.3
      '@esbuild/darwin-arm64': 0.25.3
      '@esbuild/darwin-x64': 0.25.3
      '@esbuild/freebsd-arm64': 0.25.3
      '@esbuild/freebsd-x64': 0.25.3
      '@esbuild/linux-arm': 0.25.3
      '@esbuild/linux-arm64': 0.25.3
      '@esbuild/linux-ia32': 0.25.3
      '@esbuild/linux-loong64': 0.25.3
      '@esbuild/linux-mips64el': 0.25.3
      '@esbuild/linux-ppc64': 0.25.3
      '@esbuild/linux-riscv64': 0.25.3
      '@esbuild/linux-s390x': 0.25.3
      '@esbuild/linux-x64': 0.25.3
      '@esbuild/netbsd-arm64': 0.25.3
      '@esbuild/netbsd-x64': 0.25.3
      '@esbuild/openbsd-arm64': 0.25.3
      '@esbuild/openbsd-x64': 0.25.3
      '@esbuild/sunos-x64': 0.25.3
      '@esbuild/win32-arm64': 0.25.3
      '@esbuild/win32-ia32': 0.25.3
      '@esbuild/win32-x64': 0.25.3

  escalade@3.2.0: {}

  escape-html@1.0.3: {}

  escape-string-regexp@2.0.0: {}

  escape-string-regexp@4.0.0: {}

  escape-string-regexp@5.0.0: {}

  escodegen@2.1.0:
    dependencies:
      esprima: 4.0.1
      estraverse: 5.3.0
      esutils: 2.0.3
    optionalDependencies:
      source-map: 0.6.1

  eslint-scope@8.3.0:
    dependencies:
      esrecurse: 4.3.0
      estraverse: 5.3.0

  eslint-visitor-keys@3.4.3: {}

  eslint-visitor-keys@4.2.0: {}

  eslint@9.25.1(jiti@1.21.7):
    dependencies:
      '@eslint-community/eslint-utils': 4.6.1(eslint@9.25.1(jiti@1.21.7))
      '@eslint-community/regexpp': 4.12.1
      '@eslint/config-array': 0.20.0
      '@eslint/config-helpers': 0.2.1
      '@eslint/core': 0.13.0
      '@eslint/eslintrc': 3.3.1
      '@eslint/js': 9.25.1
      '@eslint/plugin-kit': 0.2.8
      '@humanfs/node': 0.16.6
      '@humanwhocodes/module-importer': 1.0.1
      '@humanwhocodes/retry': 0.4.2
      '@types/estree': 1.0.7
      '@types/json-schema': 7.0.15
      ajv: 6.12.6
      chalk: 4.1.2
      cross-spawn: 7.0.6
      debug: 4.4.0
      escape-string-regexp: 4.0.0
      eslint-scope: 8.3.0
      eslint-visitor-keys: 4.2.0
      espree: 10.3.0
      esquery: 1.6.0
      esutils: 2.0.3
      fast-deep-equal: 3.1.3
      file-entry-cache: 8.0.0
      find-up: 5.0.0
      glob-parent: 6.0.2
      ignore: 5.3.2
      imurmurhash: 0.1.4
      is-glob: 4.0.3
      json-stable-stringify-without-jsonify: 1.0.1
      lodash.merge: 4.6.2
      minimatch: 3.1.2
      natural-compare: 1.4.0
      optionator: 0.9.4
    optionalDependencies:
      jiti: 1.21.7
    transitivePeerDependencies:
      - supports-color

  esm-env@1.2.2: {}

  espree@10.3.0:
    dependencies:
      acorn: 8.14.1
      acorn-jsx: 5.3.2(acorn@8.14.1)
      eslint-visitor-keys: 4.2.0

  esprima@4.0.1: {}

  esquery@1.6.0:
    dependencies:
      estraverse: 5.3.0

  esrap@1.4.9:
    dependencies:
      '@jridgewell/sourcemap-codec': 1.5.4

  esrecurse@4.3.0:
    dependencies:
      estraverse: 5.3.0

  estraverse@5.3.0: {}

  estree-util-attach-comments@3.0.0:
    dependencies:
      '@types/estree': 1.0.8

  estree-util-build-jsx@3.0.1:
    dependencies:
      '@types/estree-jsx': 1.0.5
      devlop: 1.1.0
      estree-util-is-identifier-name: 3.0.0
      estree-walker: 3.0.3

  estree-util-is-identifier-name@3.0.0: {}

  estree-util-scope@1.0.0:
    dependencies:
      '@types/estree': 1.0.8
      devlop: 1.1.0

  estree-util-to-js@2.0.0:
    dependencies:
      '@types/estree-jsx': 1.0.5
      astring: 1.9.0
      source-map: 0.7.4

  estree-util-visit@2.0.0:
    dependencies:
      '@types/estree-jsx': 1.0.5
      '@types/unist': 3.0.3

  estree-walker@2.0.2: {}

  estree-walker@3.0.3:
    dependencies:
      '@types/estree': 1.0.8

  esutils@2.0.3: {}

  etag@1.8.1: {}

  event-target-shim@5.0.1: {}

  eventemitter3@4.0.7: {}

  eventsource-parser@1.1.2: {}

  eventsource-parser@3.0.3: {}

  eventsource@3.0.7:
    dependencies:
      eventsource-parser: 3.0.3

  express-rate-limit@7.5.1(express@5.1.0):
    dependencies:
      express: 5.1.0

  express@4.21.2:
    dependencies:
      accepts: 1.3.8
      array-flatten: 1.1.1
      body-parser: 1.20.3
      content-disposition: 0.5.4
      content-type: 1.0.5
      cookie: 0.7.1
      cookie-signature: 1.0.6
      debug: 2.6.9
      depd: 2.0.0
      encodeurl: 2.0.0
      escape-html: 1.0.3
      etag: 1.8.1
      finalhandler: 1.3.1
      fresh: 0.5.2
      http-errors: 2.0.0
      merge-descriptors: 1.0.3
      methods: 1.1.2
      on-finished: 2.4.1
      parseurl: 1.3.3
      path-to-regexp: 0.1.12
      proxy-addr: 2.0.7
      qs: 6.13.0
      range-parser: 1.2.1
      safe-buffer: 5.2.1
      send: 0.19.0
      serve-static: 1.16.2
      setprototypeof: 1.2.0
      statuses: 2.0.1
      type-is: 1.6.18
      utils-merge: 1.0.1
      vary: 1.1.2
    transitivePeerDependencies:
      - supports-color

  express@5.1.0:
    dependencies:
      accepts: 2.0.0
      body-parser: 2.2.0
      content-disposition: 1.0.0
      content-type: 1.0.5
      cookie: 0.7.2
      cookie-signature: 1.2.2
      debug: 4.4.0
      encodeurl: 2.0.0
      escape-html: 1.0.3
      etag: 1.8.1
      finalhandler: 2.1.0
      fresh: 2.0.0
      http-errors: 2.0.0
      merge-descriptors: 2.0.0
      mime-types: 3.0.1
      on-finished: 2.4.1
      once: 1.4.0
      parseurl: 1.3.3
      proxy-addr: 2.0.7
      qs: 6.14.0
      range-parser: 1.2.1
      router: 2.2.0
      send: 1.2.0
      serve-static: 2.2.0
      statuses: 2.0.1
      type-is: 2.0.1
      vary: 1.1.2
    transitivePeerDependencies:
      - supports-color

  extend-shallow@2.0.1:
    dependencies:
      is-extendable: 0.1.1

  extend@3.0.2: {}

  extendable-error@0.1.7: {}

  external-editor@3.1.0:
    dependencies:
      chardet: 0.7.0
      iconv-lite: 0.4.24
      tmp: 0.0.33

  extract-zip@2.0.1:
    dependencies:
      debug: 4.4.0
      get-stream: 5.2.0
      yauzl: 2.10.0
    optionalDependencies:
      '@types/yauzl': 2.10.3
    transitivePeerDependencies:
      - supports-color

  fast-copy@3.0.2: {}

  fast-deep-equal@3.1.3: {}

  fast-fifo@1.3.2: {}

  fast-glob@3.3.3:
    dependencies:
      '@nodelib/fs.stat': 2.0.5
      '@nodelib/fs.walk': 1.2.8
      glob-parent: 5.1.2
      merge2: 1.4.1
      micromatch: 4.0.8

  fast-json-stable-stringify@2.1.0: {}

  fast-levenshtein@2.0.6: {}

  fast-memoize@2.5.2: {}

  fast-redact@3.5.0: {}

  fast-safe-stringify@2.1.1: {}

  fast-uri@3.0.6: {}

  fastq@1.19.1:
    dependencies:
      reusify: 1.1.0

  fault@2.0.1:
    dependencies:
      format: 0.2.2

  favicons@7.2.0:
    dependencies:
      escape-html: 1.0.3
      sharp: 0.33.5
      xml2js: 0.6.2

  fd-slicer@1.1.0:
    dependencies:
      pend: 1.2.0

  fdir@6.4.4(picomatch@4.0.2):
    optionalDependencies:
      picomatch: 4.0.2

  fetch-cookie@3.1.0:
    dependencies:
      set-cookie-parser: 2.7.1
      tough-cookie: 5.1.2

  fft.js@4.0.4: {}

  file-entry-cache@8.0.0:
    dependencies:
      flat-cache: 4.0.1

  fill-range@7.1.1:
    dependencies:
      to-regex-range: 5.0.1

  finalhandler@1.3.1:
    dependencies:
      debug: 2.6.9
      encodeurl: 2.0.0
      escape-html: 1.0.3
      on-finished: 2.4.1
      parseurl: 1.3.3
      statuses: 2.0.1
      unpipe: 1.0.0
    transitivePeerDependencies:
      - supports-color

  finalhandler@2.1.0:
    dependencies:
      debug: 4.4.0
      encodeurl: 2.0.0
      escape-html: 1.0.3
      on-finished: 2.4.1
      parseurl: 1.3.3
      statuses: 2.0.1
    transitivePeerDependencies:
      - supports-color

  find-up@4.1.0:
    dependencies:
      locate-path: 5.0.0
      path-exists: 4.0.0

  find-up@5.0.0:
    dependencies:
      locate-path: 6.0.0
      path-exists: 4.0.0

  flat-cache@4.0.1:
    dependencies:
      flatted: 3.3.3
      keyv: 4.5.4

  flatted@3.3.3: {}

  follow-redirects@1.15.9: {}

  for-each@0.3.5:
    dependencies:
      is-callable: 1.2.7

  foreground-child@3.3.1:
    dependencies:
      cross-spawn: 7.0.6
      signal-exit: 4.1.0

  form-data-encoder@1.7.2: {}

  form-data-encoder@2.1.4: {}

  form-data@4.0.2:
    dependencies:
      asynckit: 0.4.0
      combined-stream: 1.0.8
      es-set-tostringtag: 2.1.0
      mime-types: 2.1.35

  format@0.2.2: {}

  formdata-node@4.4.1:
    dependencies:
      node-domexception: 1.0.0
      web-streams-polyfill: 4.0.0-beta.3

  forwarded@0.2.0: {}

  fresh@0.5.2: {}

  fresh@2.0.0: {}

  fs-extra@11.3.0:
    dependencies:
      graceful-fs: 4.2.11
      jsonfile: 6.1.0
      universalify: 2.0.1

  fs-extra@7.0.1:
    dependencies:
      graceful-fs: 4.2.11
      jsonfile: 4.0.0
      universalify: 0.1.2

  fs-extra@8.1.0:
    dependencies:
      graceful-fs: 4.2.11
      jsonfile: 4.0.0
      universalify: 0.1.2

  fs-minipass@2.1.0:
    dependencies:
      minipass: 3.3.6

  fsevents@2.3.2:
    optional: true

  fsevents@2.3.3:
    optional: true

  function-bind@1.1.2: {}

  function.prototype.name@1.1.8:
    dependencies:
      call-bind: 1.0.8
      call-bound: 1.0.4
      define-properties: 1.2.1
      functions-have-names: 1.2.3
      hasown: 2.0.2
      is-callable: 1.2.7

  functions-have-names@1.2.3: {}

  gaxios@6.7.1:
    dependencies:
      extend: 3.0.2
      https-proxy-agent: 7.0.6
      is-stream: 2.0.1
      node-fetch: 2.7.0
      uuid: 9.0.1
    transitivePeerDependencies:
      - encoding
      - supports-color

  gcd@0.0.1: {}

  gcp-metadata@6.1.1:
    dependencies:
      gaxios: 6.7.1
      google-logging-utils: 0.0.2
      json-bigint: 1.0.0
    transitivePeerDependencies:
      - encoding
      - supports-color

  get-caller-file@2.0.5: {}

  get-east-asian-width@1.3.0: {}

  get-intrinsic@1.3.0:
    dependencies:
      call-bind-apply-helpers: 1.0.2
      es-define-property: 1.0.1
      es-errors: 1.3.0
      es-object-atoms: 1.1.1
      function-bind: 1.1.2
      get-proto: 1.0.1
      gopd: 1.2.0
      has-symbols: 1.1.0
      hasown: 2.0.2
      math-intrinsics: 1.1.0

  get-proto@1.0.1:
    dependencies:
      dunder-proto: 1.0.1
      es-object-atoms: 1.1.1

  get-stream@5.2.0:
    dependencies:
      pump: 3.0.2

  get-stream@6.0.1: {}

  get-symbol-description@1.1.0:
    dependencies:
      call-bound: 1.0.4
      es-errors: 1.3.0
      get-intrinsic: 1.3.0

  get-tsconfig@4.10.0:
    dependencies:
      resolve-pkg-maps: 1.0.0

  get-uri@6.0.4:
    dependencies:
      basic-ftp: 5.0.5
      data-uri-to-buffer: 6.0.2
      debug: 4.4.0
    transitivePeerDependencies:
      - supports-color

  glob-parent@5.1.2:
    dependencies:
      is-glob: 4.0.3

  glob-parent@6.0.2:
    dependencies:
      is-glob: 4.0.3

  glob@10.4.5:
    dependencies:
      foreground-child: 3.3.1
      jackspeak: 3.4.3
      minimatch: 9.0.5
      minipass: 7.1.2
      package-json-from-dist: 1.0.1
      path-scurry: 1.11.1

  globals@14.0.0: {}

  globals@15.15.0: {}

  globalthis@1.0.4:
    dependencies:
      define-properties: 1.2.1
      gopd: 1.2.0

  globby@11.1.0:
    dependencies:
      array-union: 2.1.0
      dir-glob: 3.0.1
      fast-glob: 3.3.3
      ignore: 5.3.2
      merge2: 1.4.1
      slash: 3.0.0

  google-auth-library@9.15.1:
    dependencies:
      base64-js: 1.5.1
      ecdsa-sig-formatter: 1.0.11
      gaxios: 6.7.1
      gcp-metadata: 6.1.1
      gtoken: 7.1.0
      jws: 4.0.0
    transitivePeerDependencies:
      - encoding
      - supports-color

  google-logging-utils@0.0.2: {}

  gopd@1.2.0: {}

  got@12.6.1:
    dependencies:
      '@sindresorhus/is': 5.6.0
      '@szmarczak/http-timer': 5.0.1
      cacheable-lookup: 7.0.0
      cacheable-request: 10.2.14
      decompress-response: 6.0.0
      form-data-encoder: 2.1.4
      get-stream: 6.0.1
      http2-wrapper: 2.2.1
      lowercase-keys: 3.0.0
      p-cancelable: 3.0.0
      responselike: 3.0.0

  got@13.0.0:
    dependencies:
      '@sindresorhus/is': 5.6.0
      '@szmarczak/http-timer': 5.0.1
      cacheable-lookup: 7.0.0
      cacheable-request: 10.2.14
      decompress-response: 6.0.0
      form-data-encoder: 2.1.4
      get-stream: 6.0.1
      http2-wrapper: 2.2.1
      lowercase-keys: 3.0.0
      p-cancelable: 3.0.0
      responselike: 3.0.0

  graceful-fs@4.2.11: {}

  graphemer@1.4.0: {}

  gray-matter@4.0.3:
    dependencies:
      js-yaml: 3.14.1
      kind-of: 6.0.3
      section-matter: 1.0.0
      strip-bom-string: 1.0.0

  gtoken@7.1.0:
    dependencies:
      gaxios: 6.7.1
      jws: 4.0.0
    transitivePeerDependencies:
      - encoding
      - supports-color

  has-bigints@1.1.0: {}

  has-flag@4.0.0: {}

  has-property-descriptors@1.0.2:
    dependencies:
      es-define-property: 1.0.1

  has-proto@1.2.0:
    dependencies:
      dunder-proto: 1.0.1

  has-symbols@1.1.0: {}

  has-tostringtag@1.0.2:
    dependencies:
      has-symbols: 1.1.0

  hasown@2.0.2:
    dependencies:
      function-bind: 1.1.2

  hast-util-embedded@3.0.0:
    dependencies:
      '@types/hast': 3.0.4
      hast-util-is-element: 3.0.0

  hast-util-from-dom@5.0.1:
    dependencies:
      '@types/hast': 3.0.4
      hastscript: 9.0.1
      web-namespaces: 2.0.1

  hast-util-from-html-isomorphic@2.0.0:
    dependencies:
      '@types/hast': 3.0.4
      hast-util-from-dom: 5.0.1
      hast-util-from-html: 2.0.3
      unist-util-remove-position: 5.0.0

  hast-util-from-html@2.0.3:
    dependencies:
      '@types/hast': 3.0.4
      devlop: 1.1.0
      hast-util-from-parse5: 8.0.3
      parse5: 7.3.0
      vfile: 6.0.3
      vfile-message: 4.0.2

  hast-util-from-parse5@8.0.3:
    dependencies:
      '@types/hast': 3.0.4
      '@types/unist': 3.0.3
      devlop: 1.1.0
      hastscript: 9.0.1
      property-information: 7.0.0
      vfile: 6.0.3
      vfile-location: 5.0.3
      web-namespaces: 2.0.1

  hast-util-has-property@3.0.0:
    dependencies:
      '@types/hast': 3.0.4

  hast-util-is-body-ok-link@3.0.1:
    dependencies:
      '@types/hast': 3.0.4

  hast-util-is-element@3.0.0:
    dependencies:
      '@types/hast': 3.0.4

  hast-util-minify-whitespace@1.0.1:
    dependencies:
      '@types/hast': 3.0.4
      hast-util-embedded: 3.0.0
      hast-util-is-element: 3.0.0
      hast-util-whitespace: 3.0.0
      unist-util-is: 6.0.0

  hast-util-parse-selector@4.0.0:
    dependencies:
      '@types/hast': 3.0.4

  hast-util-phrasing@3.0.1:
    dependencies:
      '@types/hast': 3.0.4
      hast-util-embedded: 3.0.0
      hast-util-has-property: 3.0.0
      hast-util-is-body-ok-link: 3.0.1
      hast-util-is-element: 3.0.0

  hast-util-to-estree@3.1.3:
    dependencies:
      '@types/estree': 1.0.8
      '@types/estree-jsx': 1.0.5
      '@types/hast': 3.0.4
      comma-separated-tokens: 2.0.3
      devlop: 1.1.0
      estree-util-attach-comments: 3.0.0
      estree-util-is-identifier-name: 3.0.0
      hast-util-whitespace: 3.0.0
      mdast-util-mdx-expression: 2.0.1
      mdast-util-mdx-jsx: 3.2.0
      mdast-util-mdxjs-esm: 2.0.1
      property-information: 7.0.0
      space-separated-tokens: 2.0.2
      style-to-js: 1.1.16
      unist-util-position: 5.0.0
      zwitch: 2.0.4
    transitivePeerDependencies:
      - supports-color

  hast-util-to-html@9.0.5:
    dependencies:
      '@types/hast': 3.0.4
      '@types/unist': 3.0.3
      ccount: 2.0.1
      comma-separated-tokens: 2.0.3
      hast-util-whitespace: 3.0.0
      html-void-elements: 3.0.0
      mdast-util-to-hast: 13.2.0
      property-information: 7.0.0
      space-separated-tokens: 2.0.2
      stringify-entities: 4.0.4
      zwitch: 2.0.4

  hast-util-to-jsx-runtime@2.3.6:
    dependencies:
      '@types/estree': 1.0.8
      '@types/hast': 3.0.4
      '@types/unist': 3.0.3
      comma-separated-tokens: 2.0.3
      devlop: 1.1.0
      estree-util-is-identifier-name: 3.0.0
      hast-util-whitespace: 3.0.0
      mdast-util-mdx-expression: 2.0.1
      mdast-util-mdx-jsx: 3.2.0
      mdast-util-mdxjs-esm: 2.0.1
      property-information: 7.0.0
      space-separated-tokens: 2.0.2
      style-to-js: 1.1.16
      unist-util-position: 5.0.0
      vfile-message: 4.0.2
    transitivePeerDependencies:
      - supports-color

  hast-util-to-mdast@10.1.2:
    dependencies:
      '@types/hast': 3.0.4
      '@types/mdast': 4.0.4
      '@ungap/structured-clone': 1.3.0
      hast-util-phrasing: 3.0.1
      hast-util-to-html: 9.0.5
      hast-util-to-text: 4.0.2
      hast-util-whitespace: 3.0.0
      mdast-util-phrasing: 4.1.0
      mdast-util-to-hast: 13.2.0
      mdast-util-to-string: 4.0.0
      rehype-minify-whitespace: 6.0.2
      trim-trailing-lines: 2.1.0
      unist-util-position: 5.0.0
      unist-util-visit: 5.0.0

  hast-util-to-string@3.0.1:
    dependencies:
      '@types/hast': 3.0.4

  hast-util-to-text@4.0.2:
    dependencies:
      '@types/hast': 3.0.4
      '@types/unist': 3.0.3
      hast-util-is-element: 3.0.0
      unist-util-find-after: 5.0.0

  hast-util-whitespace@3.0.0:
    dependencies:
      '@types/hast': 3.0.4

  hastscript@9.0.1:
    dependencies:
      '@types/hast': 3.0.4
      comma-separated-tokens: 2.0.3
      hast-util-parse-selector: 4.0.0
      property-information: 7.0.0
      space-separated-tokens: 2.0.2

  help-me@5.0.0: {}

  html-void-elements@3.0.0: {}

  htmlparser2@9.1.0:
    dependencies:
      domelementtype: 2.3.0
      domhandler: 5.0.3
      domutils: 3.2.2
      entities: 4.5.0

  http-cache-semantics@4.1.1: {}

  http-errors@2.0.0:
    dependencies:
      depd: 2.0.0
      inherits: 2.0.4
      setprototypeof: 1.2.0
      statuses: 2.0.1
      toidentifier: 1.0.1

  http-proxy-agent@7.0.2:
    dependencies:
      agent-base: 7.1.3
      debug: 4.4.0
    transitivePeerDependencies:
      - supports-color

  http2-wrapper@2.2.1:
    dependencies:
      quick-lru: 5.1.1
      resolve-alpn: 1.2.1

  https-proxy-agent@7.0.6:
    dependencies:
      agent-base: 7.1.3
      debug: 4.4.0
    transitivePeerDependencies:
      - supports-color

  human-id@4.1.1: {}

  humanize-ms@1.2.1:
    dependencies:
      ms: 2.1.3

  iconv-lite@0.4.24:
    dependencies:
      safer-buffer: 2.1.2

  iconv-lite@0.6.3:
    dependencies:
      safer-buffer: 2.1.2

  ieee754@1.2.1: {}

  ignore@5.3.2: {}

  immediate@3.0.6: {}

  immer@9.0.21: {}

  import-fresh@3.3.1:
    dependencies:
      parent-module: 1.0.1
      resolve-from: 4.0.0

  imurmurhash@0.1.4: {}

  indent-string@5.0.0: {}

  inherits@2.0.4: {}

  ink-spinner@5.0.0(ink@5.2.1(@types/react@19.1.3)(react@18.3.1))(react@18.3.1):
    dependencies:
      cli-spinners: 2.9.2
      ink: 5.2.1(@types/react@19.1.3)(react@18.3.1)
      react: 18.3.1

  ink@5.2.1(@types/react@19.1.3)(react@18.3.1):
    dependencies:
      '@alcalzone/ansi-tokenize': 0.1.3
      ansi-escapes: 7.0.0
      ansi-styles: 6.2.1
      auto-bind: 5.0.1
      chalk: 5.4.1
      cli-boxes: 3.0.0
      cli-cursor: 4.0.0
      cli-truncate: 4.0.0
      code-excerpt: 4.0.0
      es-toolkit: 1.39.10
      indent-string: 5.0.0
      is-in-ci: 1.0.0
      patch-console: 2.0.0
      react: 18.3.1
      react-reconciler: 0.29.2(react@18.3.1)
      scheduler: 0.23.2
      signal-exit: 3.0.7
      slice-ansi: 7.1.0
      stack-utils: 2.0.6
      string-width: 7.2.0
      type-fest: 4.41.0
      widest-line: 5.0.0
      wrap-ansi: 9.0.0
      ws: 8.18.1
      yoga-layout: 3.2.1
    optionalDependencies:
      '@types/react': 19.1.3
    transitivePeerDependencies:
      - bufferutil
      - utf-8-validate

  inline-style-parser@0.2.4: {}

  inquirer@12.6.0(@types/node@20.17.32):
    dependencies:
      '@inquirer/core': 10.1.10(@types/node@20.17.32)
      '@inquirer/prompts': 7.5.0(@types/node@20.17.32)
      '@inquirer/type': 3.0.6(@types/node@20.17.32)
      ansi-escapes: 4.3.2
      mute-stream: 2.0.0
      run-async: 3.0.0
      rxjs: 7.8.2
    optionalDependencies:
      '@types/node': 20.17.32

  install@0.13.0: {}

  internal-slot@1.1.0:
    dependencies:
      es-errors: 1.3.0
      hasown: 2.0.2
      side-channel: 1.1.0

  ip-address@9.0.5:
    dependencies:
      jsbn: 1.1.0
      sprintf-js: 1.1.3

  ip-regex@4.3.0: {}

  ipaddr.js@1.9.1: {}

  is-alphabetical@2.0.1: {}

  is-alphanumerical@2.0.1:
    dependencies:
      is-alphabetical: 2.0.1
      is-decimal: 2.0.1

  is-any-array@2.0.1: {}

  is-array-buffer@3.0.5:
    dependencies:
      call-bind: 1.0.8
      call-bound: 1.0.4
      get-intrinsic: 1.3.0

  is-arrayish@0.2.1: {}

  is-arrayish@0.3.2: {}

  is-async-function@2.1.1:
    dependencies:
      async-function: 1.0.0
      call-bound: 1.0.4
      get-proto: 1.0.1
      has-tostringtag: 1.0.2
      safe-regex-test: 1.1.0

  is-bigint@1.1.0:
    dependencies:
      has-bigints: 1.1.0

  is-binary-path@2.1.0:
    dependencies:
      binary-extensions: 2.3.0

  is-boolean-object@1.2.2:
    dependencies:
      call-bound: 1.0.4
      has-tostringtag: 1.0.2

  is-buffer@1.1.6: {}

  is-callable@1.2.7: {}

  is-core-module@2.16.1:
    dependencies:
      hasown: 2.0.2

  is-data-view@1.0.2:
    dependencies:
      call-bound: 1.0.4
      get-intrinsic: 1.3.0
      is-typed-array: 1.1.15

  is-date-object@1.1.0:
    dependencies:
      call-bound: 1.0.4
      has-tostringtag: 1.0.2

  is-decimal@2.0.1: {}

  is-docker@2.2.1: {}

  is-extendable@0.1.1: {}

  is-extglob@2.1.1: {}

  is-finalizationregistry@1.1.1:
    dependencies:
      call-bound: 1.0.4

  is-fullwidth-code-point@3.0.0: {}

  is-fullwidth-code-point@4.0.0: {}

  is-fullwidth-code-point@5.0.0:
    dependencies:
      get-east-asian-width: 1.3.0

  is-generator-function@1.1.0:
    dependencies:
      call-bound: 1.0.4
      get-proto: 1.0.1
      has-tostringtag: 1.0.2
      safe-regex-test: 1.1.0

  is-glob@4.0.3:
    dependencies:
      is-extglob: 2.1.1

  is-hexadecimal@2.0.1: {}

  is-in-ci@1.0.0: {}

  is-ip@3.1.0:
    dependencies:
      ip-regex: 4.3.0

  is-map@2.0.3: {}

  is-number-object@1.1.1:
    dependencies:
      call-bound: 1.0.4
      has-tostringtag: 1.0.2

  is-number@7.0.0: {}

  is-online@10.0.0:
    dependencies:
      got: 12.6.1
      p-any: 4.0.0
      p-timeout: 5.1.0
      public-ip: 5.0.0

  is-plain-obj@4.1.0: {}

  is-promise@4.0.0: {}

  is-reference@3.0.3:
    dependencies:
      '@types/estree': 1.0.8

  is-regex@1.2.1:
    dependencies:
      call-bound: 1.0.4
      gopd: 1.2.0
      has-tostringtag: 1.0.2
      hasown: 2.0.2

  is-set@2.0.3: {}

  is-shared-array-buffer@1.0.4:
    dependencies:
      call-bound: 1.0.4

  is-stream@2.0.1: {}

  is-string@1.1.1:
    dependencies:
      call-bound: 1.0.4
      has-tostringtag: 1.0.2

  is-subdir@1.2.0:
    dependencies:
      better-path-resolve: 1.0.0

  is-symbol@1.1.1:
    dependencies:
      call-bound: 1.0.4
      has-symbols: 1.1.0
      safe-regex-test: 1.1.0

  is-typed-array@1.1.15:
    dependencies:
      which-typed-array: 1.1.19

  is-weakmap@2.0.2: {}

  is-weakref@1.1.1:
    dependencies:
      call-bound: 1.0.4

  is-weakset@2.0.4:
    dependencies:
      call-bound: 1.0.4
      get-intrinsic: 1.3.0

  is-windows@1.0.2: {}

  is-wsl@2.2.0:
    dependencies:
      is-docker: 2.2.1

  isarray@1.0.0: {}

  isarray@2.0.5: {}

  isexe@2.0.0: {}

  jackspeak@3.4.3:
    dependencies:
      '@isaacs/cliui': 8.0.2
    optionalDependencies:
      '@pkgjs/parseargs': 0.11.0

  jiti@1.21.7: {}

  joycon@3.1.1: {}

  js-levenshtein@1.1.6: {}

  js-tiktoken@1.0.20:
    dependencies:
      base64-js: 1.5.1

  js-tokens@4.0.0: {}

  js-yaml@3.14.1:
    dependencies:
      argparse: 1.0.10
      esprima: 4.0.1

  js-yaml@4.1.0:
    dependencies:
      argparse: 2.0.1

  jsbn@1.1.0: {}

  jsep@1.4.0: {}

  json-bigint@1.0.0:
    dependencies:
      bignumber.js: 9.3.0

  json-buffer@3.0.1: {}

  json-parse-even-better-errors@2.3.1: {}

  json-schema-traverse@0.4.1: {}

  json-schema-traverse@1.0.0: {}

  json-schema@0.4.0: {}

  json-stable-stringify-without-jsonify@1.0.1: {}

  jsonc-parser@2.2.1: {}

  jsondiffpatch@0.6.0:
    dependencies:
      '@types/diff-match-patch': 1.0.36
      chalk: 5.4.1
      diff-match-patch: 1.0.5

  jsonfile@4.0.0:
    optionalDependencies:
      graceful-fs: 4.2.11

  jsonfile@6.1.0:
    dependencies:
      universalify: 2.0.1
    optionalDependencies:
      graceful-fs: 4.2.11

  jsonpath-plus@10.3.0:
    dependencies:
      '@jsep-plugin/assignment': 1.3.0(jsep@1.4.0)
      '@jsep-plugin/regex': 1.0.4(jsep@1.4.0)
      jsep: 1.4.0

  jsonpointer@5.0.1: {}

  jszip@3.10.1:
    dependencies:
      lie: 3.3.0
      pako: 1.0.11
      readable-stream: 2.3.8
      setimmediate: 1.0.5

  jwa@2.0.0:
    dependencies:
      buffer-equal-constant-time: 1.0.1
      ecdsa-sig-formatter: 1.0.11
      safe-buffer: 5.2.1

  jws@4.0.0:
    dependencies:
      jwa: 2.0.0
      safe-buffer: 5.2.1

  katex@0.16.22:
    dependencies:
      commander: 8.3.0

  keyv@4.5.4:
    dependencies:
      json-buffer: 3.0.1

  kind-of@6.0.3: {}

  langsmith@0.3.23(openai@4.96.2(ws@8.18.1)(zod@3.25.67)):
    dependencies:
      '@types/uuid': 10.0.0
      chalk: 4.1.2
      console-table-printer: 2.12.1
      p-queue: 6.6.2
      p-retry: 4.6.2
      semver: 7.7.1
      uuid: 10.0.0
    optionalDependencies:
      openai: 4.96.2(ws@8.18.1)(zod@3.25.67)

  lcm@0.0.3:
    dependencies:
      gcd: 0.0.1

  leven@3.1.0: {}

  leven@4.0.0: {}

  levn@0.4.1:
    dependencies:
      prelude-ls: 1.2.1
      type-check: 0.4.0

  lie@3.3.0:
    dependencies:
      immediate: 3.0.6

  lilconfig@3.1.3: {}

  linear-sum-assignment@1.0.7:
    dependencies:
      cheminfo-types: 1.8.1
      install: 0.13.0
      ml-matrix: 6.12.1
      ml-spectra-processing: 14.12.0

  lines-and-columns@1.2.4: {}

  load-tsconfig@0.2.5: {}

  locate-character@3.0.0: {}

  locate-path@5.0.0:
    dependencies:
      p-locate: 4.1.0

  locate-path@6.0.0:
    dependencies:
      p-locate: 5.0.0

  lodash.merge@4.6.2: {}

  lodash.sortby@4.7.0: {}

  lodash.startcase@4.4.0: {}

  lodash.topath@4.5.2: {}

  lodash@4.17.21: {}

  longest-streak@3.1.0: {}

  loose-envify@1.4.0:
    dependencies:
      js-tokens: 4.0.0

  lowercase-keys@3.0.0: {}

  lru-cache@10.4.3: {}

  lru-cache@7.18.3: {}

  magic-string@0.30.17:
    dependencies:
      '@jridgewell/sourcemap-codec': 1.5.4

  markdown-extensions@2.0.0: {}

  markdown-table@3.0.4: {}

  math-intrinsics@1.1.0: {}

  md5@2.3.0:
    dependencies:
      charenc: 0.0.2
      crypt: 0.0.2
      is-buffer: 1.1.6

  mdast-util-find-and-replace@3.0.2:
    dependencies:
      '@types/mdast': 4.0.4
      escape-string-regexp: 5.0.0
      unist-util-is: 6.0.0
      unist-util-visit-parents: 6.0.1

  mdast-util-from-markdown@2.0.2:
    dependencies:
      '@types/mdast': 4.0.4
      '@types/unist': 3.0.3
      decode-named-character-reference: 1.1.0
      devlop: 1.1.0
      mdast-util-to-string: 4.0.0
      micromark: 4.0.2
      micromark-util-decode-numeric-character-reference: 2.0.2
      micromark-util-decode-string: 2.0.1
      micromark-util-normalize-identifier: 2.0.1
      micromark-util-symbol: 2.0.1
      micromark-util-types: 2.0.2
      unist-util-stringify-position: 4.0.0
    transitivePeerDependencies:
      - supports-color

  mdast-util-frontmatter@2.0.1:
    dependencies:
      '@types/mdast': 4.0.4
      devlop: 1.1.0
      escape-string-regexp: 5.0.0
      mdast-util-from-markdown: 2.0.2
      mdast-util-to-markdown: 2.1.2
      micromark-extension-frontmatter: 2.0.0
    transitivePeerDependencies:
      - supports-color

  mdast-util-gfm-autolink-literal@2.0.1:
    dependencies:
      '@types/mdast': 4.0.4
      ccount: 2.0.1
      devlop: 1.1.0
      mdast-util-find-and-replace: 3.0.2
      micromark-util-character: 2.1.1

  mdast-util-gfm-footnote@2.1.0:
    dependencies:
      '@types/mdast': 4.0.4
      devlop: 1.1.0
      mdast-util-from-markdown: 2.0.2
      mdast-util-to-markdown: 2.1.2
      micromark-util-normalize-identifier: 2.0.1
    transitivePeerDependencies:
      - supports-color

  mdast-util-gfm-strikethrough@2.0.0:
    dependencies:
      '@types/mdast': 4.0.4
      mdast-util-from-markdown: 2.0.2
      mdast-util-to-markdown: 2.1.2
    transitivePeerDependencies:
      - supports-color

  mdast-util-gfm-table@2.0.0:
    dependencies:
      '@types/mdast': 4.0.4
      devlop: 1.1.0
      markdown-table: 3.0.4
      mdast-util-from-markdown: 2.0.2
      mdast-util-to-markdown: 2.1.2
    transitivePeerDependencies:
      - supports-color

  mdast-util-gfm-task-list-item@2.0.0:
    dependencies:
      '@types/mdast': 4.0.4
      devlop: 1.1.0
      mdast-util-from-markdown: 2.0.2
      mdast-util-to-markdown: 2.1.2
    transitivePeerDependencies:
      - supports-color

  mdast-util-gfm@3.1.0:
    dependencies:
      mdast-util-from-markdown: 2.0.2
      mdast-util-gfm-autolink-literal: 2.0.1
      mdast-util-gfm-footnote: 2.1.0
      mdast-util-gfm-strikethrough: 2.0.0
      mdast-util-gfm-table: 2.0.0
      mdast-util-gfm-task-list-item: 2.0.0
      mdast-util-to-markdown: 2.1.2
    transitivePeerDependencies:
      - supports-color

  mdast-util-math@3.0.0:
    dependencies:
      '@types/hast': 3.0.4
      '@types/mdast': 4.0.4
      devlop: 1.1.0
      longest-streak: 3.1.0
      mdast-util-from-markdown: 2.0.2
      mdast-util-to-markdown: 2.1.2
      unist-util-remove-position: 5.0.0
    transitivePeerDependencies:
      - supports-color

  mdast-util-mdx-expression@2.0.1:
    dependencies:
      '@types/estree-jsx': 1.0.5
      '@types/hast': 3.0.4
      '@types/mdast': 4.0.4
      devlop: 1.1.0
      mdast-util-from-markdown: 2.0.2
      mdast-util-to-markdown: 2.1.2
    transitivePeerDependencies:
      - supports-color

  mdast-util-mdx-jsx@3.2.0:
    dependencies:
      '@types/estree-jsx': 1.0.5
      '@types/hast': 3.0.4
      '@types/mdast': 4.0.4
      '@types/unist': 3.0.3
      ccount: 2.0.1
      devlop: 1.1.0
      mdast-util-from-markdown: 2.0.2
      mdast-util-to-markdown: 2.1.2
      parse-entities: 4.0.2
      stringify-entities: 4.0.4
      unist-util-stringify-position: 4.0.0
      vfile-message: 4.0.2
    transitivePeerDependencies:
      - supports-color

  mdast-util-mdx@3.0.0:
    dependencies:
      mdast-util-from-markdown: 2.0.2
      mdast-util-mdx-expression: 2.0.1
      mdast-util-mdx-jsx: 3.2.0
      mdast-util-mdxjs-esm: 2.0.1
      mdast-util-to-markdown: 2.1.2
    transitivePeerDependencies:
      - supports-color

  mdast-util-mdxjs-esm@2.0.1:
    dependencies:
      '@types/estree-jsx': 1.0.5
      '@types/hast': 3.0.4
      '@types/mdast': 4.0.4
      devlop: 1.1.0
      mdast-util-from-markdown: 2.0.2
      mdast-util-to-markdown: 2.1.2
    transitivePeerDependencies:
      - supports-color

  mdast-util-phrasing@4.1.0:
    dependencies:
      '@types/mdast': 4.0.4
      unist-util-is: 6.0.0

  mdast-util-to-hast@13.2.0:
    dependencies:
      '@types/hast': 3.0.4
      '@types/mdast': 4.0.4
      '@ungap/structured-clone': 1.3.0
      devlop: 1.1.0
      micromark-util-sanitize-uri: 2.0.1
      trim-lines: 3.0.1
      unist-util-position: 5.0.0
      unist-util-visit: 5.0.0
      vfile: 6.0.3

  mdast-util-to-markdown@2.1.2:
    dependencies:
      '@types/mdast': 4.0.4
      '@types/unist': 3.0.3
      longest-streak: 3.1.0
      mdast-util-phrasing: 4.1.0
      mdast-util-to-string: 4.0.0
      micromark-util-classify-character: 2.0.1
      micromark-util-decode-string: 2.0.1
      unist-util-visit: 5.0.0
      zwitch: 2.0.4

  mdast-util-to-string@4.0.0:
    dependencies:
      '@types/mdast': 4.0.4

  mdast@3.0.0: {}

  media-typer@0.3.0: {}

  media-typer@1.1.0: {}

  merge-descriptors@1.0.3: {}

  merge-descriptors@2.0.0: {}

  merge2@1.4.1: {}

  methods@1.1.2: {}

  micromark-core-commonmark@2.0.3:
    dependencies:
      decode-named-character-reference: 1.1.0
      devlop: 1.1.0
      micromark-factory-destination: 2.0.1
      micromark-factory-label: 2.0.1
      micromark-factory-space: 2.0.1
      micromark-factory-title: 2.0.1
      micromark-factory-whitespace: 2.0.1
      micromark-util-character: 2.1.1
      micromark-util-chunked: 2.0.1
      micromark-util-classify-character: 2.0.1
      micromark-util-html-tag-name: 2.0.1
      micromark-util-normalize-identifier: 2.0.1
      micromark-util-resolve-all: 2.0.1
      micromark-util-subtokenize: 2.1.0
      micromark-util-symbol: 2.0.1
      micromark-util-types: 2.0.2

  micromark-extension-frontmatter@2.0.0:
    dependencies:
      fault: 2.0.1
      micromark-util-character: 2.1.1
      micromark-util-symbol: 2.0.1
      micromark-util-types: 2.0.2

  micromark-extension-gfm-autolink-literal@2.1.0:
    dependencies:
      micromark-util-character: 2.1.1
      micromark-util-sanitize-uri: 2.0.1
      micromark-util-symbol: 2.0.1
      micromark-util-types: 2.0.2

  micromark-extension-gfm-footnote@2.1.0:
    dependencies:
      devlop: 1.1.0
      micromark-core-commonmark: 2.0.3
      micromark-factory-space: 2.0.1
      micromark-util-character: 2.1.1
      micromark-util-normalize-identifier: 2.0.1
      micromark-util-sanitize-uri: 2.0.1
      micromark-util-symbol: 2.0.1
      micromark-util-types: 2.0.2

  micromark-extension-gfm-strikethrough@2.1.0:
    dependencies:
      devlop: 1.1.0
      micromark-util-chunked: 2.0.1
      micromark-util-classify-character: 2.0.1
      micromark-util-resolve-all: 2.0.1
      micromark-util-symbol: 2.0.1
      micromark-util-types: 2.0.2

  micromark-extension-gfm-table@2.1.1:
    dependencies:
      devlop: 1.1.0
      micromark-factory-space: 2.0.1
      micromark-util-character: 2.1.1
      micromark-util-symbol: 2.0.1
      micromark-util-types: 2.0.2

  micromark-extension-gfm-tagfilter@2.0.0:
    dependencies:
      micromark-util-types: 2.0.2

  micromark-extension-gfm-task-list-item@2.1.0:
    dependencies:
      devlop: 1.1.0
      micromark-factory-space: 2.0.1
      micromark-util-character: 2.1.1
      micromark-util-symbol: 2.0.1
      micromark-util-types: 2.0.2

  micromark-extension-gfm@3.0.0:
    dependencies:
      micromark-extension-gfm-autolink-literal: 2.1.0
      micromark-extension-gfm-footnote: 2.1.0
      micromark-extension-gfm-strikethrough: 2.1.0
      micromark-extension-gfm-table: 2.1.1
      micromark-extension-gfm-tagfilter: 2.0.0
      micromark-extension-gfm-task-list-item: 2.1.0
      micromark-util-combine-extensions: 2.0.1
      micromark-util-types: 2.0.2

  micromark-extension-math@3.1.0:
    dependencies:
      '@types/katex': 0.16.7
      devlop: 1.1.0
      katex: 0.16.22
      micromark-factory-space: 2.0.1
      micromark-util-character: 2.1.1
      micromark-util-symbol: 2.0.1
      micromark-util-types: 2.0.2

  micromark-extension-mdx-expression@3.0.1:
    dependencies:
      '@types/estree': 1.0.8
      devlop: 1.1.0
      micromark-factory-mdx-expression: 2.0.3
      micromark-factory-space: 2.0.1
      micromark-util-character: 2.1.1
      micromark-util-events-to-acorn: 2.0.3
      micromark-util-symbol: 2.0.1
      micromark-util-types: 2.0.2

  micromark-extension-mdx-jsx@3.0.2:
    dependencies:
      '@types/estree': 1.0.8
      devlop: 1.1.0
      estree-util-is-identifier-name: 3.0.0
      micromark-factory-mdx-expression: 2.0.3
      micromark-factory-space: 2.0.1
      micromark-util-character: 2.1.1
      micromark-util-events-to-acorn: 2.0.3
      micromark-util-symbol: 2.0.1
      micromark-util-types: 2.0.2
      vfile-message: 4.0.2

  micromark-extension-mdx-md@2.0.0:
    dependencies:
      micromark-util-types: 2.0.2

  micromark-extension-mdxjs-esm@3.0.0:
    dependencies:
      '@types/estree': 1.0.8
      devlop: 1.1.0
      micromark-core-commonmark: 2.0.3
      micromark-util-character: 2.1.1
      micromark-util-events-to-acorn: 2.0.3
      micromark-util-symbol: 2.0.1
      micromark-util-types: 2.0.2
      unist-util-position-from-estree: 2.0.0
      vfile-message: 4.0.2

  micromark-extension-mdxjs@3.0.0:
    dependencies:
      acorn: 8.15.0
      acorn-jsx: 5.3.2(acorn@8.15.0)
      micromark-extension-mdx-expression: 3.0.1
      micromark-extension-mdx-jsx: 3.0.2
      micromark-extension-mdx-md: 2.0.0
      micromark-extension-mdxjs-esm: 3.0.0
      micromark-util-combine-extensions: 2.0.1
      micromark-util-types: 2.0.2

  micromark-factory-destination@2.0.1:
    dependencies:
      micromark-util-character: 2.1.1
      micromark-util-symbol: 2.0.1
      micromark-util-types: 2.0.2

  micromark-factory-label@2.0.1:
    dependencies:
      devlop: 1.1.0
      micromark-util-character: 2.1.1
      micromark-util-symbol: 2.0.1
      micromark-util-types: 2.0.2

  micromark-factory-mdx-expression@2.0.3:
    dependencies:
      '@types/estree': 1.0.8
      devlop: 1.1.0
      micromark-factory-space: 2.0.1
      micromark-util-character: 2.1.1
      micromark-util-events-to-acorn: 2.0.3
      micromark-util-symbol: 2.0.1
      micromark-util-types: 2.0.2
      unist-util-position-from-estree: 2.0.0
      vfile-message: 4.0.2

  micromark-factory-space@2.0.1:
    dependencies:
      micromark-util-character: 2.1.1
      micromark-util-types: 2.0.2

  micromark-factory-title@2.0.1:
    dependencies:
      micromark-factory-space: 2.0.1
      micromark-util-character: 2.1.1
      micromark-util-symbol: 2.0.1
      micromark-util-types: 2.0.2

  micromark-factory-whitespace@2.0.1:
    dependencies:
      micromark-factory-space: 2.0.1
      micromark-util-character: 2.1.1
      micromark-util-symbol: 2.0.1
      micromark-util-types: 2.0.2

  micromark-util-character@2.1.1:
    dependencies:
      micromark-util-symbol: 2.0.1
      micromark-util-types: 2.0.2

  micromark-util-chunked@2.0.1:
    dependencies:
      micromark-util-symbol: 2.0.1

  micromark-util-classify-character@2.0.1:
    dependencies:
      micromark-util-character: 2.1.1
      micromark-util-symbol: 2.0.1
      micromark-util-types: 2.0.2

  micromark-util-combine-extensions@2.0.1:
    dependencies:
      micromark-util-chunked: 2.0.1
      micromark-util-types: 2.0.2

  micromark-util-decode-numeric-character-reference@2.0.2:
    dependencies:
      micromark-util-symbol: 2.0.1

  micromark-util-decode-string@2.0.1:
    dependencies:
      decode-named-character-reference: 1.1.0
      micromark-util-character: 2.1.1
      micromark-util-decode-numeric-character-reference: 2.0.2
      micromark-util-symbol: 2.0.1

  micromark-util-encode@2.0.1: {}

  micromark-util-events-to-acorn@2.0.3:
    dependencies:
      '@types/estree': 1.0.8
      '@types/unist': 3.0.3
      devlop: 1.1.0
      estree-util-visit: 2.0.0
      micromark-util-symbol: 2.0.1
      micromark-util-types: 2.0.2
      vfile-message: 4.0.2

  micromark-util-html-tag-name@2.0.1: {}

  micromark-util-normalize-identifier@2.0.1:
    dependencies:
      micromark-util-symbol: 2.0.1

  micromark-util-resolve-all@2.0.1:
    dependencies:
      micromark-util-types: 2.0.2

  micromark-util-sanitize-uri@2.0.1:
    dependencies:
      micromark-util-character: 2.1.1
      micromark-util-encode: 2.0.1
      micromark-util-symbol: 2.0.1

  micromark-util-subtokenize@2.1.0:
    dependencies:
      devlop: 1.1.0
      micromark-util-chunked: 2.0.1
      micromark-util-symbol: 2.0.1
      micromark-util-types: 2.0.2

  micromark-util-symbol@2.0.1: {}

  micromark-util-types@2.0.2: {}

  micromark@4.0.2:
    dependencies:
      '@types/debug': 4.1.12
      debug: 4.4.0
      decode-named-character-reference: 1.1.0
      devlop: 1.1.0
      micromark-core-commonmark: 2.0.3
      micromark-factory-space: 2.0.1
      micromark-util-character: 2.1.1
      micromark-util-chunked: 2.0.1
      micromark-util-combine-extensions: 2.0.1
      micromark-util-decode-numeric-character-reference: 2.0.2
      micromark-util-encode: 2.0.1
      micromark-util-normalize-identifier: 2.0.1
      micromark-util-resolve-all: 2.0.1
      micromark-util-sanitize-uri: 2.0.1
      micromark-util-subtokenize: 2.1.0
      micromark-util-symbol: 2.0.1
      micromark-util-types: 2.0.2
    transitivePeerDependencies:
      - supports-color

  micromatch@4.0.8:
    dependencies:
      braces: 3.0.3
      picomatch: 2.3.1

  mime-db@1.52.0: {}

  mime-db@1.54.0: {}

  mime-types@2.1.35:
    dependencies:
      mime-db: 1.52.0

  mime-types@3.0.1:
    dependencies:
      mime-db: 1.54.0

  mime@1.6.0: {}

  mimic-fn@2.1.0: {}

  mimic-response@3.1.0: {}

  mimic-response@4.0.0: {}

  minimatch@3.1.2:
    dependencies:
      brace-expansion: 1.1.11

  minimatch@9.0.5:
    dependencies:
      brace-expansion: 2.0.1

  minimist@1.2.8: {}

  minipass@3.3.6:
    dependencies:
      yallist: 4.0.0

  minipass@5.0.0: {}

  minipass@7.1.2: {}

  minizlib@2.1.2:
    dependencies:
      minipass: 3.3.6
      yallist: 4.0.0

  mintlify@4.2.78(@types/node@20.17.32)(@types/react@19.1.3)(react-dom@18.3.1(react@18.3.1))(typescript@5.8.3):
    dependencies:
      '@mintlify/cli': 4.0.682(@types/node@20.17.32)(@types/react@19.1.3)(react-dom@18.3.1(react@18.3.1))(typescript@5.8.3)
    transitivePeerDependencies:
      - '@types/node'
      - '@types/react'
      - bare-buffer
      - bufferutil
      - debug
      - encoding
      - react-devtools-core
      - react-dom
      - supports-color
      - ts-node
      - typescript
      - utf-8-validate

  mitt@3.0.1: {}

  mkdirp@0.5.6:
    dependencies:
      minimist: 1.2.8

  mkdirp@1.0.4: {}

  ml-array-max@1.2.4:
    dependencies:
      is-any-array: 2.0.1

  ml-array-min@1.2.3:
    dependencies:
      is-any-array: 2.0.1

  ml-array-rescale@1.3.7:
    dependencies:
      is-any-array: 2.0.1
      ml-array-max: 1.2.4
      ml-array-min: 1.2.3

  ml-matrix@6.12.1:
    dependencies:
      is-any-array: 2.0.1
      ml-array-rescale: 1.3.7

  ml-spectra-processing@14.12.0:
    dependencies:
      binary-search: 1.3.6
      cheminfo-types: 1.8.1
      fft.js: 4.0.4
      is-any-array: 2.0.1
      ml-matrix: 6.12.1
      ml-xsadd: 3.0.1

  ml-xsadd@3.0.1: {}

  mri@1.2.0: {}

  ms@2.0.0: {}

  ms@2.1.3: {}

  multer@1.4.5-lts.2:
    dependencies:
      append-field: 1.0.0
      busboy: 1.6.0
      concat-stream: 1.6.2
      mkdirp: 0.5.6
      object-assign: 4.1.1
      type-is: 1.6.18
      xtend: 4.0.2

  mustache@4.2.0: {}

  mute-stream@2.0.0: {}

  mz@2.7.0:
    dependencies:
      any-promise: 1.3.0
      object-assign: 4.1.1
      thenify-all: 1.6.0

  nanoid@3.3.11: {}

  natural-compare@1.4.0: {}

  negotiator@0.6.3: {}

  negotiator@1.0.0: {}

  neotraverse@0.6.18: {}

  netmask@2.0.2: {}

  next-mdx-remote-client@1.1.1(@types/react@19.1.3)(acorn@8.15.0)(react-dom@18.3.1(react@18.3.1))(react@18.3.1):
    dependencies:
      '@babel/code-frame': 7.27.1
      '@mdx-js/mdx': 3.1.0(acorn@8.15.0)
      '@mdx-js/react': 3.1.0(@types/react@19.1.3)(react@18.3.1)
      react: 18.3.1
      react-dom: 18.3.1(react@18.3.1)
      remark-mdx-remove-esm: 1.1.0
      serialize-error: 12.0.0
      vfile: 6.0.3
      vfile-matter: 5.0.1
    transitivePeerDependencies:
      - '@types/react'
      - acorn
      - supports-color

  nimma@0.2.3:
    dependencies:
      '@jsep-plugin/regex': 1.0.4(jsep@1.4.0)
      '@jsep-plugin/ternary': 1.1.4(jsep@1.4.0)
      astring: 1.9.0
      jsep: 1.4.0
    optionalDependencies:
      jsonpath-plus: 10.3.0
      lodash.topath: 4.5.2

  nlcst-to-string@4.0.0:
    dependencies:
      '@types/nlcst': 2.0.3

  node-domexception@1.0.0: {}

  node-fetch@2.6.7:
    dependencies:
      whatwg-url: 5.0.0

  node-fetch@2.7.0:
    dependencies:
      whatwg-url: 5.0.0

  normalize-path@3.0.0: {}

  normalize-url@8.0.1: {}

  nth-check@2.1.1:
    dependencies:
      boolbase: 1.0.0

  object-assign@4.1.1: {}

  object-hash@3.0.0: {}

  object-inspect@1.13.4: {}

  object-keys@1.1.1: {}

  object.assign@4.1.7:
    dependencies:
      call-bind: 1.0.8
      call-bound: 1.0.4
      define-properties: 1.2.1
      es-object-atoms: 1.1.1
      has-symbols: 1.1.0
      object-keys: 1.1.1

  ollama-ai-provider@1.2.0(zod@3.25.67):
    dependencies:
      '@ai-sdk/provider': 1.1.3
      '@ai-sdk/provider-utils': 2.2.7(zod@3.25.67)
      partial-json: 0.1.7
    optionalDependencies:
      zod: 3.25.67
    optional: true

  on-exit-leak-free@2.1.2: {}

  on-finished@2.4.1:
    dependencies:
      ee-first: 1.1.1

  once@1.4.0:
    dependencies:
      wrappy: 1.0.2

  onetime@5.1.2:
    dependencies:
      mimic-fn: 2.1.0

  oniguruma-parser@0.12.1: {}

  oniguruma-to-es@4.3.3:
    dependencies:
      oniguruma-parser: 0.12.1
      regex: 6.0.1
      regex-recursion: 6.0.2

  open@8.4.2:
    dependencies:
      define-lazy-prop: 2.0.0
      is-docker: 2.2.1
      is-wsl: 2.2.0

  openai@4.23.0:
    dependencies:
      '@types/node': 18.19.87
      '@types/node-fetch': 2.6.12
      abort-controller: 3.0.0
      agentkeepalive: 4.6.0
      digest-fetch: 1.3.0
      form-data-encoder: 1.7.2
      formdata-node: 4.4.1
      node-fetch: 2.7.0
      web-streams-polyfill: 3.3.3
    transitivePeerDependencies:
      - encoding

  openai@4.96.2(ws@8.18.1)(zod@3.25.67):
    dependencies:
      '@types/node': 18.19.87
      '@types/node-fetch': 2.6.12
      abort-controller: 3.0.0
      agentkeepalive: 4.6.0
      form-data-encoder: 1.7.2
      formdata-node: 4.4.1
      node-fetch: 2.7.0
    optionalDependencies:
      ws: 8.18.1
      zod: 3.25.67
    transitivePeerDependencies:
      - encoding

  openapi-types@12.1.3: {}

  openapi3-ts@4.4.0:
    dependencies:
      yaml: 2.7.1

  optionator@0.9.4:
    dependencies:
      deep-is: 0.1.4
      fast-levenshtein: 2.0.6
      levn: 0.4.1
      prelude-ls: 1.2.1
      type-check: 0.4.0
      word-wrap: 1.2.5

  os-tmpdir@1.0.2: {}

  outdent@0.5.0: {}

  own-keys@1.0.1:
    dependencies:
      get-intrinsic: 1.3.0
      object-keys: 1.1.1
      safe-push-apply: 1.0.0

  p-any@4.0.0:
    dependencies:
      p-cancelable: 3.0.0
      p-some: 6.0.0

  p-cancelable@3.0.0: {}

  p-filter@2.1.0:
    dependencies:
      p-map: 2.1.0

  p-finally@1.0.0: {}

  p-limit@2.3.0:
    dependencies:
      p-try: 2.2.0

  p-limit@3.1.0:
    dependencies:
      yocto-queue: 0.1.0

  p-locate@4.1.0:
    dependencies:
      p-limit: 2.3.0

  p-locate@5.0.0:
    dependencies:
      p-limit: 3.1.0

  p-map@2.1.0: {}

  p-queue@6.6.2:
    dependencies:
      eventemitter3: 4.0.7
      p-timeout: 3.2.0

  p-retry@4.6.2:
    dependencies:
      '@types/retry': 0.12.0
      retry: 0.13.1

  p-some@6.0.0:
    dependencies:
      aggregate-error: 4.0.1
      p-cancelable: 3.0.0

  p-timeout@3.2.0:
    dependencies:
      p-finally: 1.0.0

  p-timeout@5.1.0: {}

  p-try@2.2.0: {}

  pac-proxy-agent@7.2.0:
    dependencies:
      '@tootallnate/quickjs-emscripten': 0.23.0
      agent-base: 7.1.3
      debug: 4.4.0
      get-uri: 6.0.4
      http-proxy-agent: 7.0.2
      https-proxy-agent: 7.0.6
      pac-resolver: 7.0.1
      socks-proxy-agent: 8.0.5
    transitivePeerDependencies:
      - supports-color

  pac-resolver@7.0.1:
    dependencies:
      degenerator: 5.0.1
      netmask: 2.0.2

  package-json-from-dist@1.0.1: {}

  package-manager-detector@0.2.11:
    dependencies:
      quansync: 0.2.10

  pako@1.0.11: {}

  parent-module@1.0.1:
    dependencies:
      callsites: 3.1.0

  parse-entities@4.0.2:
    dependencies:
      '@types/unist': 2.0.11
      character-entities-legacy: 3.0.0
      character-reference-invalid: 2.0.1
      decode-named-character-reference: 1.1.0
      is-alphanumerical: 2.0.1
      is-decimal: 2.0.1
      is-hexadecimal: 2.0.1

  parse-json@5.2.0:
    dependencies:
      '@babel/code-frame': 7.27.1
      error-ex: 1.3.2
      json-parse-even-better-errors: 2.3.1
      lines-and-columns: 1.2.4

  parse-latin@7.0.0:
    dependencies:
      '@types/nlcst': 2.0.3
      '@types/unist': 3.0.3
      nlcst-to-string: 4.0.0
      unist-util-modify-children: 4.0.0
      unist-util-visit-children: 3.0.0
      vfile: 6.0.3

  parse5-htmlparser2-tree-adapter@7.1.0:
    dependencies:
      domhandler: 5.0.3
      parse5: 7.3.0

  parse5-parser-stream@7.1.2:
    dependencies:
      parse5: 7.3.0

  parse5@7.3.0:
    dependencies:
      entities: 6.0.0

  parseurl@1.3.3: {}

  partial-json@0.1.7:
    optional: true

  patch-console@2.0.0: {}

  path-exists@4.0.0: {}

  path-key@3.1.1: {}

  path-parse@1.0.7: {}

  path-scurry@1.11.1:
    dependencies:
      lru-cache: 10.4.3
      minipass: 7.1.2

  path-to-regexp@0.1.12: {}

  path-to-regexp@8.2.0: {}

  path-type@4.0.0: {}

  pend@1.2.0: {}

  picocolors@1.1.1: {}

  picomatch@2.3.1: {}

  picomatch@4.0.2: {}

  pify@2.3.0: {}

  pify@4.0.1: {}

  pino-abstract-transport@2.0.0:
    dependencies:
      split2: 4.2.0

  pino-pretty@13.0.0:
    dependencies:
      colorette: 2.0.20
      dateformat: 4.6.3
      fast-copy: 3.0.2
      fast-safe-stringify: 2.1.1
      help-me: 5.0.0
      joycon: 3.1.1
      minimist: 1.2.8
      on-exit-leak-free: 2.1.2
      pino-abstract-transport: 2.0.0
      pump: 3.0.2
      secure-json-parse: 2.7.0
      sonic-boom: 4.2.0
      strip-json-comments: 3.1.1

  pino-std-serializers@7.0.0: {}

  pino@9.6.0:
    dependencies:
      atomic-sleep: 1.0.0
      fast-redact: 3.5.0
      on-exit-leak-free: 2.1.2
      pino-abstract-transport: 2.0.0
      pino-std-serializers: 7.0.0
      process-warning: 4.0.1
      quick-format-unescaped: 4.0.4
      real-require: 0.2.0
      safe-stable-stringify: 2.5.0
      sonic-boom: 4.2.0
      thread-stream: 3.1.0

  pirates@4.0.7: {}

  pkce-challenge@5.0.0: {}

  playwright-core@1.52.0: {}

  playwright@1.52.0:
    dependencies:
      playwright-core: 1.52.0
    optionalDependencies:
      fsevents: 2.3.2

  pluralize@8.0.0: {}

  pony-cause@1.1.1: {}

  possible-typed-array-names@1.1.0: {}

  postcss-import@15.1.0(postcss@8.5.6):
    dependencies:
      postcss: 8.5.6
      postcss-value-parser: 4.2.0
      read-cache: 1.0.0
      resolve: 1.22.10

  postcss-js@4.0.1(postcss@8.5.6):
    dependencies:
      camelcase-css: 2.0.1
      postcss: 8.5.6

  postcss-load-config@4.0.2(postcss@8.5.6):
    dependencies:
      lilconfig: 3.1.3
      yaml: 2.7.1
    optionalDependencies:
      postcss: 8.5.6

  postcss-load-config@6.0.1(jiti@1.21.7)(postcss@8.5.6)(tsx@4.19.4)(yaml@2.7.1):
    dependencies:
      lilconfig: 3.1.3
    optionalDependencies:
      jiti: 1.21.7
      postcss: 8.5.6
      tsx: 4.19.4
      yaml: 2.7.1

  postcss-nested@6.2.0(postcss@8.5.6):
    dependencies:
      postcss: 8.5.6
      postcss-selector-parser: 6.1.2

  postcss-selector-parser@6.1.2:
    dependencies:
      cssesc: 3.0.0
      util-deprecate: 1.0.2

  postcss-value-parser@4.2.0: {}

  postcss@8.5.6:
    dependencies:
      nanoid: 3.3.11
      picocolors: 1.1.1
      source-map-js: 1.2.1

  prelude-ls@1.2.1: {}

  prettier@2.8.8: {}

  prettier@3.5.3: {}

  process-nextick-args@2.0.1: {}

  process-warning@4.0.1: {}

  progress@2.0.3: {}

  property-information@7.0.0: {}

  proxy-addr@2.0.7:
    dependencies:
      forwarded: 0.2.0
      ipaddr.js: 1.9.1

  proxy-agent@6.5.0:
    dependencies:
      agent-base: 7.1.3
      debug: 4.4.0
      http-proxy-agent: 7.0.2
      https-proxy-agent: 7.0.6
      lru-cache: 7.18.3
      pac-proxy-agent: 7.2.0
      proxy-from-env: 1.1.0
      socks-proxy-agent: 8.0.5
    transitivePeerDependencies:
      - supports-color

  proxy-from-env@1.1.0: {}

  public-ip@5.0.0:
    dependencies:
      dns-socket: 4.2.2
      got: 12.6.1
      is-ip: 3.1.0

  pump@3.0.2:
    dependencies:
      end-of-stream: 1.4.4
      once: 1.4.0

  punycode@2.3.1: {}

  puppeteer-core@22.15.0:
    dependencies:
      '@puppeteer/browsers': 2.3.0
      chromium-bidi: 0.6.3(devtools-protocol@0.0.1312386)
      debug: 4.4.0
      devtools-protocol: 0.0.1312386
      ws: 8.18.1
    transitivePeerDependencies:
      - bare-buffer
      - bufferutil
      - supports-color
      - utf-8-validate

  puppeteer@22.15.0(typescript@5.8.3):
    dependencies:
      '@puppeteer/browsers': 2.3.0
      cosmiconfig: 9.0.0(typescript@5.8.3)
      devtools-protocol: 0.0.1312386
      puppeteer-core: 22.15.0
    transitivePeerDependencies:
      - bare-buffer
      - bufferutil
      - supports-color
      - typescript
      - utf-8-validate

  qs@6.13.0:
    dependencies:
      side-channel: 1.1.0

  qs@6.14.0:
    dependencies:
      side-channel: 1.1.0

  quansync@0.2.10: {}

  queue-microtask@1.2.3: {}

  quick-format-unescaped@4.0.4: {}

  quick-lru@5.1.1: {}

  range-parser@1.2.1: {}

  raw-body@2.5.2:
    dependencies:
      bytes: 3.1.2
      http-errors: 2.0.0
      iconv-lite: 0.4.24
      unpipe: 1.0.0

<<<<<<< HEAD
  raw-body@3.0.0:
    dependencies:
      bytes: 3.1.2
      http-errors: 2.0.0
      iconv-lite: 0.6.3
      unpipe: 1.0.0

  react-dom@18.3.1(react@19.1.0):
=======
  react-dom@18.3.1(react@18.3.1):
>>>>>>> fc063db6
    dependencies:
      loose-envify: 1.4.0
      react: 18.3.1
      scheduler: 0.23.2

  react-reconciler@0.29.2(react@18.3.1):
    dependencies:
      loose-envify: 1.4.0
      react: 18.3.1
      scheduler: 0.23.2

  react@18.3.1:
    dependencies:
      loose-envify: 1.4.0

  react@19.1.0: {}

  read-cache@1.0.0:
    dependencies:
      pify: 2.3.0

  read-yaml-file@1.1.0:
    dependencies:
      graceful-fs: 4.2.11
      js-yaml: 3.14.1
      pify: 4.0.1
      strip-bom: 3.0.0

  readable-stream@2.3.8:
    dependencies:
      core-util-is: 1.0.3
      inherits: 2.0.4
      isarray: 1.0.0
      process-nextick-args: 2.0.1
      safe-buffer: 5.1.2
      string_decoder: 1.1.1
      util-deprecate: 1.0.2

  readdirp@3.6.0:
    dependencies:
      picomatch: 2.3.1

  readdirp@4.1.2: {}

  real-require@0.2.0: {}

  recma-build-jsx@1.0.0:
    dependencies:
      '@types/estree': 1.0.8
      estree-util-build-jsx: 3.0.1
      vfile: 6.0.3

  recma-jsx@1.0.0(acorn@8.15.0):
    dependencies:
      acorn-jsx: 5.3.2(acorn@8.15.0)
      estree-util-to-js: 2.0.0
      recma-parse: 1.0.0
      recma-stringify: 1.0.0
      unified: 11.0.5
    transitivePeerDependencies:
      - acorn

  recma-parse@1.0.0:
    dependencies:
      '@types/estree': 1.0.8
      esast-util-from-js: 2.0.1
      unified: 11.0.5
      vfile: 6.0.3

  recma-stringify@1.0.0:
    dependencies:
      '@types/estree': 1.0.8
      estree-util-to-js: 2.0.0
      unified: 11.0.5
      vfile: 6.0.3

  reflect.getprototypeof@1.0.10:
    dependencies:
      call-bind: 1.0.8
      define-properties: 1.2.1
      es-abstract: 1.23.9
      es-errors: 1.3.0
      es-object-atoms: 1.1.1
      get-intrinsic: 1.3.0
      get-proto: 1.0.1
      which-builtin-type: 1.2.1

  regex-recursion@6.0.2:
    dependencies:
      regex-utilities: 2.3.0

  regex-utilities@2.3.0: {}

  regex@6.0.1:
    dependencies:
      regex-utilities: 2.3.0

  regexp.prototype.flags@1.5.4:
    dependencies:
      call-bind: 1.0.8
      define-properties: 1.2.1
      es-errors: 1.3.0
      get-proto: 1.0.1
      gopd: 1.2.0
      set-function-name: 2.0.2

  rehype-katex@7.0.1:
    dependencies:
      '@types/hast': 3.0.4
      '@types/katex': 0.16.7
      hast-util-from-html-isomorphic: 2.0.0
      hast-util-to-text: 4.0.2
      katex: 0.16.22
      unist-util-visit-parents: 6.0.1
      vfile: 6.0.3

  rehype-minify-whitespace@6.0.2:
    dependencies:
      '@types/hast': 3.0.4
      hast-util-minify-whitespace: 1.0.1

  rehype-parse@9.0.1:
    dependencies:
      '@types/hast': 3.0.4
      hast-util-from-html: 2.0.3
      unified: 11.0.5

  rehype-recma@1.0.0:
    dependencies:
      '@types/estree': 1.0.8
      '@types/hast': 3.0.4
      hast-util-to-estree: 3.1.3
    transitivePeerDependencies:
      - supports-color

  remark-frontmatter@5.0.0:
    dependencies:
      '@types/mdast': 4.0.4
      mdast-util-frontmatter: 2.0.1
      micromark-extension-frontmatter: 2.0.0
      unified: 11.0.5
    transitivePeerDependencies:
      - supports-color

  remark-gfm@4.0.1:
    dependencies:
      '@types/mdast': 4.0.4
      mdast-util-gfm: 3.1.0
      micromark-extension-gfm: 3.0.0
      remark-parse: 11.0.0
      remark-stringify: 11.0.0
      unified: 11.0.5
    transitivePeerDependencies:
      - supports-color

  remark-math@6.0.0:
    dependencies:
      '@types/mdast': 4.0.4
      mdast-util-math: 3.0.0
      micromark-extension-math: 3.1.0
      unified: 11.0.5
    transitivePeerDependencies:
      - supports-color

  remark-mdx-remove-esm@1.1.0:
    dependencies:
      '@types/mdast': 4.0.4
      mdast-util-mdxjs-esm: 2.0.1
      unist-util-remove: 4.0.0
    transitivePeerDependencies:
      - supports-color

  remark-mdx@3.1.0:
    dependencies:
      mdast-util-mdx: 3.0.0
      micromark-extension-mdxjs: 3.0.0
    transitivePeerDependencies:
      - supports-color

  remark-parse@11.0.0:
    dependencies:
      '@types/mdast': 4.0.4
      mdast-util-from-markdown: 2.0.2
      micromark-util-types: 2.0.2
      unified: 11.0.5
    transitivePeerDependencies:
      - supports-color

  remark-rehype@11.1.2:
    dependencies:
      '@types/hast': 3.0.4
      '@types/mdast': 4.0.4
      mdast-util-to-hast: 13.2.0
      unified: 11.0.5
      vfile: 6.0.3

  remark-smartypants@3.0.2:
    dependencies:
      retext: 9.0.0
      retext-smartypants: 6.2.0
      unified: 11.0.5
      unist-util-visit: 5.0.0

  remark-stringify@11.0.0:
    dependencies:
      '@types/mdast': 4.0.4
      mdast-util-to-markdown: 2.1.2
      unified: 11.0.5

  remark@15.0.1:
    dependencies:
      '@types/mdast': 4.0.4
      remark-parse: 11.0.0
      remark-stringify: 11.0.0
      unified: 11.0.5
    transitivePeerDependencies:
      - supports-color

  require-directory@2.1.1: {}

  require-from-string@2.0.2: {}

  resolve-alpn@1.2.1: {}

  resolve-from@4.0.0: {}

  resolve-from@5.0.0: {}

  resolve-pkg-maps@1.0.0: {}

  resolve@1.22.10:
    dependencies:
      is-core-module: 2.16.1
      path-parse: 1.0.7
      supports-preserve-symlinks-flag: 1.0.0

  responselike@3.0.0:
    dependencies:
      lowercase-keys: 3.0.0

  restore-cursor@4.0.0:
    dependencies:
      onetime: 5.1.2
      signal-exit: 3.0.7

  retext-latin@4.0.0:
    dependencies:
      '@types/nlcst': 2.0.3
      parse-latin: 7.0.0
      unified: 11.0.5

  retext-smartypants@6.2.0:
    dependencies:
      '@types/nlcst': 2.0.3
      nlcst-to-string: 4.0.0
      unist-util-visit: 5.0.0

  retext-stringify@4.0.0:
    dependencies:
      '@types/nlcst': 2.0.3
      nlcst-to-string: 4.0.0
      unified: 11.0.5

  retext@9.0.0:
    dependencies:
      '@types/nlcst': 2.0.3
      retext-latin: 4.0.0
      retext-stringify: 4.0.0
      unified: 11.0.5

  retry@0.13.1: {}

  reusify@1.1.0: {}

  rollup@4.40.1:
    dependencies:
      '@types/estree': 1.0.7
    optionalDependencies:
      '@rollup/rollup-android-arm-eabi': 4.40.1
      '@rollup/rollup-android-arm64': 4.40.1
      '@rollup/rollup-darwin-arm64': 4.40.1
      '@rollup/rollup-darwin-x64': 4.40.1
      '@rollup/rollup-freebsd-arm64': 4.40.1
      '@rollup/rollup-freebsd-x64': 4.40.1
      '@rollup/rollup-linux-arm-gnueabihf': 4.40.1
      '@rollup/rollup-linux-arm-musleabihf': 4.40.1
      '@rollup/rollup-linux-arm64-gnu': 4.40.1
      '@rollup/rollup-linux-arm64-musl': 4.40.1
      '@rollup/rollup-linux-loongarch64-gnu': 4.40.1
      '@rollup/rollup-linux-powerpc64le-gnu': 4.40.1
      '@rollup/rollup-linux-riscv64-gnu': 4.40.1
      '@rollup/rollup-linux-riscv64-musl': 4.40.1
      '@rollup/rollup-linux-s390x-gnu': 4.40.1
      '@rollup/rollup-linux-x64-gnu': 4.40.1
      '@rollup/rollup-linux-x64-musl': 4.40.1
      '@rollup/rollup-win32-arm64-msvc': 4.40.1
      '@rollup/rollup-win32-ia32-msvc': 4.40.1
      '@rollup/rollup-win32-x64-msvc': 4.40.1
      fsevents: 2.3.3

  router@2.2.0:
    dependencies:
      debug: 4.4.0
      depd: 2.0.0
      is-promise: 4.0.0
      parseurl: 1.3.3
      path-to-regexp: 8.2.0
    transitivePeerDependencies:
      - supports-color

  run-async@3.0.0: {}

  run-parallel@1.2.0:
    dependencies:
      queue-microtask: 1.2.3

  rxjs@7.8.2:
    dependencies:
      tslib: 2.8.1

  safe-array-concat@1.1.3:
    dependencies:
      call-bind: 1.0.8
      call-bound: 1.0.4
      get-intrinsic: 1.3.0
      has-symbols: 1.1.0
      isarray: 2.0.5

  safe-buffer@5.1.2: {}

  safe-buffer@5.2.1: {}

  safe-push-apply@1.0.0:
    dependencies:
      es-errors: 1.3.0
      isarray: 2.0.5

  safe-regex-test@1.1.0:
    dependencies:
      call-bound: 1.0.4
      es-errors: 1.3.0
      is-regex: 1.2.1

  safe-stable-stringify@1.1.1: {}

  safe-stable-stringify@2.5.0: {}

  safer-buffer@2.1.2: {}

  sax@1.4.1: {}

  scheduler@0.23.2:
    dependencies:
      loose-envify: 1.4.0

  section-matter@1.0.0:
    dependencies:
      extend-shallow: 2.0.1
      kind-of: 6.0.3

  secure-json-parse@2.7.0: {}

  semver@7.7.1: {}

  semver@7.7.2: {}

  send@0.19.0:
    dependencies:
      debug: 2.6.9
      depd: 2.0.0
      destroy: 1.2.0
      encodeurl: 1.0.2
      escape-html: 1.0.3
      etag: 1.8.1
      fresh: 0.5.2
      http-errors: 2.0.0
      mime: 1.6.0
      ms: 2.1.3
      on-finished: 2.4.1
      range-parser: 1.2.1
      statuses: 2.0.1
    transitivePeerDependencies:
      - supports-color

  send@1.2.0:
    dependencies:
      debug: 4.4.0
      encodeurl: 2.0.0
      escape-html: 1.0.3
      etag: 1.8.1
      fresh: 2.0.0
      http-errors: 2.0.0
      mime-types: 3.0.1
      ms: 2.1.3
      on-finished: 2.4.1
      range-parser: 1.2.1
      statuses: 2.0.1
    transitivePeerDependencies:
      - supports-color

  serialize-error@12.0.0:
    dependencies:
      type-fest: 4.41.0

  serve-static@1.16.2:
    dependencies:
      encodeurl: 2.0.0
      escape-html: 1.0.3
      parseurl: 1.3.3
      send: 0.19.0
    transitivePeerDependencies:
      - supports-color

  serve-static@2.2.0:
    dependencies:
      encodeurl: 2.0.0
      escape-html: 1.0.3
      parseurl: 1.3.3
      send: 1.2.0
    transitivePeerDependencies:
      - supports-color

  set-cookie-parser@2.7.1: {}

  set-function-length@1.2.2:
    dependencies:
      define-data-property: 1.1.4
      es-errors: 1.3.0
      function-bind: 1.1.2
      get-intrinsic: 1.3.0
      gopd: 1.2.0
      has-property-descriptors: 1.0.2

  set-function-name@2.0.2:
    dependencies:
      define-data-property: 1.1.4
      es-errors: 1.3.0
      functions-have-names: 1.2.3
      has-property-descriptors: 1.0.2

  set-proto@1.0.0:
    dependencies:
      dunder-proto: 1.0.1
      es-errors: 1.3.0
      es-object-atoms: 1.1.1

  setimmediate@1.0.5: {}

  setprototypeof@1.2.0: {}

  sharp@0.33.5:
    dependencies:
      color: 4.2.3
      detect-libc: 2.0.4
      semver: 7.7.2
    optionalDependencies:
      '@img/sharp-darwin-arm64': 0.33.5
      '@img/sharp-darwin-x64': 0.33.5
      '@img/sharp-libvips-darwin-arm64': 1.0.4
      '@img/sharp-libvips-darwin-x64': 1.0.4
      '@img/sharp-libvips-linux-arm': 1.0.5
      '@img/sharp-libvips-linux-arm64': 1.0.4
      '@img/sharp-libvips-linux-s390x': 1.0.4
      '@img/sharp-libvips-linux-x64': 1.0.4
      '@img/sharp-libvips-linuxmusl-arm64': 1.0.4
      '@img/sharp-libvips-linuxmusl-x64': 1.0.4
      '@img/sharp-linux-arm': 0.33.5
      '@img/sharp-linux-arm64': 0.33.5
      '@img/sharp-linux-s390x': 0.33.5
      '@img/sharp-linux-x64': 0.33.5
      '@img/sharp-linuxmusl-arm64': 0.33.5
      '@img/sharp-linuxmusl-x64': 0.33.5
      '@img/sharp-wasm32': 0.33.5
      '@img/sharp-win32-ia32': 0.33.5
      '@img/sharp-win32-x64': 0.33.5

  shebang-command@2.0.0:
    dependencies:
      shebang-regex: 3.0.0

  shebang-regex@3.0.0: {}

  shiki@3.11.0:
    dependencies:
      '@shikijs/core': 3.11.0
      '@shikijs/engine-javascript': 3.11.0
      '@shikijs/engine-oniguruma': 3.11.0
      '@shikijs/langs': 3.11.0
      '@shikijs/themes': 3.11.0
      '@shikijs/types': 3.11.0
      '@shikijs/vscode-textmate': 10.0.2
      '@types/hast': 3.0.4

  side-channel-list@1.0.0:
    dependencies:
      es-errors: 1.3.0
      object-inspect: 1.13.4

  side-channel-map@1.0.1:
    dependencies:
      call-bound: 1.0.4
      es-errors: 1.3.0
      get-intrinsic: 1.3.0
      object-inspect: 1.13.4

  side-channel-weakmap@1.0.2:
    dependencies:
      call-bound: 1.0.4
      es-errors: 1.3.0
      get-intrinsic: 1.3.0
      object-inspect: 1.13.4
      side-channel-map: 1.0.1

  side-channel@1.1.0:
    dependencies:
      es-errors: 1.3.0
      object-inspect: 1.13.4
      side-channel-list: 1.0.0
      side-channel-map: 1.0.1
      side-channel-weakmap: 1.0.2

  signal-exit@3.0.7: {}

  signal-exit@4.1.0: {}

  simple-eval@1.0.1:
    dependencies:
      jsep: 1.4.0

  simple-git@3.27.0:
    dependencies:
      '@kwsites/file-exists': 1.1.1
      '@kwsites/promise-deferred': 1.1.1
      debug: 4.4.0
    transitivePeerDependencies:
      - supports-color

  simple-swizzle@0.2.2:
    dependencies:
      is-arrayish: 0.3.2

  simple-wcswidth@1.0.1: {}

  slash@3.0.0: {}

  slice-ansi@5.0.0:
    dependencies:
      ansi-styles: 6.2.1
      is-fullwidth-code-point: 4.0.0

  slice-ansi@7.1.0:
    dependencies:
      ansi-styles: 6.2.1
      is-fullwidth-code-point: 5.0.0

  slugify@1.6.6: {}

  smart-buffer@4.2.0: {}

  socket.io-adapter@2.5.5:
    dependencies:
      debug: 4.3.7
      ws: 8.17.1
    transitivePeerDependencies:
      - bufferutil
      - supports-color
      - utf-8-validate

  socket.io-parser@4.2.4:
    dependencies:
      '@socket.io/component-emitter': 3.1.2
      debug: 4.3.7
    transitivePeerDependencies:
      - supports-color

  socket.io@4.8.1:
    dependencies:
      accepts: 1.3.8
      base64id: 2.0.0
      cors: 2.8.5
      debug: 4.3.7
      engine.io: 6.6.4
      socket.io-adapter: 2.5.5
      socket.io-parser: 4.2.4
    transitivePeerDependencies:
      - bufferutil
      - supports-color
      - utf-8-validate

  socks-proxy-agent@8.0.5:
    dependencies:
      agent-base: 7.1.3
      debug: 4.4.0
      socks: 2.8.4
    transitivePeerDependencies:
      - supports-color

  socks@2.8.4:
    dependencies:
      ip-address: 9.0.5
      smart-buffer: 4.2.0

  sonic-boom@4.2.0:
    dependencies:
      atomic-sleep: 1.0.0

  source-map-js@1.2.1: {}

  source-map@0.6.1:
    optional: true

  source-map@0.7.4: {}

  source-map@0.8.0-beta.0:
    dependencies:
      whatwg-url: 7.1.0

  space-separated-tokens@2.0.2: {}

  spawndamnit@3.0.1:
    dependencies:
      cross-spawn: 7.0.6
      signal-exit: 4.1.0

  split2@4.2.0: {}

  sprintf-js@1.0.3: {}

  sprintf-js@1.1.3: {}

  sswr@2.2.0(svelte@5.28.2):
    dependencies:
      svelte: 5.28.2
      swrev: 4.0.0

  stack-utils@2.0.6:
    dependencies:
      escape-string-regexp: 2.0.0

  statuses@2.0.1: {}

  streamsearch@1.1.0: {}

  streamx@2.22.0:
    dependencies:
      fast-fifo: 1.3.2
      text-decoder: 1.2.3
    optionalDependencies:
      bare-events: 2.5.4

  string-comparison@1.3.0: {}

  string-width@4.2.3:
    dependencies:
      emoji-regex: 8.0.0
      is-fullwidth-code-point: 3.0.0
      strip-ansi: 6.0.1

  string-width@5.1.2:
    dependencies:
      eastasianwidth: 0.2.0
      emoji-regex: 9.2.2
      strip-ansi: 7.1.0

  string-width@7.2.0:
    dependencies:
      emoji-regex: 10.4.0
      get-east-asian-width: 1.3.0
      strip-ansi: 7.1.0

  string.prototype.trim@1.2.10:
    dependencies:
      call-bind: 1.0.8
      call-bound: 1.0.4
      define-data-property: 1.1.4
      define-properties: 1.2.1
      es-abstract: 1.23.9
      es-object-atoms: 1.1.1
      has-property-descriptors: 1.0.2

  string.prototype.trimend@1.0.9:
    dependencies:
      call-bind: 1.0.8
      call-bound: 1.0.4
      define-properties: 1.2.1
      es-object-atoms: 1.1.1

  string.prototype.trimstart@1.0.8:
    dependencies:
      call-bind: 1.0.8
      define-properties: 1.2.1
      es-object-atoms: 1.1.1

  string_decoder@1.1.1:
    dependencies:
      safe-buffer: 5.1.2

  stringify-entities@4.0.4:
    dependencies:
      character-entities-html4: 2.1.0
      character-entities-legacy: 3.0.0

  strip-ansi@6.0.1:
    dependencies:
      ansi-regex: 5.0.1

  strip-ansi@7.1.0:
    dependencies:
      ansi-regex: 6.1.0

  strip-bom-string@1.0.0: {}

  strip-bom@3.0.0: {}

  strip-json-comments@3.1.1: {}

  style-to-js@1.1.16:
    dependencies:
      style-to-object: 1.0.8

  style-to-object@1.0.8:
    dependencies:
      inline-style-parser: 0.2.4

  sucrase@3.35.0:
    dependencies:
      '@jridgewell/gen-mapping': 0.3.8
      commander: 4.1.1
      glob: 10.4.5
      lines-and-columns: 1.2.4
      mz: 2.7.0
      pirates: 4.0.7
      ts-interface-checker: 0.1.13

  supports-color@7.2.0:
    dependencies:
      has-flag: 4.0.0

  supports-preserve-symlinks-flag@1.0.0: {}

  svelte@5.28.2:
    dependencies:
      '@ampproject/remapping': 2.3.0
      '@jridgewell/sourcemap-codec': 1.5.4
      '@sveltejs/acorn-typescript': 1.0.5(acorn@8.15.0)
      '@types/estree': 1.0.8
      acorn: 8.15.0
      aria-query: 5.3.2
      axobject-query: 4.1.0
      clsx: 2.1.1
      esm-env: 1.2.2
      esrap: 1.4.9
      is-reference: 3.0.3
      locate-character: 3.0.0
      magic-string: 0.30.17
      zimmerframe: 1.1.2

  swr@2.3.3(react@19.1.0):
    dependencies:
      dequal: 2.0.3
      react: 19.1.0
      use-sync-external-store: 1.5.0(react@19.1.0)

  swrev@4.0.0: {}

  swrv@1.1.0(vue@3.5.13(typescript@5.8.3)):
    dependencies:
      vue: 3.5.13(typescript@5.8.3)

  tailwindcss@3.4.17:
    dependencies:
      '@alloc/quick-lru': 5.2.0
      arg: 5.0.2
      chokidar: 3.6.0
      didyoumean: 1.2.2
      dlv: 1.1.3
      fast-glob: 3.3.3
      glob-parent: 6.0.2
      is-glob: 4.0.3
      jiti: 1.21.7
      lilconfig: 3.1.3
      micromatch: 4.0.8
      normalize-path: 3.0.0
      object-hash: 3.0.0
      picocolors: 1.1.1
      postcss: 8.5.6
      postcss-import: 15.1.0(postcss@8.5.6)
      postcss-js: 4.0.1(postcss@8.5.6)
      postcss-load-config: 4.0.2(postcss@8.5.6)
      postcss-nested: 6.2.0(postcss@8.5.6)
      postcss-selector-parser: 6.1.2
      resolve: 1.22.10
      sucrase: 3.35.0
    transitivePeerDependencies:
      - ts-node

  tar-fs@3.0.8:
    dependencies:
      pump: 3.0.2
      tar-stream: 3.1.7
    optionalDependencies:
      bare-fs: 4.1.4
      bare-path: 3.0.0
    transitivePeerDependencies:
      - bare-buffer

  tar-stream@3.1.7:
    dependencies:
      b4a: 1.6.7
      fast-fifo: 1.3.2
      streamx: 2.22.0

  tar@6.2.1:
    dependencies:
      chownr: 2.0.0
      fs-minipass: 2.1.0
      minipass: 5.0.0
      minizlib: 2.1.2
      mkdirp: 1.0.4
      yallist: 4.0.0

  term-size@2.2.1: {}

  text-decoder@1.2.3:
    dependencies:
      b4a: 1.6.7

  thenify-all@1.6.0:
    dependencies:
      thenify: 3.3.1

  thenify@3.3.1:
    dependencies:
      any-promise: 1.3.0

  thread-stream@3.1.0:
    dependencies:
      real-require: 0.2.0

  throttleit@2.1.0: {}

  through@2.3.8: {}

  tinyexec@0.3.2: {}

  tinyglobby@0.2.13:
    dependencies:
      fdir: 6.4.4(picomatch@4.0.2)
      picomatch: 4.0.2

  tldts-core@6.1.86: {}

  tldts@6.1.86:
    dependencies:
      tldts-core: 6.1.86

  tmp@0.0.33:
    dependencies:
      os-tmpdir: 1.0.2

  to-regex-range@5.0.1:
    dependencies:
      is-number: 7.0.0

  toidentifier@1.0.1: {}

  tough-cookie@5.1.2:
    dependencies:
      tldts: 6.1.86

  tr46@0.0.3: {}

  tr46@1.0.1:
    dependencies:
      punycode: 2.3.1

  tree-kill@1.2.2: {}

  trim-lines@3.0.1: {}

  trim-trailing-lines@2.1.0: {}

  trough@2.2.0: {}

  ts-api-utils@2.1.0(typescript@5.8.3):
    dependencies:
      typescript: 5.8.3

  ts-interface-checker@0.1.13: {}

  tslib@1.14.1: {}

  tslib@2.8.1: {}

  tsup@8.4.0(jiti@1.21.7)(postcss@8.5.6)(tsx@4.19.4)(typescript@5.8.3)(yaml@2.7.1):
    dependencies:
      bundle-require: 5.1.0(esbuild@0.25.3)
      cac: 6.7.14
      chokidar: 4.0.3
      consola: 3.4.2
      debug: 4.4.0
      esbuild: 0.25.3
      joycon: 3.1.1
      picocolors: 1.1.1
      postcss-load-config: 6.0.1(jiti@1.21.7)(postcss@8.5.6)(tsx@4.19.4)(yaml@2.7.1)
      resolve-from: 5.0.0
      rollup: 4.40.1
      source-map: 0.8.0-beta.0
      sucrase: 3.35.0
      tinyexec: 0.3.2
      tinyglobby: 0.2.13
      tree-kill: 1.2.2
    optionalDependencies:
      postcss: 8.5.6
      typescript: 5.8.3
    transitivePeerDependencies:
      - jiti
      - supports-color
      - tsx
      - yaml

  tsx@4.19.4:
    dependencies:
      esbuild: 0.25.3
      get-tsconfig: 4.10.0
    optionalDependencies:
      fsevents: 2.3.3

  type-check@0.4.0:
    dependencies:
      prelude-ls: 1.2.1

  type-fest@0.21.3: {}

  type-fest@4.41.0: {}

  type-is@1.6.18:
    dependencies:
      media-typer: 0.3.0
      mime-types: 2.1.35

  type-is@2.0.1:
    dependencies:
      content-type: 1.0.5
      media-typer: 1.1.0
      mime-types: 3.0.1

  typed-array-buffer@1.0.3:
    dependencies:
      call-bound: 1.0.4
      es-errors: 1.3.0
      is-typed-array: 1.1.15

  typed-array-byte-length@1.0.3:
    dependencies:
      call-bind: 1.0.8
      for-each: 0.3.5
      gopd: 1.2.0
      has-proto: 1.2.0
      is-typed-array: 1.1.15

  typed-array-byte-offset@1.0.4:
    dependencies:
      available-typed-arrays: 1.0.7
      call-bind: 1.0.8
      for-each: 0.3.5
      gopd: 1.2.0
      has-proto: 1.2.0
      is-typed-array: 1.1.15
      reflect.getprototypeof: 1.0.10

  typed-array-length@1.0.7:
    dependencies:
      call-bind: 1.0.8
      for-each: 0.3.5
      gopd: 1.2.0
      is-typed-array: 1.1.15
      possible-typed-array-names: 1.1.0
      reflect.getprototypeof: 1.0.10

  typedarray@0.0.6: {}

  typescript-eslint@8.31.1(eslint@9.25.1(jiti@1.21.7))(typescript@5.8.3):
    dependencies:
      '@typescript-eslint/eslint-plugin': 8.31.1(@typescript-eslint/parser@8.31.1(eslint@9.25.1(jiti@1.21.7))(typescript@5.8.3))(eslint@9.25.1(jiti@1.21.7))(typescript@5.8.3)
      '@typescript-eslint/parser': 8.31.1(eslint@9.25.1(jiti@1.21.7))(typescript@5.8.3)
      '@typescript-eslint/utils': 8.31.1(eslint@9.25.1(jiti@1.21.7))(typescript@5.8.3)
      eslint: 9.25.1(jiti@1.21.7)
      typescript: 5.8.3
    transitivePeerDependencies:
      - supports-color

  typescript@5.8.3: {}

  unbox-primitive@1.1.0:
    dependencies:
      call-bound: 1.0.4
      has-bigints: 1.1.0
      has-symbols: 1.1.0
      which-boxed-primitive: 1.1.1

  unbzip2-stream@1.4.3:
    dependencies:
      buffer: 5.7.1
      through: 2.3.8

  undici-types@5.26.5: {}

  undici-types@6.19.8: {}

  undici@6.21.2: {}

  unified@11.0.5:
    dependencies:
      '@types/unist': 3.0.3
      bail: 2.0.2
      devlop: 1.1.0
      extend: 3.0.2
      is-plain-obj: 4.1.0
      trough: 2.2.0
      vfile: 6.0.3

  unist-builder@4.0.0:
    dependencies:
      '@types/unist': 3.0.3

  unist-util-find-after@5.0.0:
    dependencies:
      '@types/unist': 3.0.3
      unist-util-is: 6.0.0

  unist-util-is@5.2.1:
    dependencies:
      '@types/unist': 2.0.11

  unist-util-is@6.0.0:
    dependencies:
      '@types/unist': 3.0.3

  unist-util-map@4.0.0:
    dependencies:
      '@types/unist': 3.0.3

  unist-util-modify-children@4.0.0:
    dependencies:
      '@types/unist': 3.0.3
      array-iterate: 2.0.1

  unist-util-position-from-estree@2.0.0:
    dependencies:
      '@types/unist': 3.0.3

  unist-util-position@5.0.0:
    dependencies:
      '@types/unist': 3.0.3

  unist-util-remove-position@5.0.0:
    dependencies:
      '@types/unist': 3.0.3
      unist-util-visit: 5.0.0

  unist-util-remove@4.0.0:
    dependencies:
      '@types/unist': 3.0.3
      unist-util-is: 6.0.0
      unist-util-visit-parents: 6.0.1

  unist-util-stringify-position@4.0.0:
    dependencies:
      '@types/unist': 3.0.3

  unist-util-visit-children@3.0.0:
    dependencies:
      '@types/unist': 3.0.3

  unist-util-visit-parents@5.1.3:
    dependencies:
      '@types/unist': 2.0.11
      unist-util-is: 5.2.1

  unist-util-visit-parents@6.0.1:
    dependencies:
      '@types/unist': 3.0.3
      unist-util-is: 6.0.0

  unist-util-visit@4.1.2:
    dependencies:
      '@types/unist': 2.0.11
      unist-util-is: 5.2.1
      unist-util-visit-parents: 5.1.3

  unist-util-visit@5.0.0:
    dependencies:
      '@types/unist': 3.0.3
      unist-util-is: 6.0.0
      unist-util-visit-parents: 6.0.1

  universalify@0.1.2: {}

  universalify@2.0.1: {}

  unpipe@1.0.0: {}

  uri-js@4.4.1:
    dependencies:
      punycode: 2.3.1

  urijs@1.19.11: {}

  urlpattern-polyfill@10.0.0: {}

  use-sync-external-store@1.5.0(react@19.1.0):
    dependencies:
      react: 19.1.0

  util-deprecate@1.0.2: {}

  utility-types@3.11.0: {}

  utils-merge@1.0.1: {}

  uuid@10.0.0: {}

  uuid@9.0.1: {}

  validate.io-array@1.0.6: {}

  validate.io-function@1.0.2: {}

  vary@1.1.2: {}

  vfile-location@5.0.3:
    dependencies:
      '@types/unist': 3.0.3
      vfile: 6.0.3

  vfile-matter@5.0.1:
    dependencies:
      vfile: 6.0.3
      yaml: 2.7.1

  vfile-message@4.0.2:
    dependencies:
      '@types/unist': 3.0.3
      unist-util-stringify-position: 4.0.0

  vfile@6.0.3:
    dependencies:
      '@types/unist': 3.0.3
      vfile-message: 4.0.2

  vue@3.5.13(typescript@5.8.3):
    dependencies:
      '@vue/compiler-dom': 3.5.13
      '@vue/compiler-sfc': 3.5.13
      '@vue/runtime-dom': 3.5.13
      '@vue/server-renderer': 3.5.13(vue@3.5.13(typescript@5.8.3))
      '@vue/shared': 3.5.13
    optionalDependencies:
      typescript: 5.8.3

  web-namespaces@2.0.1: {}

  web-streams-polyfill@3.3.3: {}

  web-streams-polyfill@4.0.0-beta.3: {}

  webidl-conversions@3.0.1: {}

  webidl-conversions@4.0.2: {}

  whatwg-encoding@3.1.1:
    dependencies:
      iconv-lite: 0.6.3

  whatwg-mimetype@4.0.0: {}

  whatwg-url@5.0.0:
    dependencies:
      tr46: 0.0.3
      webidl-conversions: 3.0.1

  whatwg-url@7.1.0:
    dependencies:
      lodash.sortby: 4.7.0
      tr46: 1.0.1
      webidl-conversions: 4.0.2

  which-boxed-primitive@1.1.1:
    dependencies:
      is-bigint: 1.1.0
      is-boolean-object: 1.2.2
      is-number-object: 1.1.1
      is-string: 1.1.1
      is-symbol: 1.1.1

  which-builtin-type@1.2.1:
    dependencies:
      call-bound: 1.0.4
      function.prototype.name: 1.1.8
      has-tostringtag: 1.0.2
      is-async-function: 2.1.1
      is-date-object: 1.1.0
      is-finalizationregistry: 1.1.1
      is-generator-function: 1.1.0
      is-regex: 1.2.1
      is-weakref: 1.1.1
      isarray: 2.0.5
      which-boxed-primitive: 1.1.1
      which-collection: 1.0.2
      which-typed-array: 1.1.19

  which-collection@1.0.2:
    dependencies:
      is-map: 2.0.3
      is-set: 2.0.3
      is-weakmap: 2.0.2
      is-weakset: 2.0.4

  which-typed-array@1.1.19:
    dependencies:
      available-typed-arrays: 1.0.7
      call-bind: 1.0.8
      call-bound: 1.0.4
      for-each: 0.3.5
      get-proto: 1.0.1
      gopd: 1.2.0
      has-tostringtag: 1.0.2

  which@2.0.2:
    dependencies:
      isexe: 2.0.0

  widest-line@5.0.0:
    dependencies:
      string-width: 7.2.0

  word-wrap@1.2.5: {}

  wrap-ansi@6.2.0:
    dependencies:
      ansi-styles: 4.3.0
      string-width: 4.2.3
      strip-ansi: 6.0.1

  wrap-ansi@7.0.0:
    dependencies:
      ansi-styles: 4.3.0
      string-width: 4.2.3
      strip-ansi: 6.0.1

  wrap-ansi@8.1.0:
    dependencies:
      ansi-styles: 6.2.1
      string-width: 5.1.2
      strip-ansi: 7.1.0

  wrap-ansi@9.0.0:
    dependencies:
      ansi-styles: 6.2.1
      string-width: 7.2.0
      strip-ansi: 7.1.0

  wrappy@1.0.2: {}

  ws@8.17.1: {}

  ws@8.18.1: {}

  xml2js@0.6.2:
    dependencies:
      sax: 1.4.1
      xmlbuilder: 11.0.1

  xmlbuilder@11.0.1: {}

  xtend@4.0.2: {}

  y18n@5.0.8: {}

  yallist@4.0.0: {}

  yaml@2.7.1: {}

  yargs-parser@21.1.1: {}

  yargs@17.7.2:
    dependencies:
      cliui: 8.0.1
      escalade: 3.2.0
      get-caller-file: 2.0.5
      require-directory: 2.1.1
      string-width: 4.2.3
      y18n: 5.0.8
      yargs-parser: 21.1.1

  yauzl@2.10.0:
    dependencies:
      buffer-crc32: 0.2.13
      fd-slicer: 1.1.0

  yocto-queue@0.1.0: {}

  yoctocolors-cjs@2.1.2: {}

  yoga-layout@3.2.1: {}

  zimmerframe@1.1.2: {}

  zod-to-json-schema@3.24.5(zod@3.25.67):
    dependencies:
      zod: 3.25.67

  zod-to-json-schema@3.24.5(zod@3.25.76):
    dependencies:
      zod: 3.25.76

  zod@3.23.8: {}

  zod@3.25.67: {}

  zod@3.25.76: {}

  zwitch@2.0.4: {}<|MERGE_RESOLUTION|>--- conflicted
+++ resolved
@@ -56,6 +56,43 @@
       zod-to-json-schema:
         specifier: ^3.23.5
         version: 3.24.5(zod@3.25.67)
+    optionalDependencies:
+      '@ai-sdk/anthropic':
+        specifier: ^1.2.6
+        version: 1.2.10(zod@3.25.67)
+      '@ai-sdk/azure':
+        specifier: ^1.3.19
+        version: 1.3.22(zod@3.25.67)
+      '@ai-sdk/cerebras':
+        specifier: ^0.2.6
+        version: 0.2.13(zod@3.25.67)
+      '@ai-sdk/deepseek':
+        specifier: ^0.2.13
+        version: 0.2.13(zod@3.25.67)
+      '@ai-sdk/google':
+        specifier: ^1.2.6
+        version: 1.2.14(zod@3.25.67)
+      '@ai-sdk/groq':
+        specifier: ^1.2.4
+        version: 1.2.8(zod@3.25.67)
+      '@ai-sdk/mistral':
+        specifier: ^1.2.7
+        version: 1.2.7(zod@3.25.67)
+      '@ai-sdk/openai':
+        specifier: ^1.0.14
+        version: 1.3.21(zod@3.25.67)
+      '@ai-sdk/perplexity':
+        specifier: ^1.1.7
+        version: 1.1.8(zod@3.25.67)
+      '@ai-sdk/togetherai':
+        specifier: ^0.2.6
+        version: 0.2.13(zod@3.25.67)
+      '@ai-sdk/xai':
+        specifier: ^1.2.15
+        version: 1.2.15(zod@3.25.67)
+      ollama-ai-provider:
+        specifier: ^1.2.0
+        version: 1.2.0(zod@3.25.67)
     devDependencies:
       '@changesets/changelog-github':
         specifier: ^0.5.0
@@ -141,43 +178,6 @@
       typescript-eslint:
         specifier: ^8.17.0
         version: 8.31.1(eslint@9.25.1(jiti@1.21.7))(typescript@5.8.3)
-    optionalDependencies:
-      '@ai-sdk/anthropic':
-        specifier: ^1.2.6
-        version: 1.2.10(zod@3.25.67)
-      '@ai-sdk/azure':
-        specifier: ^1.3.19
-        version: 1.3.22(zod@3.25.67)
-      '@ai-sdk/cerebras':
-        specifier: ^0.2.6
-        version: 0.2.13(zod@3.25.67)
-      '@ai-sdk/deepseek':
-        specifier: ^0.2.13
-        version: 0.2.13(zod@3.25.67)
-      '@ai-sdk/google':
-        specifier: ^1.2.6
-        version: 1.2.14(zod@3.25.67)
-      '@ai-sdk/groq':
-        specifier: ^1.2.4
-        version: 1.2.8(zod@3.25.67)
-      '@ai-sdk/mistral':
-        specifier: ^1.2.7
-        version: 1.2.7(zod@3.25.67)
-      '@ai-sdk/openai':
-        specifier: ^1.0.14
-        version: 1.3.21(zod@3.25.67)
-      '@ai-sdk/perplexity':
-        specifier: ^1.1.7
-        version: 1.1.8(zod@3.25.67)
-      '@ai-sdk/togetherai':
-        specifier: ^0.2.6
-        version: 0.2.13(zod@3.25.67)
-      '@ai-sdk/xai':
-        specifier: ^1.2.15
-        version: 1.2.15(zod@3.25.67)
-      ollama-ai-provider:
-        specifier: ^1.2.0
-        version: 1.2.0(zod@3.25.67)
 
   docs:
     dependencies:
@@ -10963,7 +10963,6 @@
       iconv-lite: 0.4.24
       unpipe: 1.0.0
 
-<<<<<<< HEAD
   raw-body@3.0.0:
     dependencies:
       bytes: 3.1.2
@@ -10971,10 +10970,7 @@
       iconv-lite: 0.6.3
       unpipe: 1.0.0
 
-  react-dom@18.3.1(react@19.1.0):
-=======
   react-dom@18.3.1(react@18.3.1):
->>>>>>> fc063db6
     dependencies:
       loose-envify: 1.4.0
       react: 18.3.1
