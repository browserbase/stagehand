lockfileVersion: '9.0'

settings:
  autoInstallPeers: true
  excludeLinksFromLockfile: false

importers:

  .:
    dependencies:
      '@anthropic-ai/sdk':
        specifier: 0.39.0
        version: 0.39.0
      '@browserbasehq/sdk':
        specifier: ^2.4.0
        version: 2.6.0
      '@google/genai':
        specifier: ^0.8.0
        version: 0.8.0
      '@modelcontextprotocol/sdk':
        specifier: ^1.17.2
        version: 1.17.2
      ai:
        specifier: ^4.3.9
        version: 4.3.19(react@19.1.1)(zod@3.25.67)
      deepmerge:
        specifier: ^4.3.1
        version: 4.3.1
      devtools-protocol:
        specifier: ^0.0.1464554
        version: 0.0.1464554
      dotenv:
        specifier: ^16.4.5
        version: 16.6.1
      fetch-cookie:
        specifier: ^3.1.0
        version: 3.1.0
      openai:
        specifier: ^4.87.1
        version: 4.104.0(ws@8.18.3)(zod@3.25.67)
      pino:
        specifier: ^9.6.0
        version: 9.9.5
      pino-pretty:
        specifier: ^13.0.0
        version: 13.1.1
      playwright:
        specifier: ^1.52.0
        version: 1.55.0
      ws:
        specifier: ^8.18.0
        version: 8.18.3
      zod:
        specifier: '>=3.25.0 <3.25.68'
        version: 3.25.67
      zod-to-json-schema:
        specifier: ^3.23.5
<<<<<<< HEAD
        version: 3.24.6(zod@3.25.67)
    optionalDependencies:
      '@ai-sdk/anthropic':
        specifier: ^1.2.6
        version: 1.2.12(zod@3.25.67)
      '@ai-sdk/azure':
        specifier: ^1.3.19
        version: 1.3.25(zod@3.25.67)
      '@ai-sdk/cerebras':
        specifier: ^0.2.6
        version: 0.2.16(zod@3.25.67)
      '@ai-sdk/deepseek':
        specifier: ^0.2.13
        version: 0.2.16(zod@3.25.67)
      '@ai-sdk/google':
        specifier: ^1.2.6
        version: 1.2.22(zod@3.25.67)
      '@ai-sdk/groq':
        specifier: ^1.2.4
        version: 1.2.9(zod@3.25.67)
      '@ai-sdk/mistral':
        specifier: ^1.2.7
        version: 1.2.8(zod@3.25.67)
      '@ai-sdk/openai':
        specifier: ^1.0.14
        version: 1.3.24(zod@3.25.67)
      '@ai-sdk/perplexity':
        specifier: ^1.1.7
        version: 1.1.9(zod@3.25.67)
      '@ai-sdk/togetherai':
        specifier: ^0.2.6
        version: 0.2.16(zod@3.25.67)
      '@ai-sdk/xai':
        specifier: ^1.2.15
        version: 1.2.18(zod@3.25.67)
=======
        version: 3.24.5(zod@3.25.67)
    optionalDependencies:
      '@ai-sdk/anthropic':
        specifier: ^1.2.6
        version: 1.2.10(zod@3.25.67)
      '@ai-sdk/azure':
        specifier: ^1.3.19
        version: 1.3.22(zod@3.25.67)
      '@ai-sdk/cerebras':
        specifier: ^0.2.6
        version: 0.2.13(zod@3.25.67)
      '@ai-sdk/deepseek':
        specifier: ^0.2.13
        version: 0.2.13(zod@3.25.67)
      '@ai-sdk/google':
        specifier: ^1.2.6
        version: 1.2.14(zod@3.25.67)
      '@ai-sdk/groq':
        specifier: ^1.2.4
        version: 1.2.8(zod@3.25.67)
      '@ai-sdk/mistral':
        specifier: ^1.2.7
        version: 1.2.7(zod@3.25.67)
      '@ai-sdk/openai':
        specifier: ^1.0.14
        version: 1.3.21(zod@3.25.67)
      '@ai-sdk/perplexity':
        specifier: ^1.1.7
        version: 1.1.8(zod@3.25.67)
      '@ai-sdk/togetherai':
        specifier: ^0.2.6
        version: 0.2.13(zod@3.25.67)
      '@ai-sdk/xai':
        specifier: ^1.2.15
        version: 1.2.15(zod@3.25.67)
>>>>>>> c25a253a
      ollama-ai-provider:
        specifier: ^1.2.0
        version: 1.2.0(zod@3.25.67)
    devDependencies:
      '@changesets/changelog-github':
        specifier: ^0.5.0
        version: 0.5.1
      '@changesets/cli':
        specifier: ^2.27.9
        version: 2.29.7(@types/node@20.19.13)
      '@eslint/js':
        specifier: ^9.16.0
        version: 9.35.0
      '@langchain/core':
        specifier: ^0.3.40
        version: 0.3.75(@opentelemetry/api@1.9.0)(openai@4.104.0(ws@8.18.3)(zod@3.25.67))
      '@langchain/openai':
        specifier: ^0.4.4
        version: 0.4.9(@langchain/core@0.3.75(@opentelemetry/api@1.9.0)(openai@4.104.0(ws@8.18.3)(zod@3.25.67)))(ws@8.18.3)
      '@playwright/test':
        specifier: ^1.42.1
        version: 1.55.0
      '@types/adm-zip':
        specifier: ^0.5.7
        version: 0.5.7
      '@types/cheerio':
        specifier: ^0.22.35
        version: 0.22.35
      '@types/express':
        specifier: ^4.17.21
        version: 4.17.23
      '@types/node':
        specifier: ^20.11.30
        version: 20.19.13
      '@types/ws':
        specifier: ^8.5.13
        version: 8.18.1
      adm-zip:
        specifier: ^0.5.16
        version: 0.5.16
      autoevals:
        specifier: ^0.0.64
        version: 0.0.64
      braintrust:
        specifier: ^0.0.171
        version: 0.0.171(openai@4.104.0(ws@8.18.3)(zod@3.25.67))(react@19.1.1)(sswr@2.2.0(svelte@5.38.8))(svelte@5.38.8)(vue@3.5.21(typescript@5.9.2))(zod@3.25.67)
      chalk:
        specifier: ^5.4.1
        version: 5.6.2
      cheerio:
        specifier: ^1.0.0
        version: 1.1.2
      chromium-bidi:
        specifier: ^0.10.0
        version: 0.10.2(devtools-protocol@0.0.1464554)
      esbuild:
        specifier: ^0.21.4
        version: 0.21.5
      eslint:
        specifier: ^9.16.0
        version: 9.35.0(jiti@1.21.7)
      express:
        specifier: ^4.21.0
        version: 4.21.2
      globals:
        specifier: ^15.13.0
        version: 15.15.0
      multer:
        specifier: ^1.4.5-lts.1
        version: 1.4.5-lts.2
      prettier:
        specifier: ^3.2.5
        version: 3.6.2
      string-comparison:
        specifier: ^1.3.0
        version: 1.3.0
      tsup:
        specifier: ^8.2.1
        version: 8.5.0(jiti@1.21.7)(postcss@8.5.6)(tsx@4.20.5)(typescript@5.9.2)(yaml@2.8.1)
      tsx:
        specifier: ^4.10.5
        version: 4.20.5
      typescript:
        specifier: ^5.2.2
        version: 5.9.2
      typescript-eslint:
        specifier: ^8.17.0
<<<<<<< HEAD
        version: 8.43.0(eslint@9.35.0(jiti@1.21.7))(typescript@5.9.2)
=======
        version: 8.31.1(eslint@9.25.1(jiti@1.21.7))(typescript@5.8.3)
>>>>>>> c25a253a

  docs:
    dependencies:
      mintlify:
        specifier: ^4.2.47
        version: 4.2.108(@types/node@20.19.13)(@types/react@19.1.12)(react-dom@18.3.1(react@19.1.1))(typescript@5.9.2)
      tsx:
        specifier: ^4.19.2
        version: 4.20.5
      zod:
        specifier: ^3.25.0
        version: 3.25.76

  evals:
    dependencies:
      '@browserbasehq/stagehand':
        specifier: workspace:*
        version: link:..
    devDependencies:
      tsx:
        specifier: ^4.10.5
        version: 4.20.5

  examples:
    dependencies:
      '@browserbasehq/stagehand':
        specifier: workspace:*
        version: link:..
    devDependencies:
      jszip:
        specifier: ^3.10.1
        version: 3.10.1
      tsx:
        specifier: ^4.10.5
        version: 4.20.5

  lib: {}

packages:

  '@ai-sdk/anthropic@1.2.12':
    resolution: {integrity: sha512-YSzjlko7JvuiyQFmI9RN1tNZdEiZxc+6xld/0tq/VkJaHpEzGAb1yiNxxvmYVcjvfu/PcvCxAAYXmTYQQ63IHQ==}
    engines: {node: '>=18'}
    peerDependencies:
      zod: ^3.0.0

  '@ai-sdk/azure@1.3.25':
    resolution: {integrity: sha512-cTME89A9UYrza0t5pbY9b80yYY02Q5ALQdB2WP3R7/Yl1PLwbFChx994Q3Un0G2XV5h3arlm4fZTViY10isjhQ==}
    engines: {node: '>=18'}
    peerDependencies:
      zod: ^3.0.0

  '@ai-sdk/cerebras@0.2.16':
    resolution: {integrity: sha512-FbT3gFYADXwyjQlpluWxl5fRnkJvGMHX5ahLZZ7qqpDQHH86ZO6X9j9Gk6vcMCwNPpI7+miiK79q1e5wzVHBSQ==}
    engines: {node: '>=18'}
    peerDependencies:
      zod: ^3.0.0

  '@ai-sdk/deepseek@0.2.16':
    resolution: {integrity: sha512-pIlwtjNehCpDr1wqxtSbXshynW4CiwS6S3yAKHzHi73QtmS2Hg9kE1DB0zgENKaZLmbsc4UgigGM6FzuUd4M8Q==}
    engines: {node: '>=18'}
    peerDependencies:
      zod: ^3.0.0

  '@ai-sdk/google@1.2.22':
    resolution: {integrity: sha512-Ppxu3DIieF1G9pyQ5O1Z646GYR0gkC57YdBqXJ82qvCdhEhZHu0TWhmnOoeIWe2olSbuDeoOY+MfJrW8dzS3Hw==}
    engines: {node: '>=18'}
    peerDependencies:
      zod: ^3.0.0

  '@ai-sdk/groq@1.2.9':
    resolution: {integrity: sha512-7MoDaxm8yWtiRbD1LipYZG0kBl+Xe0sv/EeyxnHnGPZappXdlgtdOgTZVjjXkT3nWP30jjZi9A45zoVrBMb3Xg==}
    engines: {node: '>=18'}
    peerDependencies:
      zod: ^3.0.0

  '@ai-sdk/mistral@1.2.8':
    resolution: {integrity: sha512-lv857D9UJqCVxiq2Fcu7mSPTypEHBUqLl1K+lCaP6X/7QAkcaxI36QDONG+tOhGHJOXTsS114u8lrUTaEiGXbg==}
    engines: {node: '>=18'}
    peerDependencies:
      zod: ^3.0.0

  '@ai-sdk/openai-compatible@0.2.16':
    resolution: {integrity: sha512-LkvfcM8slJedRyJa/MiMiaOzcMjV1zNDwzTHEGz7aAsgsQV0maLfmJRi/nuSwf5jmp0EouC+JXXDUj2l94HgQw==}
    engines: {node: '>=18'}
    peerDependencies:
      zod: ^3.0.0

  '@ai-sdk/openai@1.3.24':
    resolution: {integrity: sha512-GYXnGJTHRTZc4gJMSmFRgEQudjqd4PUN0ZjQhPwOAYH1yOAvQoG/Ikqs+HyISRbLPCrhbZnPKCNHuRU4OfpW0Q==}
    engines: {node: '>=18'}
    peerDependencies:
      zod: ^3.0.0

  '@ai-sdk/perplexity@1.1.9':
    resolution: {integrity: sha512-Ytolh/v2XupXbTvjE18EFBrHLoNMH0Ueji3lfSPhCoRUfkwrgZ2D9jlNxvCNCCRiGJG5kfinSHvzrH5vGDklYA==}
    engines: {node: '>=18'}
    peerDependencies:
      zod: ^3.0.0

  '@ai-sdk/provider-utils@1.0.22':
    resolution: {integrity: sha512-YHK2rpj++wnLVc9vPGzGFP3Pjeld2MwhKinetA0zKXOoHAT/Jit5O8kZsxcSlJPu9wvcGT1UGZEjZrtO7PfFOQ==}
    engines: {node: '>=18'}
    peerDependencies:
      zod: ^3.0.0
    peerDependenciesMeta:
      zod:
        optional: true

  '@ai-sdk/provider-utils@2.2.8':
    resolution: {integrity: sha512-fqhG+4sCVv8x7nFzYnFo19ryhAa3w096Kmc3hWxMQfW/TubPOmt3A6tYZhl4mUfQWWQMsuSkLrtjlWuXBVSGQA==}
    engines: {node: '>=18'}
    peerDependencies:
      zod: ^3.23.8

  '@ai-sdk/provider@0.0.11':
    resolution: {integrity: sha512-VTipPQ92Moa5Ovg/nZIc8yNoIFfukZjUHZcQMduJbiUh3CLQyrBAKTEV9AwjPy8wgVxj3+GZjon0yyOJKhfp5g==}
    engines: {node: '>=18'}

  '@ai-sdk/provider@0.0.26':
    resolution: {integrity: sha512-dQkfBDs2lTYpKM8389oopPdQgIU007GQyCbuPPrV+K6MtSII3HBfE0stUIMXUb44L+LK1t6GXPP7wjSzjO6uKg==}
    engines: {node: '>=18'}

  '@ai-sdk/provider@1.1.3':
    resolution: {integrity: sha512-qZMxYJ0qqX/RfnuIaab+zp8UAeJn/ygXXAffR5I4N0n1IrvA6qBsjc8hXLmBiMV2zoXlifkacF7sEFnYnjBcqg==}
    engines: {node: '>=18'}

  '@ai-sdk/react@0.0.70':
    resolution: {integrity: sha512-GnwbtjW4/4z7MleLiW+TOZC2M29eCg1tOUpuEiYFMmFNZK8mkrqM0PFZMo6UsYeUYMWqEOOcPOU9OQVJMJh7IQ==}
    engines: {node: '>=18'}
    peerDependencies:
      react: ^18 || ^19 || ^19.0.0-rc
      zod: ^3.0.0
    peerDependenciesMeta:
      react:
        optional: true
      zod:
        optional: true

  '@ai-sdk/react@1.2.12':
    resolution: {integrity: sha512-jK1IZZ22evPZoQW3vlkZ7wvjYGYF+tRBKXtrcolduIkQ/m/sOAVcVeVDUDvh1T91xCnWCdUGCPZg2avZ90mv3g==}
    engines: {node: '>=18'}
    peerDependencies:
      react: ^18 || ^19 || ^19.0.0-rc
      zod: ^3.23.8
    peerDependenciesMeta:
      zod:
        optional: true

  '@ai-sdk/solid@0.0.54':
    resolution: {integrity: sha512-96KWTVK+opdFeRubqrgaJXoNiDP89gNxFRWUp0PJOotZW816AbhUf4EnDjBjXTLjXL1n0h8tGSE9sZsRkj9wQQ==}
    engines: {node: '>=18'}
    peerDependencies:
      solid-js: ^1.7.7
    peerDependenciesMeta:
      solid-js:
        optional: true

  '@ai-sdk/svelte@0.0.57':
    resolution: {integrity: sha512-SyF9ItIR9ALP9yDNAD+2/5Vl1IT6kchgyDH8xkmhysfJI6WrvJbtO1wdQ0nylvPLcsPoYu+cAlz1krU4lFHcYw==}
    engines: {node: '>=18'}
    peerDependencies:
      svelte: ^3.0.0 || ^4.0.0 || ^5.0.0
    peerDependenciesMeta:
      svelte:
        optional: true

  '@ai-sdk/togetherai@0.2.16':
    resolution: {integrity: sha512-vCtYUrIdep0M6GIvemyYpwSa9SWOleb/2cuGNXcxzU2xy4GJQdHK/MigQbT9rfeuqnjU2W9KIdtAVJGVwIBogw==}
    engines: {node: '>=18'}
    peerDependencies:
      zod: ^3.0.0

  '@ai-sdk/ui-utils@0.0.50':
    resolution: {integrity: sha512-Z5QYJVW+5XpSaJ4jYCCAVG7zIAuKOOdikhgpksneNmKvx61ACFaf98pmOd+xnjahl0pIlc/QIe6O4yVaJ1sEaw==}
    engines: {node: '>=18'}
    peerDependencies:
      zod: ^3.0.0
    peerDependenciesMeta:
      zod:
        optional: true

  '@ai-sdk/ui-utils@1.2.11':
    resolution: {integrity: sha512-3zcwCc8ezzFlwp3ZD15wAPjf2Au4s3vAbKsXQVyhxODHcmu0iyPO2Eua6D/vicq/AUm/BAo60r97O6HU+EI0+w==}
    engines: {node: '>=18'}
    peerDependencies:
      zod: ^3.23.8

  '@ai-sdk/vue@0.0.59':
    resolution: {integrity: sha512-+ofYlnqdc8c4F6tM0IKF0+7NagZRAiqBJpGDJ+6EYhDW8FHLUP/JFBgu32SjxSxC6IKFZxEnl68ZoP/Z38EMlw==}
    engines: {node: '>=18'}
    peerDependencies:
      vue: ^3.3.4
    peerDependenciesMeta:
      vue:
        optional: true

  '@ai-sdk/xai@1.2.18':
    resolution: {integrity: sha512-T70WEu+UKXD/Fdj9ck+ujIqUp5ru06mJ/7usePXeXL5EeTi8KXevXF9AMIDdhyD5MZPT2jI8t19lEr8Bhuh/Bg==}
    engines: {node: '>=18'}
    peerDependencies:
      zod: ^3.0.0

  '@alcalzone/ansi-tokenize@0.2.0':
    resolution: {integrity: sha512-qI/5TaaaCZE4yeSZ83lu0+xi1r88JSxUjnH4OP/iZF7+KKZ75u3ee5isd0LxX+6N8U0npL61YrpbthILHB6BnA==}
    engines: {node: '>=18'}

  '@alloc/quick-lru@5.2.0':
    resolution: {integrity: sha512-UrcABB+4bUrFABwbluTIBErXwvbsU/V7TZWfmbgJfbkwiBuziS9gxdODUyuiecfdGQ85jglMW6juS3+z5TsKLw==}
    engines: {node: '>=10'}

  '@anthropic-ai/sdk@0.39.0':
    resolution: {integrity: sha512-eMyDIPRZbt1CCLErRCi3exlAvNkBtRe+kW5vvJyef93PmNr/clstYgHhtvmkxN82nlKgzyGPCyGxrm0JQ1ZIdg==}

  '@ark/schema@0.49.0':
    resolution: {integrity: sha512-GphZBLpW72iS0v4YkeUtV3YIno35Gimd7+ezbPO9GwEi9kzdUrPVjvf6aXSBAfHikaFc/9pqZOpv3pOXnC71tw==}

  '@ark/util@0.49.0':
    resolution: {integrity: sha512-/BtnX7oCjNkxi2vi6y1399b+9xd1jnCrDYhZ61f0a+3X8x8DxlK52VgEEzyuC2UQMPACIfYrmHkhD3lGt2GaMA==}

  '@asteasolutions/zod-to-openapi@6.4.0':
    resolution: {integrity: sha512-8cxfF7AHHx2PqnN4Cd8/O8CBu/nVYJP9DpnfVLW3BFb66VJDnqI/CczZnkqMc3SNh6J9GiX7JbJ5T4BSP4HZ2Q==}
    peerDependencies:
      zod: ^3.20.2

  '@asyncapi/parser@3.4.0':
    resolution: {integrity: sha512-Sxn74oHiZSU6+cVeZy62iPZMFMvKp4jupMFHelSICCMw1qELmUHPvuZSr+ZHDmNGgHcEpzJM5HN02kR7T4g+PQ==}

  '@asyncapi/specs@6.10.0':
    resolution: {integrity: sha512-vB5oKLsdrLUORIZ5BXortZTlVyGWWMC1Nud/0LtgxQ3Yn2738HigAD6EVqScvpPsDUI/bcLVsYEXN4dtXQHVng==}

  '@babel/code-frame@7.27.1':
    resolution: {integrity: sha512-cjQ7ZlQ0Mv3b47hABuTevyTuYN4i+loJKGeV9flcCgIK37cCXRh+L1bd3iBHlynerhQ7BhCkn2BPbQUL+rGqFg==}
    engines: {node: '>=6.9.0'}

  '@babel/helper-string-parser@7.27.1':
    resolution: {integrity: sha512-qMlSxKbpRlAridDExk92nSobyDdpPijUq2DW6oDnUqd0iOGxmQjyqhMIihI9+zv4LPyZdRje2cavWPbCbWm3eA==}
    engines: {node: '>=6.9.0'}

  '@babel/helper-validator-identifier@7.27.1':
    resolution: {integrity: sha512-D2hP9eA+Sqx1kBZgzxZh0y1trbuU+JoDkiEwqhQ36nodYqJwyEIhPSdMNd7lOm/4io72luTPWH20Yda0xOuUow==}
    engines: {node: '>=6.9.0'}

  '@babel/parser@7.28.4':
    resolution: {integrity: sha512-yZbBqeM6TkpP9du/I2pUZnJsRMGGvOuIrhjzC1AwHwW+6he4mni6Bp/m8ijn0iOuZuPI2BfkCoSRunpyjnrQKg==}
    engines: {node: '>=6.0.0'}
    hasBin: true

  '@babel/runtime@7.28.4':
    resolution: {integrity: sha512-Q/N6JNWvIvPnLDvjlE1OUBLPQHH6l3CltCEsHIujp45zQUSSh8K+gHnaEX45yAT1nyngnINhvWtzN+Nb9D8RAQ==}
    engines: {node: '>=6.9.0'}

  '@babel/types@7.28.4':
    resolution: {integrity: sha512-bkFqkLhh3pMBUQQkpVgWDWq/lqzc2678eUyDlTBhRqhCHFguYYGM0Efga7tYk4TogG/3x0EEl66/OQ+WGbWB/Q==}
    engines: {node: '>=6.9.0'}

  '@braintrust/core@0.0.34':
    resolution: {integrity: sha512-FwlBlQXDASNtCJa4VL+9roYax7W+yeK4YrpMK/D0G5gMy4vQF6MtPnkJnHVI6S1IdLa+TFBOqfzQJiKZyukhVQ==}

  '@braintrust/core@0.0.67':
    resolution: {integrity: sha512-aCWOIgGKeYeEQmU8FcPyfp0phaLpt4iaDcealooaI7Lw/Loz2LeHu5FdzVzu34B7zw3ZOkzyrr0I4X/YFdTy1w==}

  '@browserbasehq/sdk@2.6.0':
    resolution: {integrity: sha512-83iXP5D7xMm8Wyn66TUaUrgoByCmAJuoMoZQI3sGg3JAiMlTfnCIMqyVBoNSaItaPIkaCnrsj6LiusmXV2X9YA==}

  '@cfworker/json-schema@4.1.1':
    resolution: {integrity: sha512-gAmrUZSGtKc3AiBL71iNWxDsyUC5uMaKKGdvzYsBoTW/xi42JQHl7eKV2OYzCUqvc+D2RCcf7EXY2iCyFIk6og==}

  '@changesets/apply-release-plan@7.0.13':
    resolution: {integrity: sha512-BIW7bofD2yAWoE8H4V40FikC+1nNFEKBisMECccS16W1rt6qqhNTBDmIw5HaqmMgtLNz9e7oiALiEUuKrQ4oHg==}

  '@changesets/assemble-release-plan@6.0.9':
    resolution: {integrity: sha512-tPgeeqCHIwNo8sypKlS3gOPmsS3wP0zHt67JDuL20P4QcXiw/O4Hl7oXiuLnP9yg+rXLQ2sScdV1Kkzde61iSQ==}

  '@changesets/changelog-git@0.2.1':
    resolution: {integrity: sha512-x/xEleCFLH28c3bQeQIyeZf8lFXyDFVn1SgcBiR2Tw/r4IAWlk1fzxCEZ6NxQAjF2Nwtczoen3OA2qR+UawQ8Q==}

  '@changesets/changelog-github@0.5.1':
    resolution: {integrity: sha512-BVuHtF+hrhUScSoHnJwTELB4/INQxVFc+P/Qdt20BLiBFIHFJDDUaGsZw+8fQeJTRP5hJZrzpt3oZWh0G19rAQ==}

  '@changesets/cli@2.29.7':
    resolution: {integrity: sha512-R7RqWoaksyyKXbKXBTbT4REdy22yH81mcFK6sWtqSanxUCbUi9Uf+6aqxZtDQouIqPdem2W56CdxXgsxdq7FLQ==}
    hasBin: true

  '@changesets/config@3.1.1':
    resolution: {integrity: sha512-bd+3Ap2TKXxljCggI0mKPfzCQKeV/TU4yO2h2C6vAihIo8tzseAn2e7klSuiyYYXvgu53zMN1OeYMIQkaQoWnA==}

  '@changesets/errors@0.2.0':
    resolution: {integrity: sha512-6BLOQUscTpZeGljvyQXlWOItQyU71kCdGz7Pi8H8zdw6BI0g3m43iL4xKUVPWtG+qrrL9DTjpdn8eYuCQSRpow==}

  '@changesets/get-dependents-graph@2.1.3':
    resolution: {integrity: sha512-gphr+v0mv2I3Oxt19VdWRRUxq3sseyUpX9DaHpTUmLj92Y10AGy+XOtV+kbM6L/fDcpx7/ISDFK6T8A/P3lOdQ==}

  '@changesets/get-github-info@0.6.0':
    resolution: {integrity: sha512-v/TSnFVXI8vzX9/w3DU2Ol+UlTZcu3m0kXTjTT4KlAdwSvwutcByYwyYn9hwerPWfPkT2JfpoX0KgvCEi8Q/SA==}

  '@changesets/get-release-plan@4.0.13':
    resolution: {integrity: sha512-DWG1pus72FcNeXkM12tx+xtExyH/c9I1z+2aXlObH3i9YA7+WZEVaiHzHl03thpvAgWTRaH64MpfHxozfF7Dvg==}

  '@changesets/get-version-range-type@0.4.0':
    resolution: {integrity: sha512-hwawtob9DryoGTpixy1D3ZXbGgJu1Rhr+ySH2PvTLHvkZuQ7sRT4oQwMh0hbqZH1weAooedEjRsbrWcGLCeyVQ==}

  '@changesets/git@3.0.4':
    resolution: {integrity: sha512-BXANzRFkX+XcC1q/d27NKvlJ1yf7PSAgi8JG6dt8EfbHFHi4neau7mufcSca5zRhwOL8j9s6EqsxmT+s+/E6Sw==}

  '@changesets/logger@0.1.1':
    resolution: {integrity: sha512-OQtR36ZlnuTxKqoW4Sv6x5YIhOmClRd5pWsjZsddYxpWs517R0HkyiefQPIytCVh4ZcC5x9XaG8KTdd5iRQUfg==}

  '@changesets/parse@0.4.1':
    resolution: {integrity: sha512-iwksMs5Bf/wUItfcg+OXrEpravm5rEd9Bf4oyIPL4kVTmJQ7PNDSd6MDYkpSJR1pn7tz/k8Zf2DhTCqX08Ou+Q==}

  '@changesets/pre@2.0.2':
    resolution: {integrity: sha512-HaL/gEyFVvkf9KFg6484wR9s0qjAXlZ8qWPDkTyKF6+zqjBe/I2mygg3MbpZ++hdi0ToqNUF8cjj7fBy0dg8Ug==}

  '@changesets/read@0.6.5':
    resolution: {integrity: sha512-UPzNGhsSjHD3Veb0xO/MwvasGe8eMyNrR/sT9gR8Q3DhOQZirgKhhXv/8hVsI0QpPjR004Z9iFxoJU6in3uGMg==}

  '@changesets/should-skip-package@0.1.2':
    resolution: {integrity: sha512-qAK/WrqWLNCP22UDdBTMPH5f41elVDlsNyat180A33dWxuUDyNpg6fPi/FyTZwRriVjg0L8gnjJn2F9XAoF0qw==}

  '@changesets/types@4.1.0':
    resolution: {integrity: sha512-LDQvVDv5Kb50ny2s25Fhm3d9QSZimsoUGBsUioj6MC3qbMUCuC8GPIvk/M6IvXx3lYhAs0lwWUQLb+VIEUCECw==}

  '@changesets/types@6.1.0':
    resolution: {integrity: sha512-rKQcJ+o1nKNgeoYRHKOS07tAMNd3YSN0uHaJOZYjBAgxfV7TUE7JE+z4BzZdQwb5hKaYbayKN5KrYV7ODb2rAA==}

  '@changesets/write@0.4.0':
    resolution: {integrity: sha512-CdTLvIOPiCNuH71pyDu3rA+Q0n65cmAbXnwWH84rKGiFumFzkmHNT8KHTMEchcxN+Kl8I54xGUhJ7l3E7X396Q==}

  '@emnapi/runtime@1.5.0':
    resolution: {integrity: sha512-97/BJ3iXHww3djw6hYIfErCZFee7qCtrneuLa20UXFCOTCfBM2cvQHjWJ2EG0s0MtdNwInarqCTz35i4wWXHsQ==}

  '@esbuild/aix-ppc64@0.21.5':
    resolution: {integrity: sha512-1SDgH6ZSPTlggy1yI6+Dbkiz8xzpHJEVAlF/AM1tHPLsf5STom9rwtjE4hKAF20FfXXNTFqEYXyJNWh1GiZedQ==}
    engines: {node: '>=12'}
    cpu: [ppc64]
    os: [aix]

  '@esbuild/aix-ppc64@0.25.9':
    resolution: {integrity: sha512-OaGtL73Jck6pBKjNIe24BnFE6agGl+6KxDtTfHhy1HmhthfKouEcOhqpSL64K4/0WCtbKFLOdzD/44cJ4k9opA==}
    engines: {node: '>=18'}
    cpu: [ppc64]
    os: [aix]

  '@esbuild/android-arm64@0.18.20':
    resolution: {integrity: sha512-Nz4rJcchGDtENV0eMKUNa6L12zz2zBDXuhj/Vjh18zGqB44Bi7MBMSXjgunJgjRhCmKOjnPuZp4Mb6OKqtMHLQ==}
    engines: {node: '>=12'}
    cpu: [arm64]
    os: [android]

  '@esbuild/android-arm64@0.21.5':
    resolution: {integrity: sha512-c0uX9VAUBQ7dTDCjq+wdyGLowMdtR/GoC2U5IYk/7D1H1JYC0qseD7+11iMP2mRLN9RcCMRcjC4YMclCzGwS/A==}
    engines: {node: '>=12'}
    cpu: [arm64]
    os: [android]

  '@esbuild/android-arm64@0.25.9':
    resolution: {integrity: sha512-IDrddSmpSv51ftWslJMvl3Q2ZT98fUSL2/rlUXuVqRXHCs5EUF1/f+jbjF5+NG9UffUDMCiTyh8iec7u8RlTLg==}
    engines: {node: '>=18'}
    cpu: [arm64]
    os: [android]

  '@esbuild/android-arm@0.18.20':
    resolution: {integrity: sha512-fyi7TDI/ijKKNZTUJAQqiG5T7YjJXgnzkURqmGj13C6dCqckZBLdl4h7bkhHt/t0WP+zO9/zwroDvANaOqO5Sw==}
    engines: {node: '>=12'}
    cpu: [arm]
    os: [android]

  '@esbuild/android-arm@0.21.5':
    resolution: {integrity: sha512-vCPvzSjpPHEi1siZdlvAlsPxXl7WbOVUBBAowWug4rJHb68Ox8KualB+1ocNvT5fjv6wpkX6o/iEpbDrf68zcg==}
    engines: {node: '>=12'}
    cpu: [arm]
    os: [android]

  '@esbuild/android-arm@0.25.9':
    resolution: {integrity: sha512-5WNI1DaMtxQ7t7B6xa572XMXpHAaI/9Hnhk8lcxF4zVN4xstUgTlvuGDorBguKEnZO70qwEcLpfifMLoxiPqHQ==}
    engines: {node: '>=18'}
    cpu: [arm]
    os: [android]

  '@esbuild/android-x64@0.18.20':
    resolution: {integrity: sha512-8GDdlePJA8D6zlZYJV/jnrRAi6rOiNaCC/JclcXpB+KIuvfBN4owLtgzY2bsxnx666XjJx2kDPUmnTtR8qKQUg==}
    engines: {node: '>=12'}
    cpu: [x64]
    os: [android]

  '@esbuild/android-x64@0.21.5':
    resolution: {integrity: sha512-D7aPRUUNHRBwHxzxRvp856rjUHRFW1SdQATKXH2hqA0kAZb1hKmi02OpYRacl0TxIGz/ZmXWlbZgjwWYaCakTA==}
    engines: {node: '>=12'}
    cpu: [x64]
    os: [android]

  '@esbuild/android-x64@0.25.9':
    resolution: {integrity: sha512-I853iMZ1hWZdNllhVZKm34f4wErd4lMyeV7BLzEExGEIZYsOzqDWDf+y082izYUE8gtJnYHdeDpN/6tUdwvfiw==}
    engines: {node: '>=18'}
    cpu: [x64]
    os: [android]

  '@esbuild/darwin-arm64@0.18.20':
    resolution: {integrity: sha512-bxRHW5kHU38zS2lPTPOyuyTm+S+eobPUnTNkdJEfAddYgEcll4xkT8DB9d2008DtTbl7uJag2HuE5NZAZgnNEA==}
    engines: {node: '>=12'}
    cpu: [arm64]
    os: [darwin]

  '@esbuild/darwin-arm64@0.21.5':
    resolution: {integrity: sha512-DwqXqZyuk5AiWWf3UfLiRDJ5EDd49zg6O9wclZ7kUMv2WRFr4HKjXp/5t8JZ11QbQfUS6/cRCKGwYhtNAY88kQ==}
    engines: {node: '>=12'}
    cpu: [arm64]
    os: [darwin]

  '@esbuild/darwin-arm64@0.25.9':
    resolution: {integrity: sha512-XIpIDMAjOELi/9PB30vEbVMs3GV1v2zkkPnuyRRURbhqjyzIINwj+nbQATh4H9GxUgH1kFsEyQMxwiLFKUS6Rg==}
    engines: {node: '>=18'}
    cpu: [arm64]
    os: [darwin]

  '@esbuild/darwin-x64@0.18.20':
    resolution: {integrity: sha512-pc5gxlMDxzm513qPGbCbDukOdsGtKhfxD1zJKXjCCcU7ju50O7MeAZ8c4krSJcOIJGFR+qx21yMMVYwiQvyTyQ==}
    engines: {node: '>=12'}
    cpu: [x64]
    os: [darwin]

  '@esbuild/darwin-x64@0.21.5':
    resolution: {integrity: sha512-se/JjF8NlmKVG4kNIuyWMV/22ZaerB+qaSi5MdrXtd6R08kvs2qCN4C09miupktDitvh8jRFflwGFBQcxZRjbw==}
    engines: {node: '>=12'}
    cpu: [x64]
    os: [darwin]

  '@esbuild/darwin-x64@0.25.9':
    resolution: {integrity: sha512-jhHfBzjYTA1IQu8VyrjCX4ApJDnH+ez+IYVEoJHeqJm9VhG9Dh2BYaJritkYK3vMaXrf7Ogr/0MQ8/MeIefsPQ==}
    engines: {node: '>=18'}
    cpu: [x64]
    os: [darwin]

  '@esbuild/freebsd-arm64@0.18.20':
    resolution: {integrity: sha512-yqDQHy4QHevpMAaxhhIwYPMv1NECwOvIpGCZkECn8w2WFHXjEwrBn3CeNIYsibZ/iZEUemj++M26W3cNR5h+Tw==}
    engines: {node: '>=12'}
    cpu: [arm64]
    os: [freebsd]

  '@esbuild/freebsd-arm64@0.21.5':
    resolution: {integrity: sha512-5JcRxxRDUJLX8JXp/wcBCy3pENnCgBR9bN6JsY4OmhfUtIHe3ZW0mawA7+RDAcMLrMIZaf03NlQiX9DGyB8h4g==}
    engines: {node: '>=12'}
    cpu: [arm64]
    os: [freebsd]

  '@esbuild/freebsd-arm64@0.25.9':
    resolution: {integrity: sha512-z93DmbnY6fX9+KdD4Ue/H6sYs+bhFQJNCPZsi4XWJoYblUqT06MQUdBCpcSfuiN72AbqeBFu5LVQTjfXDE2A6Q==}
    engines: {node: '>=18'}
    cpu: [arm64]
    os: [freebsd]

  '@esbuild/freebsd-x64@0.18.20':
    resolution: {integrity: sha512-tgWRPPuQsd3RmBZwarGVHZQvtzfEBOreNuxEMKFcd5DaDn2PbBxfwLcj4+aenoh7ctXcbXmOQIn8HI6mCSw5MQ==}
    engines: {node: '>=12'}
    cpu: [x64]
    os: [freebsd]

  '@esbuild/freebsd-x64@0.21.5':
    resolution: {integrity: sha512-J95kNBj1zkbMXtHVH29bBriQygMXqoVQOQYA+ISs0/2l3T9/kj42ow2mpqerRBxDJnmkUDCaQT/dfNXWX/ZZCQ==}
    engines: {node: '>=12'}
    cpu: [x64]
    os: [freebsd]

  '@esbuild/freebsd-x64@0.25.9':
    resolution: {integrity: sha512-mrKX6H/vOyo5v71YfXWJxLVxgy1kyt1MQaD8wZJgJfG4gq4DpQGpgTB74e5yBeQdyMTbgxp0YtNj7NuHN0PoZg==}
    engines: {node: '>=18'}
    cpu: [x64]
    os: [freebsd]

  '@esbuild/linux-arm64@0.18.20':
    resolution: {integrity: sha512-2YbscF+UL7SQAVIpnWvYwM+3LskyDmPhe31pE7/aoTMFKKzIc9lLbyGUpmmb8a8AixOL61sQ/mFh3jEjHYFvdA==}
    engines: {node: '>=12'}
    cpu: [arm64]
    os: [linux]

  '@esbuild/linux-arm64@0.21.5':
    resolution: {integrity: sha512-ibKvmyYzKsBeX8d8I7MH/TMfWDXBF3db4qM6sy+7re0YXya+K1cem3on9XgdT2EQGMu4hQyZhan7TeQ8XkGp4Q==}
    engines: {node: '>=12'}
    cpu: [arm64]
    os: [linux]

  '@esbuild/linux-arm64@0.25.9':
    resolution: {integrity: sha512-BlB7bIcLT3G26urh5Dmse7fiLmLXnRlopw4s8DalgZ8ef79Jj4aUcYbk90g8iCa2467HX8SAIidbL7gsqXHdRw==}
    engines: {node: '>=18'}
    cpu: [arm64]
    os: [linux]

  '@esbuild/linux-arm@0.18.20':
    resolution: {integrity: sha512-/5bHkMWnq1EgKr1V+Ybz3s1hWXok7mDFUMQ4cG10AfW3wL02PSZi5kFpYKrptDsgb2WAJIvRcDm+qIvXf/apvg==}
    engines: {node: '>=12'}
    cpu: [arm]
    os: [linux]

  '@esbuild/linux-arm@0.21.5':
    resolution: {integrity: sha512-bPb5AHZtbeNGjCKVZ9UGqGwo8EUu4cLq68E95A53KlxAPRmUyYv2D6F0uUI65XisGOL1hBP5mTronbgo+0bFcA==}
    engines: {node: '>=12'}
    cpu: [arm]
    os: [linux]

  '@esbuild/linux-arm@0.25.9':
    resolution: {integrity: sha512-HBU2Xv78SMgaydBmdor38lg8YDnFKSARg1Q6AT0/y2ezUAKiZvc211RDFHlEZRFNRVhcMamiToo7bDx3VEOYQw==}
    engines: {node: '>=18'}
    cpu: [arm]
    os: [linux]

  '@esbuild/linux-ia32@0.18.20':
    resolution: {integrity: sha512-P4etWwq6IsReT0E1KHU40bOnzMHoH73aXp96Fs8TIT6z9Hu8G6+0SHSw9i2isWrD2nbx2qo5yUqACgdfVGx7TA==}
    engines: {node: '>=12'}
    cpu: [ia32]
    os: [linux]

  '@esbuild/linux-ia32@0.21.5':
    resolution: {integrity: sha512-YvjXDqLRqPDl2dvRODYmmhz4rPeVKYvppfGYKSNGdyZkA01046pLWyRKKI3ax8fbJoK5QbxblURkwK/MWY18Tg==}
    engines: {node: '>=12'}
    cpu: [ia32]
    os: [linux]

  '@esbuild/linux-ia32@0.25.9':
    resolution: {integrity: sha512-e7S3MOJPZGp2QW6AK6+Ly81rC7oOSerQ+P8L0ta4FhVi+/j/v2yZzx5CqqDaWjtPFfYz21Vi1S0auHrap3Ma3A==}
    engines: {node: '>=18'}
    cpu: [ia32]
    os: [linux]

  '@esbuild/linux-loong64@0.18.20':
    resolution: {integrity: sha512-nXW8nqBTrOpDLPgPY9uV+/1DjxoQ7DoB2N8eocyq8I9XuqJ7BiAMDMf9n1xZM9TgW0J8zrquIb/A7s3BJv7rjg==}
    engines: {node: '>=12'}
    cpu: [loong64]
    os: [linux]

  '@esbuild/linux-loong64@0.21.5':
    resolution: {integrity: sha512-uHf1BmMG8qEvzdrzAqg2SIG/02+4/DHB6a9Kbya0XDvwDEKCoC8ZRWI5JJvNdUjtciBGFQ5PuBlpEOXQj+JQSg==}
    engines: {node: '>=12'}
    cpu: [loong64]
    os: [linux]

  '@esbuild/linux-loong64@0.25.9':
    resolution: {integrity: sha512-Sbe10Bnn0oUAB2AalYztvGcK+o6YFFA/9829PhOCUS9vkJElXGdphz0A3DbMdP8gmKkqPmPcMJmJOrI3VYB1JQ==}
    engines: {node: '>=18'}
    cpu: [loong64]
    os: [linux]

  '@esbuild/linux-mips64el@0.18.20':
    resolution: {integrity: sha512-d5NeaXZcHp8PzYy5VnXV3VSd2D328Zb+9dEq5HE6bw6+N86JVPExrA6O68OPwobntbNJ0pzCpUFZTo3w0GyetQ==}
    engines: {node: '>=12'}
    cpu: [mips64el]
    os: [linux]

  '@esbuild/linux-mips64el@0.21.5':
    resolution: {integrity: sha512-IajOmO+KJK23bj52dFSNCMsz1QP1DqM6cwLUv3W1QwyxkyIWecfafnI555fvSGqEKwjMXVLokcV5ygHW5b3Jbg==}
    engines: {node: '>=12'}
    cpu: [mips64el]
    os: [linux]

  '@esbuild/linux-mips64el@0.25.9':
    resolution: {integrity: sha512-YcM5br0mVyZw2jcQeLIkhWtKPeVfAerES5PvOzaDxVtIyZ2NUBZKNLjC5z3/fUlDgT6w89VsxP2qzNipOaaDyA==}
    engines: {node: '>=18'}
    cpu: [mips64el]
    os: [linux]

  '@esbuild/linux-ppc64@0.18.20':
    resolution: {integrity: sha512-WHPyeScRNcmANnLQkq6AfyXRFr5D6N2sKgkFo2FqguP44Nw2eyDlbTdZwd9GYk98DZG9QItIiTlFLHJHjxP3FA==}
    engines: {node: '>=12'}
    cpu: [ppc64]
    os: [linux]

  '@esbuild/linux-ppc64@0.21.5':
    resolution: {integrity: sha512-1hHV/Z4OEfMwpLO8rp7CvlhBDnjsC3CttJXIhBi+5Aj5r+MBvy4egg7wCbe//hSsT+RvDAG7s81tAvpL2XAE4w==}
    engines: {node: '>=12'}
    cpu: [ppc64]
    os: [linux]

  '@esbuild/linux-ppc64@0.25.9':
    resolution: {integrity: sha512-++0HQvasdo20JytyDpFvQtNrEsAgNG2CY1CLMwGXfFTKGBGQT3bOeLSYE2l1fYdvML5KUuwn9Z8L1EWe2tzs1w==}
    engines: {node: '>=18'}
    cpu: [ppc64]
    os: [linux]

  '@esbuild/linux-riscv64@0.18.20':
    resolution: {integrity: sha512-WSxo6h5ecI5XH34KC7w5veNnKkju3zBRLEQNY7mv5mtBmrP/MjNBCAlsM2u5hDBlS3NGcTQpoBvRzqBcRtpq1A==}
    engines: {node: '>=12'}
    cpu: [riscv64]
    os: [linux]

  '@esbuild/linux-riscv64@0.21.5':
    resolution: {integrity: sha512-2HdXDMd9GMgTGrPWnJzP2ALSokE/0O5HhTUvWIbD3YdjME8JwvSCnNGBnTThKGEB91OZhzrJ4qIIxk/SBmyDDA==}
    engines: {node: '>=12'}
    cpu: [riscv64]
    os: [linux]

  '@esbuild/linux-riscv64@0.25.9':
    resolution: {integrity: sha512-uNIBa279Y3fkjV+2cUjx36xkx7eSjb8IvnL01eXUKXez/CBHNRw5ekCGMPM0BcmqBxBcdgUWuUXmVWwm4CH9kg==}
    engines: {node: '>=18'}
    cpu: [riscv64]
    os: [linux]

  '@esbuild/linux-s390x@0.18.20':
    resolution: {integrity: sha512-+8231GMs3mAEth6Ja1iK0a1sQ3ohfcpzpRLH8uuc5/KVDFneH6jtAJLFGafpzpMRO6DzJ6AvXKze9LfFMrIHVQ==}
    engines: {node: '>=12'}
    cpu: [s390x]
    os: [linux]

  '@esbuild/linux-s390x@0.21.5':
    resolution: {integrity: sha512-zus5sxzqBJD3eXxwvjN1yQkRepANgxE9lgOW2qLnmr8ikMTphkjgXu1HR01K4FJg8h1kEEDAqDcZQtbrRnB41A==}
    engines: {node: '>=12'}
    cpu: [s390x]
    os: [linux]

  '@esbuild/linux-s390x@0.25.9':
    resolution: {integrity: sha512-Mfiphvp3MjC/lctb+7D287Xw1DGzqJPb/J2aHHcHxflUo+8tmN/6d4k6I2yFR7BVo5/g7x2Monq4+Yew0EHRIA==}
    engines: {node: '>=18'}
    cpu: [s390x]
    os: [linux]

  '@esbuild/linux-x64@0.18.20':
    resolution: {integrity: sha512-UYqiqemphJcNsFEskc73jQ7B9jgwjWrSayxawS6UVFZGWrAAtkzjxSqnoclCXxWtfwLdzU+vTpcNYhpn43uP1w==}
    engines: {node: '>=12'}
    cpu: [x64]
    os: [linux]

  '@esbuild/linux-x64@0.21.5':
    resolution: {integrity: sha512-1rYdTpyv03iycF1+BhzrzQJCdOuAOtaqHTWJZCWvijKD2N5Xu0TtVC8/+1faWqcP9iBCWOmjmhoH94dH82BxPQ==}
    engines: {node: '>=12'}
    cpu: [x64]
    os: [linux]

  '@esbuild/linux-x64@0.25.9':
    resolution: {integrity: sha512-iSwByxzRe48YVkmpbgoxVzn76BXjlYFXC7NvLYq+b+kDjyyk30J0JY47DIn8z1MO3K0oSl9fZoRmZPQI4Hklzg==}
    engines: {node: '>=18'}
    cpu: [x64]
    os: [linux]

  '@esbuild/netbsd-arm64@0.25.9':
    resolution: {integrity: sha512-9jNJl6FqaUG+COdQMjSCGW4QiMHH88xWbvZ+kRVblZsWrkXlABuGdFJ1E9L7HK+T0Yqd4akKNa/lO0+jDxQD4Q==}
    engines: {node: '>=18'}
    cpu: [arm64]
    os: [netbsd]

  '@esbuild/netbsd-x64@0.18.20':
    resolution: {integrity: sha512-iO1c++VP6xUBUmltHZoMtCUdPlnPGdBom6IrO4gyKPFFVBKioIImVooR5I83nTew5UOYrk3gIJhbZh8X44y06A==}
    engines: {node: '>=12'}
    cpu: [x64]
    os: [netbsd]

  '@esbuild/netbsd-x64@0.21.5':
    resolution: {integrity: sha512-Woi2MXzXjMULccIwMnLciyZH4nCIMpWQAs049KEeMvOcNADVxo0UBIQPfSmxB3CWKedngg7sWZdLvLczpe0tLg==}
    engines: {node: '>=12'}
    cpu: [x64]
    os: [netbsd]

  '@esbuild/netbsd-x64@0.25.9':
    resolution: {integrity: sha512-RLLdkflmqRG8KanPGOU7Rpg829ZHu8nFy5Pqdi9U01VYtG9Y0zOG6Vr2z4/S+/3zIyOxiK6cCeYNWOFR9QP87g==}
    engines: {node: '>=18'}
    cpu: [x64]
    os: [netbsd]

  '@esbuild/openbsd-arm64@0.25.9':
    resolution: {integrity: sha512-YaFBlPGeDasft5IIM+CQAhJAqS3St3nJzDEgsgFixcfZeyGPCd6eJBWzke5piZuZ7CtL656eOSYKk4Ls2C0FRQ==}
    engines: {node: '>=18'}
    cpu: [arm64]
    os: [openbsd]

  '@esbuild/openbsd-x64@0.18.20':
    resolution: {integrity: sha512-e5e4YSsuQfX4cxcygw/UCPIEP6wbIL+se3sxPdCiMbFLBWu0eiZOJ7WoD+ptCLrmjZBK1Wk7I6D/I3NglUGOxg==}
    engines: {node: '>=12'}
    cpu: [x64]
    os: [openbsd]

  '@esbuild/openbsd-x64@0.21.5':
    resolution: {integrity: sha512-HLNNw99xsvx12lFBUwoT8EVCsSvRNDVxNpjZ7bPn947b8gJPzeHWyNVhFsaerc0n3TsbOINvRP2byTZ5LKezow==}
    engines: {node: '>=12'}
    cpu: [x64]
    os: [openbsd]

  '@esbuild/openbsd-x64@0.25.9':
    resolution: {integrity: sha512-1MkgTCuvMGWuqVtAvkpkXFmtL8XhWy+j4jaSO2wxfJtilVCi0ZE37b8uOdMItIHz4I6z1bWWtEX4CJwcKYLcuA==}
    engines: {node: '>=18'}
    cpu: [x64]
    os: [openbsd]

  '@esbuild/openharmony-arm64@0.25.9':
    resolution: {integrity: sha512-4Xd0xNiMVXKh6Fa7HEJQbrpP3m3DDn43jKxMjxLLRjWnRsfxjORYJlXPO4JNcXtOyfajXorRKY9NkOpTHptErg==}
    engines: {node: '>=18'}
    cpu: [arm64]
    os: [openharmony]

  '@esbuild/sunos-x64@0.18.20':
    resolution: {integrity: sha512-kDbFRFp0YpTQVVrqUd5FTYmWo45zGaXe0X8E1G/LKFC0v8x0vWrhOWSLITcCn63lmZIxfOMXtCfti/RxN/0wnQ==}
    engines: {node: '>=12'}
    cpu: [x64]
    os: [sunos]

  '@esbuild/sunos-x64@0.21.5':
    resolution: {integrity: sha512-6+gjmFpfy0BHU5Tpptkuh8+uw3mnrvgs+dSPQXQOv3ekbordwnzTVEb4qnIvQcYXq6gzkyTnoZ9dZG+D4garKg==}
    engines: {node: '>=12'}
    cpu: [x64]
    os: [sunos]

  '@esbuild/sunos-x64@0.25.9':
    resolution: {integrity: sha512-WjH4s6hzo00nNezhp3wFIAfmGZ8U7KtrJNlFMRKxiI9mxEK1scOMAaa9i4crUtu+tBr+0IN6JCuAcSBJZfnphw==}
    engines: {node: '>=18'}
    cpu: [x64]
    os: [sunos]

  '@esbuild/win32-arm64@0.18.20':
    resolution: {integrity: sha512-ddYFR6ItYgoaq4v4JmQQaAI5s7npztfV4Ag6NrhiaW0RrnOXqBkgwZLofVTlq1daVTQNhtI5oieTvkRPfZrePg==}
    engines: {node: '>=12'}
    cpu: [arm64]
    os: [win32]

  '@esbuild/win32-arm64@0.21.5':
    resolution: {integrity: sha512-Z0gOTd75VvXqyq7nsl93zwahcTROgqvuAcYDUr+vOv8uHhNSKROyU961kgtCD1e95IqPKSQKH7tBTslnS3tA8A==}
    engines: {node: '>=12'}
    cpu: [arm64]
    os: [win32]

  '@esbuild/win32-arm64@0.25.9':
    resolution: {integrity: sha512-mGFrVJHmZiRqmP8xFOc6b84/7xa5y5YvR1x8djzXpJBSv/UsNK6aqec+6JDjConTgvvQefdGhFDAs2DLAds6gQ==}
    engines: {node: '>=18'}
    cpu: [arm64]
    os: [win32]

  '@esbuild/win32-ia32@0.18.20':
    resolution: {integrity: sha512-Wv7QBi3ID/rROT08SABTS7eV4hX26sVduqDOTe1MvGMjNd3EjOz4b7zeexIR62GTIEKrfJXKL9LFxTYgkyeu7g==}
    engines: {node: '>=12'}
    cpu: [ia32]
    os: [win32]

  '@esbuild/win32-ia32@0.21.5':
    resolution: {integrity: sha512-SWXFF1CL2RVNMaVs+BBClwtfZSvDgtL//G/smwAc5oVK/UPu2Gu9tIaRgFmYFFKrmg3SyAjSrElf0TiJ1v8fYA==}
    engines: {node: '>=12'}
    cpu: [ia32]
    os: [win32]

  '@esbuild/win32-ia32@0.25.9':
    resolution: {integrity: sha512-b33gLVU2k11nVx1OhX3C8QQP6UHQK4ZtN56oFWvVXvz2VkDoe6fbG8TOgHFxEvqeqohmRnIHe5A1+HADk4OQww==}
    engines: {node: '>=18'}
    cpu: [ia32]
    os: [win32]

  '@esbuild/win32-x64@0.18.20':
    resolution: {integrity: sha512-kTdfRcSiDfQca/y9QIkng02avJ+NCaQvrMejlsB3RRv5sE9rRoeBPISaZpKxHELzRxZyLvNts1P27W3wV+8geQ==}
    engines: {node: '>=12'}
    cpu: [x64]
    os: [win32]

  '@esbuild/win32-x64@0.21.5':
    resolution: {integrity: sha512-tQd/1efJuzPC6rCFwEvLtci/xNFcTZknmXs98FYDfGE4wP9ClFV98nyKrzJKVPMhdDnjzLhdUyMX4PsQAPjwIw==}
    engines: {node: '>=12'}
    cpu: [x64]
    os: [win32]

  '@esbuild/win32-x64@0.25.9':
    resolution: {integrity: sha512-PPOl1mi6lpLNQxnGoyAfschAodRFYXJ+9fs6WHXz7CSWKbOqiMZsubC+BQsVKuul+3vKLuwTHsS2c2y9EoKwxQ==}
    engines: {node: '>=18'}
    cpu: [x64]
    os: [win32]

  '@eslint-community/eslint-utils@4.9.0':
    resolution: {integrity: sha512-ayVFHdtZ+hsq1t2Dy24wCmGXGe4q9Gu3smhLYALJrr473ZH27MsnSL+LKUlimp4BWJqMDMLmPpx/Q9R3OAlL4g==}
    engines: {node: ^12.22.0 || ^14.17.0 || >=16.0.0}
    peerDependencies:
      eslint: ^6.0.0 || ^7.0.0 || >=8.0.0

  '@eslint-community/regexpp@4.12.1':
    resolution: {integrity: sha512-CCZCDJuduB9OUkFkY2IgppNZMi2lBQgD2qzwXkEia16cge2pijY/aXi96CJMquDMn3nJdlPV1A5KrJEXwfLNzQ==}
    engines: {node: ^12.0.0 || ^14.0.0 || >=16.0.0}

  '@eslint/config-array@0.21.0':
    resolution: {integrity: sha512-ENIdc4iLu0d93HeYirvKmrzshzofPw6VkZRKQGe9Nv46ZnWUzcF1xV01dcvEg/1wXUR61OmmlSfyeyO7EvjLxQ==}
    engines: {node: ^18.18.0 || ^20.9.0 || >=21.1.0}

  '@eslint/config-helpers@0.3.1':
    resolution: {integrity: sha512-xR93k9WhrDYpXHORXpxVL5oHj3Era7wo6k/Wd8/IsQNnZUTzkGS29lyn3nAT05v6ltUuTFVCCYDEGfy2Or/sPA==}
    engines: {node: ^18.18.0 || ^20.9.0 || >=21.1.0}

  '@eslint/core@0.15.2':
    resolution: {integrity: sha512-78Md3/Rrxh83gCxoUc0EiciuOHsIITzLy53m3d9UyiW8y9Dj2D29FeETqyKA+BRK76tnTp6RXWb3pCay8Oyomg==}
    engines: {node: ^18.18.0 || ^20.9.0 || >=21.1.0}

  '@eslint/eslintrc@3.3.1':
    resolution: {integrity: sha512-gtF186CXhIl1p4pJNGZw8Yc6RlshoePRvE0X91oPGb3vZ8pM3qOS9W9NGPat9LziaBV7XrJWGylNQXkGcnM3IQ==}
    engines: {node: ^18.18.0 || ^20.9.0 || >=21.1.0}

  '@eslint/js@9.35.0':
    resolution: {integrity: sha512-30iXE9whjlILfWobBkNerJo+TXYsgVM5ERQwMcMKCHckHflCmf7wXDAHlARoWnh0s1U72WqlbeyE7iAcCzuCPw==}
    engines: {node: ^18.18.0 || ^20.9.0 || >=21.1.0}

  '@eslint/object-schema@2.1.6':
    resolution: {integrity: sha512-RBMg5FRL0I0gs51M/guSAj5/e14VQ4tpZnQNWwuDT66P14I43ItmPfIZRhO9fUVIPOAQXU47atlywZ/czoqFPA==}
    engines: {node: ^18.18.0 || ^20.9.0 || >=21.1.0}

  '@eslint/plugin-kit@0.3.5':
    resolution: {integrity: sha512-Z5kJ+wU3oA7MMIqVR9tyZRtjYPr4OC004Q4Rw7pgOKUOKkJfZ3O24nz3WYfGRpMDNmcOi3TwQOmgm7B7Tpii0w==}
    engines: {node: ^18.18.0 || ^20.9.0 || >=21.1.0}

  '@google/genai@0.8.0':
    resolution: {integrity: sha512-Zs+OGyZKyMbFofGJTR9/jTQSv8kITh735N3tEuIZj4VlMQXTC0soCFahysJ9NaeenRlD7xGb6fyqmX+FwrpU6Q==}
    engines: {node: '>=18.0.0'}

  '@humanfs/core@0.19.1':
    resolution: {integrity: sha512-5DyQ4+1JEUzejeK1JGICcideyfUbGixgS9jNgex5nqkW+cY7WZhxBigmieN5Qnw9ZosSNVC9KQKyb+GUaGyKUA==}
    engines: {node: '>=18.18.0'}

  '@humanfs/node@0.16.7':
    resolution: {integrity: sha512-/zUx+yOsIrG4Y43Eh2peDeKCxlRt/gET6aHfaKpuq267qXdYDFViVHfMaLyygZOnl0kGWxFIgsBy8QFuTLUXEQ==}
    engines: {node: '>=18.18.0'}

  '@humanwhocodes/module-importer@1.0.1':
    resolution: {integrity: sha512-bxveV4V8v5Yb4ncFTT3rPSgZBOpCkjfK0y4oVVVJwIuDVBRMDXrPyXRL988i5ap9m9bnyEEjWfm5WkBmtffLfA==}
    engines: {node: '>=12.22'}

  '@humanwhocodes/retry@0.4.3':
    resolution: {integrity: sha512-bV0Tgo9K4hfPCek+aMAn81RppFKv2ySDQeMoSZuvTASywNTnVJCArCZE2FWqpvIatKu7VMRLWlR1EazvVhDyhQ==}
    engines: {node: '>=18.18'}

  '@img/sharp-darwin-arm64@0.33.5':
    resolution: {integrity: sha512-UT4p+iz/2H4twwAoLCqfA9UH5pI6DggwKEGuaPy7nCVQ8ZsiY5PIcrRvD1DzuY3qYL07NtIQcWnBSY/heikIFQ==}
    engines: {node: ^18.17.0 || ^20.3.0 || >=21.0.0}
    cpu: [arm64]
    os: [darwin]

  '@img/sharp-darwin-x64@0.33.5':
    resolution: {integrity: sha512-fyHac4jIc1ANYGRDxtiqelIbdWkIuQaI84Mv45KvGRRxSAa7o7d1ZKAOBaYbnepLC1WqxfpimdeWfvqqSGwR2Q==}
    engines: {node: ^18.17.0 || ^20.3.0 || >=21.0.0}
    cpu: [x64]
    os: [darwin]

  '@img/sharp-libvips-darwin-arm64@1.0.4':
    resolution: {integrity: sha512-XblONe153h0O2zuFfTAbQYAX2JhYmDHeWikp1LM9Hul9gVPjFY427k6dFEcOL72O01QxQsWi761svJ/ev9xEDg==}
    cpu: [arm64]
    os: [darwin]

  '@img/sharp-libvips-darwin-x64@1.0.4':
    resolution: {integrity: sha512-xnGR8YuZYfJGmWPvmlunFaWJsb9T/AO2ykoP3Fz/0X5XV2aoYBPkX6xqCQvUTKKiLddarLaxpzNe+b1hjeWHAQ==}
    cpu: [x64]
    os: [darwin]

  '@img/sharp-libvips-linux-arm64@1.0.4':
    resolution: {integrity: sha512-9B+taZ8DlyyqzZQnoeIvDVR/2F4EbMepXMc/NdVbkzsJbzkUjhXv/70GQJ7tdLA4YJgNP25zukcxpX2/SueNrA==}
    cpu: [arm64]
    os: [linux]

  '@img/sharp-libvips-linux-arm@1.0.5':
    resolution: {integrity: sha512-gvcC4ACAOPRNATg/ov8/MnbxFDJqf/pDePbBnuBDcjsI8PssmjoKMAz4LtLaVi+OnSb5FK/yIOamqDwGmXW32g==}
    cpu: [arm]
    os: [linux]

  '@img/sharp-libvips-linux-s390x@1.0.4':
    resolution: {integrity: sha512-u7Wz6ntiSSgGSGcjZ55im6uvTrOxSIS8/dgoVMoiGE9I6JAfU50yH5BoDlYA1tcuGS7g/QNtetJnxA6QEsCVTA==}
    cpu: [s390x]
    os: [linux]

  '@img/sharp-libvips-linux-x64@1.0.4':
    resolution: {integrity: sha512-MmWmQ3iPFZr0Iev+BAgVMb3ZyC4KeFc3jFxnNbEPas60e1cIfevbtuyf9nDGIzOaW9PdnDciJm+wFFaTlj5xYw==}
    cpu: [x64]
    os: [linux]

  '@img/sharp-libvips-linuxmusl-arm64@1.0.4':
    resolution: {integrity: sha512-9Ti+BbTYDcsbp4wfYib8Ctm1ilkugkA/uscUn6UXK1ldpC1JjiXbLfFZtRlBhjPZ5o1NCLiDbg8fhUPKStHoTA==}
    cpu: [arm64]
    os: [linux]

  '@img/sharp-libvips-linuxmusl-x64@1.0.4':
    resolution: {integrity: sha512-viYN1KX9m+/hGkJtvYYp+CCLgnJXwiQB39damAO7WMdKWlIhmYTfHjwSbQeUK/20vY154mwezd9HflVFM1wVSw==}
    cpu: [x64]
    os: [linux]

  '@img/sharp-linux-arm64@0.33.5':
    resolution: {integrity: sha512-JMVv+AMRyGOHtO1RFBiJy/MBsgz0x4AWrT6QoEVVTyh1E39TrCUpTRI7mx9VksGX4awWASxqCYLCV4wBZHAYxA==}
    engines: {node: ^18.17.0 || ^20.3.0 || >=21.0.0}
    cpu: [arm64]
    os: [linux]

  '@img/sharp-linux-arm@0.33.5':
    resolution: {integrity: sha512-JTS1eldqZbJxjvKaAkxhZmBqPRGmxgu+qFKSInv8moZ2AmT5Yib3EQ1c6gp493HvrvV8QgdOXdyaIBrhvFhBMQ==}
    engines: {node: ^18.17.0 || ^20.3.0 || >=21.0.0}
    cpu: [arm]
    os: [linux]

  '@img/sharp-linux-s390x@0.33.5':
    resolution: {integrity: sha512-y/5PCd+mP4CA/sPDKl2961b+C9d+vPAveS33s6Z3zfASk2j5upL6fXVPZi7ztePZ5CuH+1kW8JtvxgbuXHRa4Q==}
    engines: {node: ^18.17.0 || ^20.3.0 || >=21.0.0}
    cpu: [s390x]
    os: [linux]

  '@img/sharp-linux-x64@0.33.5':
    resolution: {integrity: sha512-opC+Ok5pRNAzuvq1AG0ar+1owsu842/Ab+4qvU879ippJBHvyY5n2mxF1izXqkPYlGuP/M556uh53jRLJmzTWA==}
    engines: {node: ^18.17.0 || ^20.3.0 || >=21.0.0}
    cpu: [x64]
    os: [linux]

  '@img/sharp-linuxmusl-arm64@0.33.5':
    resolution: {integrity: sha512-XrHMZwGQGvJg2V/oRSUfSAfjfPxO+4DkiRh6p2AFjLQztWUuY/o8Mq0eMQVIY7HJ1CDQUJlxGGZRw1a5bqmd1g==}
    engines: {node: ^18.17.0 || ^20.3.0 || >=21.0.0}
    cpu: [arm64]
    os: [linux]

  '@img/sharp-linuxmusl-x64@0.33.5':
    resolution: {integrity: sha512-WT+d/cgqKkkKySYmqoZ8y3pxx7lx9vVejxW/W4DOFMYVSkErR+w7mf2u8m/y4+xHe7yY9DAXQMWQhpnMuFfScw==}
    engines: {node: ^18.17.0 || ^20.3.0 || >=21.0.0}
    cpu: [x64]
    os: [linux]

  '@img/sharp-wasm32@0.33.5':
    resolution: {integrity: sha512-ykUW4LVGaMcU9lu9thv85CbRMAwfeadCJHRsg2GmeRa/cJxsVY9Rbd57JcMxBkKHag5U/x7TSBpScF4U8ElVzg==}
    engines: {node: ^18.17.0 || ^20.3.0 || >=21.0.0}
    cpu: [wasm32]

  '@img/sharp-win32-ia32@0.33.5':
    resolution: {integrity: sha512-T36PblLaTwuVJ/zw/LaH0PdZkRz5rd3SmMHX8GSmR7vtNSP5Z6bQkExdSK7xGWyxLw4sUknBuugTelgw2faBbQ==}
    engines: {node: ^18.17.0 || ^20.3.0 || >=21.0.0}
    cpu: [ia32]
    os: [win32]

  '@img/sharp-win32-x64@0.33.5':
    resolution: {integrity: sha512-MpY/o8/8kj+EcnxwvrP4aTJSWw/aZ7JIGR4aBeZkZw5B7/Jn+tY9/VNwtcoGmdT7GfggGIU4kygOMSbYnOrAbg==}
    engines: {node: ^18.17.0 || ^20.3.0 || >=21.0.0}
    cpu: [x64]
    os: [win32]

  '@inquirer/checkbox@4.2.2':
    resolution: {integrity: sha512-E+KExNurKcUJJdxmjglTl141EwxWyAHplvsYJQgSwXf8qiNWkTxTuCCqmhFEmbIXd4zLaGMfQFJ6WrZ7fSeV3g==}
    engines: {node: '>=18'}
    peerDependencies:
      '@types/node': '>=18'
    peerDependenciesMeta:
      '@types/node':
        optional: true

  '@inquirer/confirm@5.1.16':
    resolution: {integrity: sha512-j1a5VstaK5KQy8Mu8cHmuQvN1Zc62TbLhjJxwHvKPPKEoowSF6h/0UdOpA9DNdWZ+9Inq73+puRq1df6OJ8Sag==}
    engines: {node: '>=18'}
    peerDependencies:
      '@types/node': '>=18'
    peerDependenciesMeta:
      '@types/node':
        optional: true

  '@inquirer/core@10.2.0':
    resolution: {integrity: sha512-NyDSjPqhSvpZEMZrLCYUquWNl+XC/moEcVFqS55IEYIYsY0a1cUCevSqk7ctOlnm/RaSBU5psFryNlxcmGrjaA==}
    engines: {node: '>=18'}
    peerDependencies:
      '@types/node': '>=18'
    peerDependenciesMeta:
      '@types/node':
        optional: true

  '@inquirer/editor@4.2.18':
    resolution: {integrity: sha512-yeQN3AXjCm7+Hmq5L6Dm2wEDeBRdAZuyZ4I7tWSSanbxDzqM0KqzoDbKM7p4ebllAYdoQuPJS6N71/3L281i6w==}
    engines: {node: '>=18'}
    peerDependencies:
      '@types/node': '>=18'
    peerDependenciesMeta:
      '@types/node':
        optional: true

  '@inquirer/expand@4.0.18':
    resolution: {integrity: sha512-xUjteYtavH7HwDMzq4Cn2X4Qsh5NozoDHCJTdoXg9HfZ4w3R6mxV1B9tL7DGJX2eq/zqtsFjhm0/RJIMGlh3ag==}
    engines: {node: '>=18'}
    peerDependencies:
      '@types/node': '>=18'
    peerDependenciesMeta:
      '@types/node':
        optional: true

  '@inquirer/external-editor@1.0.1':
    resolution: {integrity: sha512-Oau4yL24d2B5IL4ma4UpbQigkVhzPDXLoqy1ggK4gnHg/stmkffJE4oOXHXF3uz0UEpywG68KcyXsyYpA1Re/Q==}
    engines: {node: '>=18'}
    peerDependencies:
      '@types/node': '>=18'
    peerDependenciesMeta:
      '@types/node':
        optional: true

  '@inquirer/figures@1.0.13':
    resolution: {integrity: sha512-lGPVU3yO9ZNqA7vTYz26jny41lE7yoQansmqdMLBEfqaGsmdg7V3W9mK9Pvb5IL4EVZ9GnSDGMO/cJXud5dMaw==}
    engines: {node: '>=18'}

  '@inquirer/input@4.2.2':
    resolution: {integrity: sha512-hqOvBZj/MhQCpHUuD3MVq18SSoDNHy7wEnQ8mtvs71K8OPZVXJinOzcvQna33dNYLYE4LkA9BlhAhK6MJcsVbw==}
    engines: {node: '>=18'}
    peerDependencies:
      '@types/node': '>=18'
    peerDependenciesMeta:
      '@types/node':
        optional: true

  '@inquirer/number@3.0.18':
    resolution: {integrity: sha512-7exgBm52WXZRczsydCVftozFTrrwbG5ySE0GqUd2zLNSBXyIucs2Wnm7ZKLe/aUu6NUg9dg7Q80QIHCdZJiY4A==}
    engines: {node: '>=18'}
    peerDependencies:
      '@types/node': '>=18'
    peerDependenciesMeta:
      '@types/node':
        optional: true

  '@inquirer/password@4.0.18':
    resolution: {integrity: sha512-zXvzAGxPQTNk/SbT3carAD4Iqi6A2JS2qtcqQjsL22uvD+JfQzUrDEtPjLL7PLn8zlSNyPdY02IiQjzoL9TStA==}
    engines: {node: '>=18'}
    peerDependencies:
      '@types/node': '>=18'
    peerDependenciesMeta:
      '@types/node':
        optional: true

  '@inquirer/prompts@7.8.4':
    resolution: {integrity: sha512-MuxVZ1en1g5oGamXV3DWP89GEkdD54alcfhHd7InUW5BifAdKQEK9SLFa/5hlWbvuhMPlobF0WAx7Okq988Jxg==}
    engines: {node: '>=18'}
    peerDependencies:
      '@types/node': '>=18'
    peerDependenciesMeta:
      '@types/node':
        optional: true

  '@inquirer/rawlist@4.1.6':
    resolution: {integrity: sha512-KOZqa3QNr3f0pMnufzL7K+nweFFCCBs6LCXZzXDrVGTyssjLeudn5ySktZYv1XiSqobyHRYYK0c6QsOxJEhXKA==}
    engines: {node: '>=18'}
    peerDependencies:
      '@types/node': '>=18'
    peerDependenciesMeta:
      '@types/node':
        optional: true

  '@inquirer/search@3.1.1':
    resolution: {integrity: sha512-TkMUY+A2p2EYVY3GCTItYGvqT6LiLzHBnqsU1rJbrpXUijFfM6zvUx0R4civofVwFCmJZcKqOVwwWAjplKkhxA==}
    engines: {node: '>=18'}
    peerDependencies:
      '@types/node': '>=18'
    peerDependenciesMeta:
      '@types/node':
        optional: true

  '@inquirer/select@4.3.2':
    resolution: {integrity: sha512-nwous24r31M+WyDEHV+qckXkepvihxhnyIaod2MG7eCE6G0Zm/HUF6jgN8GXgf4U7AU6SLseKdanY195cwvU6w==}
    engines: {node: '>=18'}
    peerDependencies:
      '@types/node': '>=18'
    peerDependenciesMeta:
      '@types/node':
        optional: true

  '@inquirer/type@3.0.8':
    resolution: {integrity: sha512-lg9Whz8onIHRthWaN1Q9EGLa/0LFJjyM8mEUbL1eTi6yMGvBf8gvyDLtxSXztQsxMvhxxNpJYrwa1YHdq+w4Jw==}
    engines: {node: '>=18'}
    peerDependencies:
      '@types/node': '>=18'
    peerDependenciesMeta:
      '@types/node':
        optional: true

  '@isaacs/cliui@8.0.2':
    resolution: {integrity: sha512-O8jcjabXaleOG9DQ0+ARXWZBTfnP4WNAqzuiJK7ll44AmxGKv/J2M4TPjxjY3znBCfvBXFzucm1twdyFybFqEA==}
    engines: {node: '>=12'}

  '@jridgewell/gen-mapping@0.3.13':
    resolution: {integrity: sha512-2kkt/7niJ6MgEPxF0bYdQ6etZaA+fQvDcLKckhy1yIQOzaoKjBBjSj63/aLVjYE3qhRt5dvM+uUyfCg6UKCBbA==}

  '@jridgewell/remapping@2.3.5':
    resolution: {integrity: sha512-LI9u/+laYG4Ds1TDKSJW2YPrIlcVYOwi2fUC6xB43lueCjgxV4lffOCZCtYFiH6TNOX+tQKXx97T4IKHbhyHEQ==}

  '@jridgewell/resolve-uri@3.1.2':
    resolution: {integrity: sha512-bRISgCIjP20/tbWSPWMEi54QVPRZExkuD9lJL+UIxUKtwVJA8wW1Trb1jMs1RFXo1CBTNZ/5hpC9QvmKWdopKw==}
    engines: {node: '>=6.0.0'}

  '@jridgewell/sourcemap-codec@1.5.5':
    resolution: {integrity: sha512-cYQ9310grqxueWbl+WuIUIaiUaDcj7WOq5fVhEljNVgRfOUhY9fy2zTvfoqWsnebh8Sl70VScFbICvJnLKB0Og==}

  '@jridgewell/trace-mapping@0.3.30':
    resolution: {integrity: sha512-GQ7Nw5G2lTu/BtHTKfXhKHok2WGetd4XYcVKGx00SjAk8GMwgJM3zr6zORiPGuOE+/vkc90KtTosSSvaCjKb2Q==}

  '@jsep-plugin/assignment@1.3.0':
    resolution: {integrity: sha512-VVgV+CXrhbMI3aSusQyclHkenWSAm95WaiKrMxRFam3JSUiIaQjoMIw2sEs/OX4XifnqeQUN4DYbJjlA8EfktQ==}
    engines: {node: '>= 10.16.0'}
    peerDependencies:
      jsep: ^0.4.0||^1.0.0

  '@jsep-plugin/regex@1.0.4':
    resolution: {integrity: sha512-q7qL4Mgjs1vByCaTnDFcBnV9HS7GVPJX5vyVoCgZHNSC9rjwIlmbXG5sUuorR5ndfHAIlJ8pVStxvjXHbNvtUg==}
    engines: {node: '>= 10.16.0'}
    peerDependencies:
      jsep: ^0.4.0||^1.0.0

  '@jsep-plugin/ternary@1.1.4':
    resolution: {integrity: sha512-ck5wiqIbqdMX6WRQztBL7ASDty9YLgJ3sSAK5ZpBzXeySvFGCzIvM6UiAI4hTZ22fEcYQVV/zhUbNscggW+Ukg==}
    engines: {node: '>= 10.16.0'}
    peerDependencies:
      jsep: ^0.4.0||^1.0.0

  '@kwsites/file-exists@1.1.1':
    resolution: {integrity: sha512-m9/5YGR18lIwxSFDwfE3oA7bWuq9kdau6ugN4H2rJeyhFQZcG9AgSHkQtSD15a8WvTgfz9aikZMrKPHvbpqFiw==}

  '@kwsites/promise-deferred@1.1.1':
    resolution: {integrity: sha512-GaHYm+c0O9MjZRu0ongGBRbinu8gVAMd2UZjji6jVmqKtZluZnptXGWhz1E8j8D2HJ3f/yMxKAUC0b+57wncIw==}

  '@langchain/core@0.3.75':
    resolution: {integrity: sha512-kTyBS0DTeD0JYa9YH5lg6UdDbHmvplk3t9PCjP5jDQZCK5kPe2aDFToqdiCaLzZg8RzzM+clXLVyJtPTE8bZ2Q==}
    engines: {node: '>=18'}

  '@langchain/openai@0.4.9':
    resolution: {integrity: sha512-NAsaionRHNdqaMjVLPkFCyjUDze+OqRHghA1Cn4fPoAafz+FXcl9c7LlEl9Xo0FH6/8yiCl7Rw2t780C/SBVxQ==}
    engines: {node: '>=18'}
    peerDependencies:
      '@langchain/core': '>=0.3.39 <0.4.0'

  '@leichtgewicht/ip-codec@2.0.5':
    resolution: {integrity: sha512-Vo+PSpZG2/fmgmiNzYK9qWRh8h/CHrwD0mo1h1DzL4yzHNSfWYujGTYsWGreD000gcgmZ7K4Ys6Tx9TxtsKdDw==}

  '@manypkg/find-root@1.1.0':
    resolution: {integrity: sha512-mki5uBvhHzO8kYYix/WRy2WX8S3B5wdVSc9D6KcU5lQNglP2yt58/VfLuAK49glRXChosY8ap2oJ1qgma3GUVA==}

  '@manypkg/get-packages@1.1.3':
    resolution: {integrity: sha512-fo+QhuU3qE/2TQMQmbVMqaQ6EWbMhi4ABWP+O4AM1NqPBuy0OrApV5LO6BrrgnhtAHS2NH6RrVk9OL181tTi8A==}

  '@mdx-js/mdx@3.1.1':
    resolution: {integrity: sha512-f6ZO2ifpwAQIpzGWaBQT2TXxPv6z3RBzQKpVftEWN78Vl/YweF1uwussDx8ECAXVtr3Rs89fKyG9YlzUs9DyGQ==}

  '@mdx-js/react@3.1.1':
    resolution: {integrity: sha512-f++rKLQgUVYDAtECQ6fn/is15GkEH9+nZPM3MS0RcxVqoTfawHvDlSCH7JbMhAM6uJ32v3eXLvLmLvjGu7PTQw==}
    peerDependencies:
      '@types/react': '>=16'
      react: '>=16'

  '@mintlify/cli@4.0.712':
    resolution: {integrity: sha512-U7HVzCAcdzHLVqZdtiBx5xMaUEDiyALpUza7V08QU3WrGX8yqIF48oGtWh0Db7B+Kdsl1s54e2jjcCjGh9mJfQ==}
    engines: {node: '>=18.0.0'}
    hasBin: true

  '@mintlify/common@1.0.522':
    resolution: {integrity: sha512-S6qWhil8ix1w+t6qsMamcg7SvinRefjy+15dvs0g/d2r8ojKI/qwy0p0IpbBI8PbMEznEtsDveOEFrdSe7A2sg==}

  '@mintlify/link-rot@3.0.659':
    resolution: {integrity: sha512-gCsCUE/WBzjIuuRIYBBGOR3dzQQFMxvhPJT55puyvU2iDzqe0CYqnhsu7en3Woh6P9Qae77WC5cSJcHqueXGxQ==}
    engines: {node: '>=18.0.0'}

  '@mintlify/mdx@2.0.5':
    resolution: {integrity: sha512-9WpFDRFqET1ovHWooi+fvWJorvYgEf2BjG65R8tUjqjTWzWqBbNVpumpoAojNqi7i7m0NeZami2oAOxqCyoy4g==}
    peerDependencies:
      react: ^18.3.1
      react-dom: ^18.3.1

  '@mintlify/models@0.0.225':
    resolution: {integrity: sha512-ICo0TWcPJU5tCLHkYqBm+TMnBLG+wmAwGUENh6H62faKecKQqyzIHujqoIzTjBpWDs4aEBwdB2zOWjHkjWHtjg==}
    engines: {node: '>=18.0.0'}

  '@mintlify/openapi-parser@0.0.7':
    resolution: {integrity: sha512-3ecbkzPbsnkKVZJypVL0H5pCTR7a4iLv4cP7zbffzAwy+vpH70JmPxNVpPPP62yLrdZlfNcMxu5xKeT7fllgMg==}
    engines: {node: '>=18'}

  '@mintlify/prebuild@1.0.646':
    resolution: {integrity: sha512-dYCKAQXjrlqirtwSpRM4m5nL7dTcsJY1RhANuvDWJc19otgKyEeFpAgAVS/4oakEOaaw/WcggzcaB8JTBwBvGw==}

  '@mintlify/previewing@4.0.695':
    resolution: {integrity: sha512-u1L08SsSTKLvtSPUFBn+pt+jpoxEiF0faIWqtladEne5E2RTzAl+6IQH4tavhOYJ2Rha6WS/TYValyNHybHTaQ==}
    engines: {node: '>=18.0.0'}

  '@mintlify/scraping@4.0.381':
    resolution: {integrity: sha512-UomfzWHSaVRrWisIp+VKbprUbJGbITY59RwyiinjhKWQrSTZ0dceZsEpfCG0cGDOKH6wluU1ewKRQtUZvSkyyg==}
    engines: {node: '>=18.0.0'}
    hasBin: true

  '@mintlify/validation@0.1.462':
    resolution: {integrity: sha512-4ZicHpaqebfYy4NybuumKjU53H4RNGUkEt+iX+4XB+laAfGthzUaSaL/Hlebz7X+PSPpeW8Z3qvUiROai6zcZA==}

<<<<<<< HEAD
  '@next/env@14.2.32':
    resolution: {integrity: sha512-n9mQdigI6iZ/DF6pCTwMKeWgF2e8lg7qgt5M7HXMLtyhZYMnf/u905M18sSpPmHL9MKp9JHo56C6jrD2EvWxng==}
=======
  '@modelcontextprotocol/sdk@1.17.2':
    resolution: {integrity: sha512-EFLRNXR/ixpXQWu6/3Cu30ndDFIFNaqUXcTqsGebujeMan9FzhAaFFswLRiFj61rgygDRr8WO1N+UijjgRxX9g==}
    engines: {node: '>=18'}

  '@next/env@14.2.28':
    resolution: {integrity: sha512-PAmWhJfJQlP+kxZwCjrVd9QnR5x0R3u0mTXTiZDgSd4h5LdXmjxCCWbN9kq6hkZBOax8Rm3xDW5HagWyJuT37g==}
>>>>>>> c25a253a

  '@nodelib/fs.scandir@2.1.5':
    resolution: {integrity: sha512-vq24Bq3ym5HEQm2NKCr3yXDwjc7vTsEThRDnkp2DK9p1uqLR+DHurm/NOTo0KG7HYHU7eppKZj3MyqYuMBf62g==}
    engines: {node: '>= 8'}

  '@nodelib/fs.stat@2.0.5':
    resolution: {integrity: sha512-RkhPPp2zrqDAQA/2jNhnztcPAlv64XdhIp7a7454A5ovI7Bukxgt7MX7udwAu3zg1DcpPU0rz3VV1SeaqvY4+A==}
    engines: {node: '>= 8'}

  '@nodelib/fs.walk@1.2.8':
    resolution: {integrity: sha512-oGB+UxlgWcgQkgwo8GcEGwemoTFt3FIO9ababBmaGwXIoBKZ+GTy0pP185beGg7Llih/NSHSV2XAs1lnznocSg==}
    engines: {node: '>= 8'}

  '@openapi-contrib/openapi-schema-to-json-schema@3.2.0':
    resolution: {integrity: sha512-Gj6C0JwCr8arj0sYuslWXUBSP/KnUlEGnPW4qxlXvAl543oaNQgMgIgkQUA6vs5BCCvwTEiL8m/wdWzfl4UvSw==}

  '@opentelemetry/api@1.9.0':
    resolution: {integrity: sha512-3giAOQvZiH5F9bMlMiv8+GSPMeqg0dbaeo58/0SlA9sxSqZhnUtxzX9/2FzyhS9sWQf5S0GJE0AKBrFqjpeYcg==}
    engines: {node: '>=8.0.0'}

  '@pkgjs/parseargs@0.11.0':
    resolution: {integrity: sha512-+1VkjdD0QBLPodGrJUeqarH8VAIvQODIbwh9XpP5Syisf7YoQgsJKPNFoqqLQlu+VQ/tVSshMR6loPMn8U+dPg==}
    engines: {node: '>=14'}

  '@playwright/test@1.55.0':
    resolution: {integrity: sha512-04IXzPwHrW69XusN/SIdDdKZBzMfOT9UNT/YiJit/xpy2VuAoB8NHc8Aplb96zsWDddLnbkPL3TsmrS04ZU2xQ==}
    engines: {node: '>=18'}
    hasBin: true

  '@puppeteer/browsers@2.3.0':
    resolution: {integrity: sha512-ioXoq9gPxkss4MYhD+SFaU9p1IHFUX0ILAWFPyjGaBdjLsYAlZw6j1iLA0N/m12uVHLFDfSYNF7EQccjinIMDA==}
    engines: {node: '>=18'}
    hasBin: true

  '@rollup/rollup-android-arm-eabi@4.50.1':
    resolution: {integrity: sha512-HJXwzoZN4eYTdD8bVV22DN8gsPCAj3V20NHKOs8ezfXanGpmVPR7kalUHd+Y31IJp9stdB87VKPFbsGY3H/2ag==}
    cpu: [arm]
    os: [android]

  '@rollup/rollup-android-arm64@4.50.1':
    resolution: {integrity: sha512-PZlsJVcjHfcH53mOImyt3bc97Ep3FJDXRpk9sMdGX0qgLmY0EIWxCag6EigerGhLVuL8lDVYNnSo8qnTElO4xw==}
    cpu: [arm64]
    os: [android]

  '@rollup/rollup-darwin-arm64@4.50.1':
    resolution: {integrity: sha512-xc6i2AuWh++oGi4ylOFPmzJOEeAa2lJeGUGb4MudOtgfyyjr4UPNK+eEWTPLvmPJIY/pgw6ssFIox23SyrkkJw==}
    cpu: [arm64]
    os: [darwin]

  '@rollup/rollup-darwin-x64@4.50.1':
    resolution: {integrity: sha512-2ofU89lEpDYhdLAbRdeyz/kX3Y2lpYc6ShRnDjY35bZhd2ipuDMDi6ZTQ9NIag94K28nFMofdnKeHR7BT0CATw==}
    cpu: [x64]
    os: [darwin]

  '@rollup/rollup-freebsd-arm64@4.50.1':
    resolution: {integrity: sha512-wOsE6H2u6PxsHY/BeFHA4VGQN3KUJFZp7QJBmDYI983fgxq5Th8FDkVuERb2l9vDMs1D5XhOrhBrnqcEY6l8ZA==}
    cpu: [arm64]
    os: [freebsd]

  '@rollup/rollup-freebsd-x64@4.50.1':
    resolution: {integrity: sha512-A/xeqaHTlKbQggxCqispFAcNjycpUEHP52mwMQZUNqDUJFFYtPHCXS1VAG29uMlDzIVr+i00tSFWFLivMcoIBQ==}
    cpu: [x64]
    os: [freebsd]

  '@rollup/rollup-linux-arm-gnueabihf@4.50.1':
    resolution: {integrity: sha512-54v4okehwl5TaSIkpp97rAHGp7t3ghinRd/vyC1iXqXMfjYUTm7TfYmCzXDoHUPTTf36L8pr0E7YsD3CfB3ZDg==}
    cpu: [arm]
    os: [linux]

  '@rollup/rollup-linux-arm-musleabihf@4.50.1':
    resolution: {integrity: sha512-p/LaFyajPN/0PUHjv8TNyxLiA7RwmDoVY3flXHPSzqrGcIp/c2FjwPPP5++u87DGHtw+5kSH5bCJz0mvXngYxw==}
    cpu: [arm]
    os: [linux]

  '@rollup/rollup-linux-arm64-gnu@4.50.1':
    resolution: {integrity: sha512-2AbMhFFkTo6Ptna1zO7kAXXDLi7H9fGTbVaIq2AAYO7yzcAsuTNWPHhb2aTA6GPiP+JXh85Y8CiS54iZoj4opw==}
    cpu: [arm64]
    os: [linux]

  '@rollup/rollup-linux-arm64-musl@4.50.1':
    resolution: {integrity: sha512-Cgef+5aZwuvesQNw9eX7g19FfKX5/pQRIyhoXLCiBOrWopjo7ycfB292TX9MDcDijiuIJlx1IzJz3IoCPfqs9w==}
    cpu: [arm64]
    os: [linux]

  '@rollup/rollup-linux-loongarch64-gnu@4.50.1':
    resolution: {integrity: sha512-RPhTwWMzpYYrHrJAS7CmpdtHNKtt2Ueo+BlLBjfZEhYBhK00OsEqM08/7f+eohiF6poe0YRDDd8nAvwtE/Y62Q==}
    cpu: [loong64]
    os: [linux]

  '@rollup/rollup-linux-ppc64-gnu@4.50.1':
    resolution: {integrity: sha512-eSGMVQw9iekut62O7eBdbiccRguuDgiPMsw++BVUg+1K7WjZXHOg/YOT9SWMzPZA+w98G+Fa1VqJgHZOHHnY0Q==}
    cpu: [ppc64]
    os: [linux]

  '@rollup/rollup-linux-riscv64-gnu@4.50.1':
    resolution: {integrity: sha512-S208ojx8a4ciIPrLgazF6AgdcNJzQE4+S9rsmOmDJkusvctii+ZvEuIC4v/xFqzbuP8yDjn73oBlNDgF6YGSXQ==}
    cpu: [riscv64]
    os: [linux]

  '@rollup/rollup-linux-riscv64-musl@4.50.1':
    resolution: {integrity: sha512-3Ag8Ls1ggqkGUvSZWYcdgFwriy2lWo+0QlYgEFra/5JGtAd6C5Hw59oojx1DeqcA2Wds2ayRgvJ4qxVTzCHgzg==}
    cpu: [riscv64]
    os: [linux]

  '@rollup/rollup-linux-s390x-gnu@4.50.1':
    resolution: {integrity: sha512-t9YrKfaxCYe7l7ldFERE1BRg/4TATxIg+YieHQ966jwvo7ddHJxPj9cNFWLAzhkVsbBvNA4qTbPVNsZKBO4NSg==}
    cpu: [s390x]
    os: [linux]

  '@rollup/rollup-linux-x64-gnu@4.50.1':
    resolution: {integrity: sha512-MCgtFB2+SVNuQmmjHf+wfI4CMxy3Tk8XjA5Z//A0AKD7QXUYFMQcns91K6dEHBvZPCnhJSyDWLApk40Iq/H3tA==}
    cpu: [x64]
    os: [linux]

  '@rollup/rollup-linux-x64-musl@4.50.1':
    resolution: {integrity: sha512-nEvqG+0jeRmqaUMuwzlfMKwcIVffy/9KGbAGyoa26iu6eSngAYQ512bMXuqqPrlTyfqdlB9FVINs93j534UJrg==}
    cpu: [x64]
    os: [linux]

  '@rollup/rollup-openharmony-arm64@4.50.1':
    resolution: {integrity: sha512-RDsLm+phmT3MJd9SNxA9MNuEAO/J2fhW8GXk62G/B4G7sLVumNFbRwDL6v5NrESb48k+QMqdGbHgEtfU0LCpbA==}
    cpu: [arm64]
    os: [openharmony]

  '@rollup/rollup-win32-arm64-msvc@4.50.1':
    resolution: {integrity: sha512-hpZB/TImk2FlAFAIsoElM3tLzq57uxnGYwplg6WDyAxbYczSi8O2eQ+H2Lx74504rwKtZ3N2g4bCUkiamzS6TQ==}
    cpu: [arm64]
    os: [win32]

  '@rollup/rollup-win32-ia32-msvc@4.50.1':
    resolution: {integrity: sha512-SXjv8JlbzKM0fTJidX4eVsH+Wmnp0/WcD8gJxIZyR6Gay5Qcsmdbi9zVtnbkGPG8v2vMR1AD06lGWy5FLMcG7A==}
    cpu: [ia32]
    os: [win32]

  '@rollup/rollup-win32-x64-msvc@4.50.1':
    resolution: {integrity: sha512-StxAO/8ts62KZVRAm4JZYq9+NqNsV7RvimNK+YM7ry//zebEH6meuugqW/P5OFUCjyQgui+9fUxT6d5NShvMvA==}
    cpu: [x64]
    os: [win32]

  '@shikijs/core@3.12.2':
    resolution: {integrity: sha512-L1Safnhra3tX/oJK5kYHaWmLEBJi1irASwewzY3taX5ibyXyMkkSDZlq01qigjryOBwrXSdFgTiZ3ryzSNeu7Q==}

  '@shikijs/engine-javascript@3.12.2':
    resolution: {integrity: sha512-Nm3/azSsaVS7hk6EwtHEnTythjQfwvrO5tKqMlaH9TwG1P+PNaR8M0EAKZ+GaH2DFwvcr4iSfTveyxMIvXEHMw==}

  '@shikijs/engine-oniguruma@3.12.2':
    resolution: {integrity: sha512-hozwnFHsLvujK4/CPVHNo3Bcg2EsnG8krI/ZQ2FlBlCRpPZW4XAEQmEwqegJsypsTAN9ehu2tEYe30lYKSZW/w==}

  '@shikijs/langs@3.12.2':
    resolution: {integrity: sha512-bVx5PfuZHDSHoBal+KzJZGheFuyH4qwwcwG/n+MsWno5cTlKmaNtTsGzJpHYQ8YPbB5BdEdKU1rga5/6JGY8ww==}

  '@shikijs/themes@3.12.2':
    resolution: {integrity: sha512-fTR3QAgnwYpfGczpIbzPjlRnxyONJOerguQv1iwpyQZ9QXX4qy/XFQqXlf17XTsorxnHoJGbH/LXBvwtqDsF5A==}

  '@shikijs/transformers@3.12.2':
    resolution: {integrity: sha512-+z1aMq4N5RoNGY8i7qnTYmG2MBYzFmwkm/yOd6cjEI7OVzcldVvzQCfxU1YbIVgsyB0xHVc2jFe1JhgoXyUoSQ==}

  '@shikijs/types@3.12.2':
    resolution: {integrity: sha512-K5UIBzxCyv0YoxN3LMrKB9zuhp1bV+LgewxuVwHdl4Gz5oePoUFrr9EfgJlGlDeXCU1b/yhdnXeuRvAnz8HN8Q==}

  '@shikijs/vscode-textmate@10.0.2':
    resolution: {integrity: sha512-83yeghZ2xxin3Nj8z1NMd/NCuca+gsYXswywDy5bHvwlWL8tpTQmzGeUuHd9FC3E/SBEMvzJRwWEOz5gGes9Qg==}

  '@sindresorhus/is@5.6.0':
    resolution: {integrity: sha512-TV7t8GKYaJWsn00tFDqBw8+Uqmr8A0fRU1tvTQhyZzGv0sJCGRQL3JGMI3ucuKo3XIZdUP+Lx7/gh2t3lewy7g==}
    engines: {node: '>=14.16'}

  '@sindresorhus/slugify@2.2.1':
    resolution: {integrity: sha512-MkngSCRZ8JdSOCHRaYd+D01XhvU3Hjy6MGl06zhOk614hp9EOAp5gIkBeQg7wtmxpitU6eAL4kdiRMcJa2dlrw==}
    engines: {node: '>=12'}

  '@sindresorhus/transliterate@1.6.0':
    resolution: {integrity: sha512-doH1gimEu3A46VX6aVxpHTeHrytJAG6HgdxntYnCFiIFHEM/ZGpG8KiZGBChchjQmG0XFIBL552kBTjVcMZXwQ==}
    engines: {node: '>=12'}

  '@socket.io/component-emitter@3.1.2':
    resolution: {integrity: sha512-9BCxFwvbGg/RsZK9tjXd8s4UcwR0MWeFQ1XEKIQVVvAGJyINdrqKMcTRyLoK8Rse1GjzLV9cwjWV1olXRWEXVA==}

  '@stoplight/better-ajv-errors@1.0.3':
    resolution: {integrity: sha512-0p9uXkuB22qGdNfy3VeEhxkU5uwvp/KrBTAbrLBURv6ilxIVwanKwjMc41lQfIVgPGcOkmLbTolfFrSsueu7zA==}
    engines: {node: ^12.20 || >= 14.13}
    peerDependencies:
      ajv: '>=8'

  '@stoplight/json-ref-readers@1.2.2':
    resolution: {integrity: sha512-nty0tHUq2f1IKuFYsLM4CXLZGHdMn+X/IwEUIpeSOXt0QjMUbL0Em57iJUDzz+2MkWG83smIigNZ3fauGjqgdQ==}
    engines: {node: '>=8.3.0'}

  '@stoplight/json-ref-resolver@3.1.6':
    resolution: {integrity: sha512-YNcWv3R3n3U6iQYBsFOiWSuRGE5su1tJSiX6pAPRVk7dP0L7lqCteXGzuVRQ0gMZqUl8v1P0+fAKxF6PLo9B5A==}
    engines: {node: '>=8.3.0'}

  '@stoplight/json@3.21.0':
    resolution: {integrity: sha512-5O0apqJ/t4sIevXCO3SBN9AHCEKKR/Zb4gaj7wYe5863jme9g02Q0n/GhM7ZCALkL+vGPTe4ZzTETP8TFtsw3g==}
    engines: {node: '>=8.3.0'}

  '@stoplight/ordered-object-literal@1.0.5':
    resolution: {integrity: sha512-COTiuCU5bgMUtbIFBuyyh2/yVVzlr5Om0v5utQDgBCuQUOPgU1DwoffkTfg4UBQOvByi5foF4w4T+H9CoRe5wg==}
    engines: {node: '>=8'}

  '@stoplight/path@1.3.2':
    resolution: {integrity: sha512-lyIc6JUlUA8Ve5ELywPC8I2Sdnh1zc1zmbYgVarhXIp9YeAB0ReeqmGEOWNtlHkbP2DAA1AL65Wfn2ncjK/jtQ==}
    engines: {node: '>=8'}

  '@stoplight/spectral-core@1.20.0':
    resolution: {integrity: sha512-5hBP81nCC1zn1hJXL/uxPNRKNcB+/pEIHgCjPRpl/w/qy9yC9ver04tw1W0l/PMiv0UeB5dYgozXVQ4j5a6QQQ==}
    engines: {node: ^16.20 || ^18.18 || >= 20.17}

  '@stoplight/spectral-formats@1.8.2':
    resolution: {integrity: sha512-c06HB+rOKfe7tuxg0IdKDEA5XnjL2vrn/m/OVIIxtINtBzphZrOgtRn7epQ5bQF5SWp84Ue7UJWaGgDwVngMFw==}
    engines: {node: ^16.20 || ^18.18 || >= 20.17}

  '@stoplight/spectral-functions@1.10.1':
    resolution: {integrity: sha512-obu8ZfoHxELOapfGsCJixKZXZcffjg+lSoNuttpmUFuDzVLT3VmH8QkPXfOGOL5Pz80BR35ClNAToDkdnYIURg==}
    engines: {node: ^16.20 || ^18.18 || >= 20.17}

  '@stoplight/spectral-parsers@1.0.5':
    resolution: {integrity: sha512-ANDTp2IHWGvsQDAY85/jQi9ZrF4mRrA5bciNHX+PUxPr4DwS6iv4h+FVWJMVwcEYdpyoIdyL+SRmHdJfQEPmwQ==}
    engines: {node: ^16.20 || ^18.18 || >= 20.17}

  '@stoplight/spectral-ref-resolver@1.0.5':
    resolution: {integrity: sha512-gj3TieX5a9zMW29z3mBlAtDOCgN3GEc1VgZnCVlr5irmR4Qi5LuECuFItAq4pTn5Zu+sW5bqutsCH7D4PkpyAA==}
    engines: {node: ^16.20 || ^18.18 || >= 20.17}

  '@stoplight/spectral-runtime@1.1.4':
    resolution: {integrity: sha512-YHbhX3dqW0do6DhiPSgSGQzr6yQLlWybhKwWx0cqxjMwxej3TqLv3BXMfIUYFKKUqIwH4Q2mV8rrMM8qD2N0rQ==}
    engines: {node: ^16.20 || ^18.18 || >= 20.17}

  '@stoplight/types@13.20.0':
    resolution: {integrity: sha512-2FNTv05If7ib79VPDA/r9eUet76jewXFH2y2K5vuge6SXbRHtWBhcaRmu+6QpF4/WRNoJj5XYRSwLGXDxysBGA==}
    engines: {node: ^12.20 || >=14.13}

  '@stoplight/types@13.6.0':
    resolution: {integrity: sha512-dzyuzvUjv3m1wmhPfq82lCVYGcXG0xUYgqnWfCq3PCVR4BKFhjdkHrnJ+jIDoMKvXb05AZP/ObQF6+NpDo29IQ==}
    engines: {node: ^12.20 || >=14.13}

  '@stoplight/types@14.1.1':
    resolution: {integrity: sha512-/kjtr+0t0tjKr+heVfviO9FrU/uGLc+QNX3fHJc19xsCNYqU7lVhaXxDmEID9BZTjG+/r9pK9xP/xU02XGg65g==}
    engines: {node: ^12.20 || >=14.13}

  '@stoplight/yaml-ast-parser@0.0.50':
    resolution: {integrity: sha512-Pb6M8TDO9DtSVla9yXSTAxmo9GVEouq5P40DWXdOie69bXogZTkgvopCq+yEvTMA0F6PEvdJmbtTV3ccIp11VQ==}

  '@stoplight/yaml@4.3.0':
    resolution: {integrity: sha512-JZlVFE6/dYpP9tQmV0/ADfn32L9uFarHWxfcRhReKUnljz1ZiUM5zpX+PH8h5CJs6lao3TuFqnPm9IJJCEkE2w==}
    engines: {node: '>=10.8'}

  '@sveltejs/acorn-typescript@1.0.5':
    resolution: {integrity: sha512-IwQk4yfwLdibDlrXVE04jTZYlLnwsTT2PIOQQGNLWfjavGifnk1JD1LcZjZaBTRcxZu2FfPfNLOE04DSu9lqtQ==}
    peerDependencies:
      acorn: ^8.9.0

  '@szmarczak/http-timer@5.0.1':
    resolution: {integrity: sha512-+PmQX0PiAYPMeVYe237LJAYvOMYW1j2rH5YROyS3b4CTVJum34HfRvKvAzozHAQG0TnHNdUfY9nCeUyRAs//cw==}
    engines: {node: '>=14.16'}

  '@tootallnate/quickjs-emscripten@0.23.0':
    resolution: {integrity: sha512-C5Mc6rdnsaJDjO3UpGW/CQTHtCKaYlScZTly4JIu97Jxo/odCiH0ITnDXSJPTOrEKk/ycSZ0AOgTmkDtkOsvIA==}

  '@types/adm-zip@0.5.7':
    resolution: {integrity: sha512-DNEs/QvmyRLurdQPChqq0Md4zGvPwHerAJYWk9l2jCbD1VPpnzRJorOdiq4zsw09NFbYnhfsoEhWtxIzXpn2yw==}

  '@types/body-parser@1.19.6':
    resolution: {integrity: sha512-HLFeCYgz89uk22N5Qg3dvGvsv46B8GLvKKo1zKG4NybA8U2DiEO3w9lqGg29t/tfLRJpJ6iQxnVw4OnB7MoM9g==}

  '@types/cheerio@0.22.35':
    resolution: {integrity: sha512-yD57BchKRvTV+JD53UZ6PD8KWY5g5rvvMLRnZR3EQBCZXiDT/HR+pKpMzFGlWNhFrXlo7VPZXtKvIEwZkAWOIA==}

  '@types/connect@3.4.38':
    resolution: {integrity: sha512-K6uROf1LD88uDQqJCktA4yzL1YYAK6NgfsI0v/mTgyPKWsX1CnJ0XPSDhViejru1GcRkLWb8RlzFYJRqGUbaug==}

  '@types/cors@2.8.19':
    resolution: {integrity: sha512-mFNylyeyqN93lfe/9CSxOGREz8cpzAhH+E93xJ4xWQf62V8sQ/24reV2nyzUWM6H6Xji+GGHpkbLe7pVoUEskg==}

  '@types/debug@4.1.12':
    resolution: {integrity: sha512-vIChWdVG3LG1SMxEvI/AK+FWJthlrqlTu7fbrlywTkkaONwk/UAGaULXRlf8vkzFBLVm0zkMdCquhL5aOjhXPQ==}

  '@types/diff-match-patch@1.0.36':
    resolution: {integrity: sha512-xFdR6tkm0MWvBfO8xXCSsinYxHcqkQUlcHeSpMC2ukzOb6lwQAfDmW+Qt0AvlGd8HpsS28qKsB+oPeJn9I39jg==}

  '@types/es-aggregate-error@1.0.6':
    resolution: {integrity: sha512-qJ7LIFp06h1QE1aVxbVd+zJP2wdaugYXYfd6JxsyRMrYHaxb6itXPogW2tz+ylUJ1n1b+JF1PHyYCfYHm0dvUg==}

  '@types/estree-jsx@1.0.5':
    resolution: {integrity: sha512-52CcUVNFyfb1A2ALocQw/Dd1BQFNmSdkuC3BkZ6iqhdMfQz7JWOFRuJFloOzjk+6WijU56m9oKXFAXc7o3Towg==}

  '@types/estree@1.0.8':
    resolution: {integrity: sha512-dWHzHa2WqEXI/O1E9OjrocMTKJl2mSrEolh1Iomrv6U+JuNwaHXsXx9bLu5gG7BUWFIN0skIQJQ/L1rIex4X6w==}

  '@types/express-serve-static-core@4.19.6':
    resolution: {integrity: sha512-N4LZ2xG7DatVqhCZzOGb1Yi5lMbXSZcmdLDe9EzSndPV2HpWYWzRbaerl2n27irrm94EPpprqa8KpskPT085+A==}

  '@types/express@4.17.23':
    resolution: {integrity: sha512-Crp6WY9aTYP3qPi2wGDo9iUe/rceX01UMhnF1jmwDcKCFM6cx7YhGP/Mpr3y9AASpfHixIG0E6azCcL5OcDHsQ==}

  '@types/hast@3.0.4':
    resolution: {integrity: sha512-WPs+bbQw5aCj+x6laNGWLH3wviHtoCv/P3+otBhbOhJgG8qtpdAMlTCxLtsTWA7LH1Oh/bFCHsBn0TPS5m30EQ==}

  '@types/http-cache-semantics@4.0.4':
    resolution: {integrity: sha512-1m0bIFVc7eJWyve9S0RnuRgcQqF/Xd5QsUZAZeQFr1Q3/p9JWoQQEqmVy+DPTNpGXwhgIetAoYF8JSc33q29QA==}

  '@types/http-errors@2.0.5':
    resolution: {integrity: sha512-r8Tayk8HJnX0FztbZN7oVqGccWgw98T/0neJphO91KkmOzug1KkofZURD4UaD5uH8AqcFLfdPErnBod0u71/qg==}

  '@types/json-schema@7.0.15':
    resolution: {integrity: sha512-5+fP8P8MFNC+AyZCDxrB2pkZFPGzqQWUzpSeuuVLvm8VMcorNYavBqoFcxK8bQz4Qsbn4oUEEem4wDLfcysGHA==}

  '@types/katex@0.16.7':
    resolution: {integrity: sha512-HMwFiRujE5PjrgwHQ25+bsLJgowjGjm5Z8FVSf0N6PwgJrwxH0QxzHYDcKsTfV3wva0vzrpqMTJS2jXPr5BMEQ==}

  '@types/mdast@4.0.4':
    resolution: {integrity: sha512-kGaNbPh1k7AFzgpud/gMdvIm5xuECykRR+JnWKQno9TAXVa6WIVCGTPvYGekIDL4uwCZQSYbUxNBSb1aUo79oA==}

  '@types/mdx@2.0.13':
    resolution: {integrity: sha512-+OWZQfAYyio6YkJb3HLxDrvnx6SWWDbC0zVPfBRzUk0/nqoDyf6dNxQi3eArPe8rJ473nobTMQ/8Zk+LxJ+Yuw==}

  '@types/mime@1.3.5':
    resolution: {integrity: sha512-/pyBZWSLD2n0dcHE3hq8s8ZvcETHtEuF+3E7XVt0Ig2nvsVQXdghHVcEkIWjy9A0wKfTn97a/PSDYohKIlnP/w==}

  '@types/ms@2.1.0':
    resolution: {integrity: sha512-GsCCIZDE/p3i96vtEqx+7dBUGXrc7zeSK3wwPHIaRThS+9OhWIXRqzs4d6k1SVU8g91DrNRWxWUGhp5KXQb2VA==}

  '@types/nlcst@2.0.3':
    resolution: {integrity: sha512-vSYNSDe6Ix3q+6Z7ri9lyWqgGhJTmzRjZRqyq15N0Z/1/UnVsno9G/N40NBijoYx2seFDIl0+B2mgAb9mezUCA==}

  '@types/node-fetch@2.6.13':
    resolution: {integrity: sha512-QGpRVpzSaUs30JBSGPjOg4Uveu384erbHBoT1zeONvyCfwQxIkUshLAOqN/k9EjGviPRmWTTe6aH2qySWKTVSw==}

  '@types/node@12.20.55':
    resolution: {integrity: sha512-J8xLz7q2OFulZ2cyGTLE1TbbZcjpno7FaN6zdJNrgAdrJ+DZzh/uFR6YrTb4C+nXakvud8Q4+rbhoIWlYQbUFQ==}

  '@types/node@18.19.124':
    resolution: {integrity: sha512-hY4YWZFLs3ku6D2Gqo3RchTd9VRCcrjqp/I0mmohYeUVA5Y8eCXKJEasHxLAJVZRJuQogfd1GiJ9lgogBgKeuQ==}

  '@types/node@20.19.13':
    resolution: {integrity: sha512-yCAeZl7a0DxgNVteXFHt9+uyFbqXGy/ShC4BlcHkoE0AfGXYv/BUiplV72DjMYXHDBXFjhvr6DD1NiRVfB4j8g==}

  '@types/qs@6.14.0':
    resolution: {integrity: sha512-eOunJqu0K1923aExK6y8p6fsihYEn/BYuQ4g0CxAAgFc4b/ZLN4CrsRZ55srTdqoiLzU2B2evC+apEIxprEzkQ==}

  '@types/range-parser@1.2.7':
    resolution: {integrity: sha512-hKormJbkJqzQGhziax5PItDUTMAM9uE2XXQmM37dyd4hVM+5aVl7oVxMVUiVQn2oCQFN/LKCZdvSM0pFRqbSmQ==}

  '@types/react@19.1.12':
    resolution: {integrity: sha512-cMoR+FoAf/Jyq6+Df2/Z41jISvGZZ2eTlnsaJRptmZ76Caldwy1odD4xTr/gNV9VLj0AWgg/nmkevIyUfIIq5w==}

  '@types/retry@0.12.0':
    resolution: {integrity: sha512-wWKOClTTiizcZhXnPY4wikVAwmdYHp8q6DmC+EJUzAMsycb7HB32Kh9RN4+0gExjmPmZSAQjgURXIGATPegAvA==}

  '@types/send@0.17.5':
    resolution: {integrity: sha512-z6F2D3cOStZvuk2SaP6YrwkNO65iTZcwA2ZkSABegdkAh/lf+Aa/YQndZVfmEXT5vgAp6zv06VQ3ejSVjAny4w==}

  '@types/serve-static@1.15.8':
    resolution: {integrity: sha512-roei0UY3LhpOJvjbIP6ZZFngyLKl5dskOtDhxY5THRSpO+ZI+nzJ+m5yUMzGrp89YRa7lvknKkMYjqQFGwA7Sg==}

  '@types/unist@2.0.11':
    resolution: {integrity: sha512-CmBKiL6NNo/OqgmMn95Fk9Whlp2mtvIv+KNpQKN2F4SjvrEesubTRWGYSg+BnWZOnlCaSTU1sMpsBOzgbYhnsA==}

  '@types/unist@3.0.3':
    resolution: {integrity: sha512-ko/gIFJRv177XgZsZcBwnqJN5x/Gien8qNOn0D5bQU/zAzVf9Zt3BlcUiLqhV9y4ARk0GbT3tnUiPNgnTXzc/Q==}

  '@types/urijs@1.19.25':
    resolution: {integrity: sha512-XOfUup9r3Y06nFAZh3WvO0rBU4OtlfPB/vgxpjg+NRdGU6CN6djdc6OEiH+PcqHCY6eFLo9Ista73uarf4gnBg==}

  '@types/uuid@10.0.0':
    resolution: {integrity: sha512-7gqG38EyHgyP1S+7+xomFtL+ZNHcKv6DwNaCZmJmo1vgMugyF3TCnXVg4t1uk89mLNwnLtnY3TpOpCOyp1/xHQ==}

  '@types/ws@8.18.1':
    resolution: {integrity: sha512-ThVF6DCVhA8kUGy+aazFQ4kXQ7E1Ty7A3ypFOe0IcJV8O/M511G99AW24irKrW56Wt44yG9+ij8FaqoBGkuBXg==}

  '@types/yauzl@2.10.3':
    resolution: {integrity: sha512-oJoftv0LSuaDZE3Le4DbKX+KS9G36NzOeSap90UIK0yMA/NhKJhqlSGtNDORNRaIbQfzjXDrQa0ytJ6mNRGz/Q==}

  '@typescript-eslint/eslint-plugin@8.43.0':
    resolution: {integrity: sha512-8tg+gt7ENL7KewsKMKDHXR1vm8tt9eMxjJBYINf6swonlWgkYn5NwyIgXpbbDxTNU5DgpDFfj95prcTq2clIQQ==}
    engines: {node: ^18.18.0 || ^20.9.0 || >=21.1.0}
    peerDependencies:
      '@typescript-eslint/parser': ^8.43.0
      eslint: ^8.57.0 || ^9.0.0
      typescript: '>=4.8.4 <6.0.0'

  '@typescript-eslint/parser@8.43.0':
    resolution: {integrity: sha512-B7RIQiTsCBBmY+yW4+ILd6mF5h1FUwJsVvpqkrgpszYifetQ2Ke+Z4u6aZh0CblkUGIdR59iYVyXqqZGkZ3aBw==}
    engines: {node: ^18.18.0 || ^20.9.0 || >=21.1.0}
    peerDependencies:
      eslint: ^8.57.0 || ^9.0.0
      typescript: '>=4.8.4 <6.0.0'

  '@typescript-eslint/project-service@8.43.0':
    resolution: {integrity: sha512-htB/+D/BIGoNTQYffZw4uM4NzzuolCoaA/BusuSIcC8YjmBYQioew5VUZAYdAETPjeed0hqCaW7EHg+Robq8uw==}
    engines: {node: ^18.18.0 || ^20.9.0 || >=21.1.0}
    peerDependencies:
      typescript: '>=4.8.4 <6.0.0'

  '@typescript-eslint/scope-manager@8.43.0':
    resolution: {integrity: sha512-daSWlQ87ZhsjrbMLvpuuMAt3y4ba57AuvadcR7f3nl8eS3BjRc8L9VLxFLk92RL5xdXOg6IQ+qKjjqNEimGuAg==}
    engines: {node: ^18.18.0 || ^20.9.0 || >=21.1.0}

  '@typescript-eslint/tsconfig-utils@8.43.0':
    resolution: {integrity: sha512-ALC2prjZcj2YqqL5X/bwWQmHA2em6/94GcbB/KKu5SX3EBDOsqztmmX1kMkvAJHzxk7TazKzJfFiEIagNV3qEA==}
    engines: {node: ^18.18.0 || ^20.9.0 || >=21.1.0}
    peerDependencies:
      typescript: '>=4.8.4 <6.0.0'

  '@typescript-eslint/type-utils@8.43.0':
    resolution: {integrity: sha512-qaH1uLBpBuBBuRf8c1mLJ6swOfzCXryhKND04Igr4pckzSEW9JX5Aw9AgW00kwfjWJF0kk0ps9ExKTfvXfw4Qg==}
    engines: {node: ^18.18.0 || ^20.9.0 || >=21.1.0}
    peerDependencies:
      eslint: ^8.57.0 || ^9.0.0
      typescript: '>=4.8.4 <6.0.0'

  '@typescript-eslint/types@8.43.0':
    resolution: {integrity: sha512-vQ2FZaxJpydjSZJKiSW/LJsabFFvV7KgLC5DiLhkBcykhQj8iK9BOaDmQt74nnKdLvceM5xmhaTF+pLekrxEkw==}
    engines: {node: ^18.18.0 || ^20.9.0 || >=21.1.0}

  '@typescript-eslint/typescript-estree@8.43.0':
    resolution: {integrity: sha512-7Vv6zlAhPb+cvEpP06WXXy/ZByph9iL6BQRBDj4kmBsW98AqEeQHlj/13X+sZOrKSo9/rNKH4Ul4f6EICREFdw==}
    engines: {node: ^18.18.0 || ^20.9.0 || >=21.1.0}
    peerDependencies:
      typescript: '>=4.8.4 <6.0.0'

  '@typescript-eslint/utils@8.43.0':
    resolution: {integrity: sha512-S1/tEmkUeeswxd0GGcnwuVQPFWo8NzZTOMxCvw8BX7OMxnNae+i8Tm7REQen/SwUIPoPqfKn7EaZ+YLpiB3k9g==}
    engines: {node: ^18.18.0 || ^20.9.0 || >=21.1.0}
    peerDependencies:
      eslint: ^8.57.0 || ^9.0.0
      typescript: '>=4.8.4 <6.0.0'

  '@typescript-eslint/visitor-keys@8.43.0':
    resolution: {integrity: sha512-T+S1KqRD4sg/bHfLwrpF/K3gQLBM1n7Rp7OjjikjTEssI2YJzQpi5WXoynOaQ93ERIuq3O8RBTOUYDKszUCEHw==}
    engines: {node: ^18.18.0 || ^20.9.0 || >=21.1.0}

  '@ungap/structured-clone@1.3.0':
    resolution: {integrity: sha512-WmoN8qaIAo7WTYWbAZuG8PYEhn5fkz7dZrqTBZ7dtt//lL2Gwms1IcnQ5yHqjDfX8Ft5j4YzDM23f87zBfDe9g==}

  '@vercel/functions@1.6.0':
    resolution: {integrity: sha512-R6FKQrYT5MZs5IE1SqeCJWxMuBdHawFcCZboKKw8p7s+6/mcd55Gx6tWmyKnQTyrSEA04NH73Tc9CbqpEle8RA==}
    engines: {node: '>= 16'}
    peerDependencies:
      '@aws-sdk/credential-provider-web-identity': '*'
    peerDependenciesMeta:
      '@aws-sdk/credential-provider-web-identity':
        optional: true

  '@vue/compiler-core@3.5.21':
    resolution: {integrity: sha512-8i+LZ0vf6ZgII5Z9XmUvrCyEzocvWT+TeR2VBUVlzIH6Tyv57E20mPZ1bCS+tbejgUgmjrEh7q/0F0bibskAmw==}

  '@vue/compiler-dom@3.5.21':
    resolution: {integrity: sha512-jNtbu/u97wiyEBJlJ9kmdw7tAr5Vy0Aj5CgQmo+6pxWNQhXZDPsRr1UWPN4v3Zf82s2H3kF51IbzZ4jMWAgPlQ==}

  '@vue/compiler-sfc@3.5.21':
    resolution: {integrity: sha512-SXlyk6I5eUGBd2v8Ie7tF6ADHE9kCR6mBEuPyH1nUZ0h6Xx6nZI29i12sJKQmzbDyr2tUHMhhTt51Z6blbkTTQ==}

  '@vue/compiler-ssr@3.5.21':
    resolution: {integrity: sha512-vKQ5olH5edFZdf5ZrlEgSO1j1DMA4u23TVK5XR1uMhvwnYvVdDF0nHXJUblL/GvzlShQbjhZZ2uvYmDlAbgo9w==}

  '@vue/reactivity@3.5.21':
    resolution: {integrity: sha512-3ah7sa+Cwr9iiYEERt9JfZKPw4A2UlbY8RbbnH2mGCE8NwHkhmlZt2VsH0oDA3P08X3jJd29ohBDtX+TbD9AsA==}

  '@vue/runtime-core@3.5.21':
    resolution: {integrity: sha512-+DplQlRS4MXfIf9gfD1BOJpk5RSyGgGXD/R+cumhe8jdjUcq/qlxDawQlSI8hCKupBlvM+3eS1se5xW+SuNAwA==}

  '@vue/runtime-dom@3.5.21':
    resolution: {integrity: sha512-3M2DZsOFwM5qI15wrMmNF5RJe1+ARijt2HM3TbzBbPSuBHOQpoidE+Pa+XEaVN+czbHf81ETRoG1ltztP2em8w==}

  '@vue/server-renderer@3.5.21':
    resolution: {integrity: sha512-qr8AqgD3DJPJcGvLcJKQo2tAc8OnXRcfxhOJCPF+fcfn5bBGz7VCcO7t+qETOPxpWK1mgysXvVT/j+xWaHeMWA==}
    peerDependencies:
      vue: 3.5.21

  '@vue/shared@3.5.21':
    resolution: {integrity: sha512-+2k1EQpnYuVuu3N7atWyG3/xoFWIVJZq4Mz8XNOdScFI0etES75fbny/oU4lKWk/577P1zmg0ioYvpGEDZ3DLw==}

  abort-controller@3.0.0:
    resolution: {integrity: sha512-h8lQ8tacZYnR3vNQTgibj+tODHI5/+l06Au2Pcriv/Gmet0eaj4TwWH41sO9wnHDiQsEj19q0drzdWdeAHtweg==}
    engines: {node: '>=6.5'}

  accepts@1.3.8:
    resolution: {integrity: sha512-PYAthTa2m2VKxuvSD3DPC/Gy+U+sOA1LAuT8mkmRuvw+NACSaeXEQ+NHcVF7rONl6qcaxV3Uuemwawk+7+SJLw==}
    engines: {node: '>= 0.6'}

  accepts@2.0.0:
    resolution: {integrity: sha512-5cvg6CtKwfgdmVqY1WIiXKc3Q1bkRqGLi+2W/6ao+6Y7gu/RCwRuAhGEzh5B4KlszSuTLgZYuqFqo5bImjNKng==}
    engines: {node: '>= 0.6'}

  acorn-jsx@5.3.2:
    resolution: {integrity: sha512-rq9s+JNhf0IChjtDXxllJ7g41oZk5SlXtp0LHwyA5cejwn7vKmKp4pPri6YEePv2PU65sAsegbXtIinmDFDXgQ==}
    peerDependencies:
      acorn: ^6.0.0 || ^7.0.0 || ^8.0.0

  acorn@8.15.0:
    resolution: {integrity: sha512-NZyJarBfL7nWwIq+FDL6Zp/yHEhePMNnnJ0y3qfieCrmNvYct8uvtiV41UvlSe6apAfk0fY1FbWx+NwfmpvtTg==}
    engines: {node: '>=0.4.0'}
    hasBin: true

  address@1.2.2:
    resolution: {integrity: sha512-4B/qKCfeE/ODUaAUpSwfzazo5x29WD4r3vXiWsB7I2mSDAihwEqKO+g8GELZUQSSAo5e1XTYh3ZVfLyxBc12nA==}
    engines: {node: '>= 10.0.0'}

  adm-zip@0.5.16:
    resolution: {integrity: sha512-TGw5yVi4saajsSEgz25grObGHEUaDrniwvA2qwSC060KfqGPdglhvPMA2lPIoxs3PQIItj2iag35fONcQqgUaQ==}
    engines: {node: '>=12.0'}

  agent-base@7.1.4:
    resolution: {integrity: sha512-MnA+YT8fwfJPgBx3m60MNqakm30XOkyIoH1y6huTQvC0PwZG7ki8NacLBcrPbNoo8vEZy7Jpuk7+jMO+CUovTQ==}
    engines: {node: '>= 14'}

  agentkeepalive@4.6.0:
    resolution: {integrity: sha512-kja8j7PjmncONqaTsB8fQ+wE2mSU2DJ9D4XKoJ5PFWIdRMa6SLSN1ff4mOr4jCbfRSsxR4keIiySJU0N9T5hIQ==}
    engines: {node: '>= 8.0.0'}

  aggregate-error@4.0.1:
    resolution: {integrity: sha512-0poP0T7el6Vq3rstR8Mn4V/IQrpBLO6POkUSrN7RhyY+GF/InCFShQzsQ39T25gkHhLgSLByyAz+Kjb+c2L98w==}
    engines: {node: '>=12'}

  ai@3.4.33:
    resolution: {integrity: sha512-plBlrVZKwPoRTmM8+D1sJac9Bq8eaa2jiZlHLZIWekKWI1yMWYZvCCEezY9ASPwRhULYDJB2VhKOBUUeg3S5JQ==}
    engines: {node: '>=18'}
    peerDependencies:
      openai: ^4.42.0
      react: ^18 || ^19 || ^19.0.0-rc
      sswr: ^2.1.0
      svelte: ^3.0.0 || ^4.0.0 || ^5.0.0
      zod: ^3.0.0
    peerDependenciesMeta:
      openai:
        optional: true
      react:
        optional: true
      sswr:
        optional: true
      svelte:
        optional: true
      zod:
        optional: true

  ai@4.3.19:
    resolution: {integrity: sha512-dIE2bfNpqHN3r6IINp9znguYdhIOheKW2LDigAMrgt/upT3B8eBGPSCblENvaZGoq+hxaN9fSMzjWpbqloP+7Q==}
    engines: {node: '>=18'}
    peerDependencies:
      react: ^18 || ^19 || ^19.0.0-rc
      zod: ^3.23.8
    peerDependenciesMeta:
      react:
        optional: true

  ajv-draft-04@1.0.0:
    resolution: {integrity: sha512-mv00Te6nmYbRp5DCwclxtt7yV/joXJPGS7nM+97GdxvuttCOfgI3K4U25zboyeX0O+myI8ERluxQe5wljMmVIw==}
    peerDependencies:
      ajv: ^8.5.0
    peerDependenciesMeta:
      ajv:
        optional: true

  ajv-errors@3.0.0:
    resolution: {integrity: sha512-V3wD15YHfHz6y0KdhYFjyy9vWtEVALT9UrxfN3zqlI6dMioHnJrqOYfyPKol3oqrnCM9uwkcdCwkJ0WUcbLMTQ==}
    peerDependencies:
      ajv: ^8.0.1

  ajv-formats@2.1.1:
    resolution: {integrity: sha512-Wx0Kx52hxE7C18hkMEggYlEifqWZtYaRgouJor+WMdPnQyEK13vgEWyVNup7SoeeoLMsr4kf5h6dOW11I15MUA==}
    peerDependencies:
      ajv: ^8.0.0
    peerDependenciesMeta:
      ajv:
        optional: true

  ajv-formats@3.0.1:
    resolution: {integrity: sha512-8iUql50EUR+uUcdRQ3HDqa6EVyo3docL8g5WJ3FNcWmu62IbkGUue/pEyLBW8VGKKucTPgqeks4fIU1DA4yowQ==}
    peerDependencies:
      ajv: ^8.0.0
    peerDependenciesMeta:
      ajv:
        optional: true

  ajv@6.12.6:
    resolution: {integrity: sha512-j3fVLgvTo527anyYyJOGTYJbG+vnnQYvE0m5mmkc1TK+nxAppkCLMIL0aZ4dblVCNoGShhm+kzE4ZUykBoMg4g==}

  ajv@8.17.1:
    resolution: {integrity: sha512-B/gBuNg5SiMTrPkC+A2+cW0RszwxYmn6VYxB/inlBStS5nx6xHIt/ehKRhIMhqusl7a8LjQoZnjCs5vhwxOQ1g==}

  ansi-colors@4.1.3:
    resolution: {integrity: sha512-/6w/C21Pm1A7aZitlI5Ni/2J6FFQN8i1Cvz3kHABAAbw93v/NlvKdVOqz7CCWz/3iv/JplRSEEZ83XION15ovw==}
    engines: {node: '>=6'}

  ansi-escapes@4.3.2:
    resolution: {integrity: sha512-gKXj5ALrKWQLsYG9jlTRmR/xKluxHV+Z9QEwNIgCfM1/uwPMCuzVVnh5mwTd+OuBZcwSIMbqssNWRm1lE51QaQ==}
    engines: {node: '>=8'}

  ansi-escapes@7.1.0:
    resolution: {integrity: sha512-YdhtCd19sKRKfAAUsrcC1wzm4JuzJoiX4pOJqIoW2qmKj5WzG/dL8uUJ0361zaXtHqK7gEhOwtAtz7t3Yq3X5g==}
    engines: {node: '>=18'}

  ansi-regex@5.0.1:
    resolution: {integrity: sha512-quJQXlTSUGL2LH9SUXo8VwsY4soanhgo6LNSm84E1LBcE8s3O0wpdiRzyR9z/ZZJMlMWv37qOOb9pdJlMUEKFQ==}
    engines: {node: '>=8'}

  ansi-regex@6.2.2:
    resolution: {integrity: sha512-Bq3SmSpyFHaWjPk8If9yc6svM8c56dB5BAtW4Qbw5jHTwwXXcTLoRMkpDJp6VL0XzlWaCHTXrkFURMYmD0sLqg==}
    engines: {node: '>=12'}

  ansi-styles@4.3.0:
    resolution: {integrity: sha512-zbB9rCJAT1rbjiVDb2hqKFHNYLxgtk8NURxZ3IZwD3F6NtxbXZQCnnSi1Lkx+IDohdPlFp222wVALIheZJQSEg==}
    engines: {node: '>=8'}

  ansi-styles@5.2.0:
    resolution: {integrity: sha512-Cxwpt2SfTzTtXcfOlzGEee8O+c+MmUgGrNiBcXnuWxuFJHe6a5Hz7qwhwe5OgaSYI0IJvkLqWX1ASG+cJOkEiA==}
    engines: {node: '>=10'}

  ansi-styles@6.2.3:
    resolution: {integrity: sha512-4Dj6M28JB+oAH8kFkTLUo+a2jwOFkuqb3yucU0CANcRRUbxS0cP0nZYCGjcc3BNXwRIsUVmDGgzawme7zvJHvg==}
    engines: {node: '>=12'}

  any-promise@1.3.0:
    resolution: {integrity: sha512-7UvmKalWRt1wgjL1RrGxoSJW/0QZFIegpeGvZG9kjp8vrRu55XTHbwnqq2GpXm9uLbcuhxm3IqX9OB4MZR1b2A==}

  anymatch@3.1.3:
    resolution: {integrity: sha512-KMReFUr0B4t+D+OBkjR3KYqvocp2XaSzO55UcB6mgQMd3KbcE+mWTyvVV7D/zsdEbNnV6acZUutkiHQXvTr1Rw==}
    engines: {node: '>= 8'}

  append-field@1.0.0:
    resolution: {integrity: sha512-klpgFSWLW1ZEs8svjfb7g4qWY0YS5imI82dTg+QahUvJ8YqAY0P10Uk8tTyh9ZGuYEZEMaeJYCF5BFuX552hsw==}

  arg@5.0.2:
    resolution: {integrity: sha512-PYjyFOLKQ9y57JvQ6QLo8dAgNqswh8M1RMJYdQduT6xbWSgK36P/Z/v+p888pM69jMMfS8Xd8F6I1kQ/I9HUGg==}

  argparse@1.0.10:
    resolution: {integrity: sha512-o5Roy6tNG4SL/FOkCAN6RzjiakZS25RLYFrcMttJqbdd8BWrnA+fGz57iN5Pb06pvBGvl5gQ0B48dJlslXvoTg==}

  argparse@2.0.1:
    resolution: {integrity: sha512-8+9WqebbFzpX9OR+Wa6O29asIogeRMzcGtAINdpMHHyAg10f05aSFVBbcEqGf/PXw1EjAZ+q2/bEBg3DvurK3Q==}

  aria-query@5.3.2:
    resolution: {integrity: sha512-COROpnaoap1E2F000S62r6A60uHZnmlvomhfyT2DlTcrY1OrBKn2UhH7qn5wTC9zMvD0AY7csdPSNwKP+7WiQw==}
    engines: {node: '>= 0.4'}

  arktype@2.1.22:
    resolution: {integrity: sha512-xdzl6WcAhrdahvRRnXaNwsipCgHuNoLobRqhiP8RjnfL9Gp947abGlo68GAIyLtxbD+MLzNyH2YR4kEqioMmYQ==}

  array-buffer-byte-length@1.0.2:
    resolution: {integrity: sha512-LHE+8BuR7RYGDKvnrmcuSq3tDcKv9OFEXQt/HpbZhY7V6h0zlUXutnAD82GiFx9rdieCMjkvtcsPqBwgUl1Iiw==}
    engines: {node: '>= 0.4'}

  array-flatten@1.1.1:
    resolution: {integrity: sha512-PCVAQswWemu6UdxsDFFX/+gVeYqKAod3D3UVm91jHwynguOwAvYPhx8nNlM++NqRcK6CxxpUafjmhIdKiHibqg==}

  array-iterate@2.0.1:
    resolution: {integrity: sha512-I1jXZMjAgCMmxT4qxXfPXa6SthSoE8h6gkSI9BGGNv8mP8G/v0blc+qFnZu6K42vTOiuME596QaLO0TP3Lk0xg==}

  array-union@2.1.0:
    resolution: {integrity: sha512-HGyxoOTYUyCM6stUe6EJgnd4EoewAI7zMdfqO+kGjnlZmBDz/cR5pf8r/cR4Wq60sL/p0IkcjUEEPwS3GFrIyw==}
    engines: {node: '>=8'}

  arraybuffer.prototype.slice@1.0.4:
    resolution: {integrity: sha512-BNoCY6SXXPQ7gF2opIP4GBE+Xw7U+pHMYKuzjgCN3GwiaIR09UUeKfheyIry77QtrCBlC0KK0q5/TER/tYh3PQ==}
    engines: {node: '>= 0.4'}

  ast-types@0.13.4:
    resolution: {integrity: sha512-x1FCFnFifvYDDzTaLII71vG5uvDwgtmDTEVWAxrgeiR8VjMONcCXJx7E+USjDtHlwFmt9MysbqgF9b9Vjr6w+w==}
    engines: {node: '>=4'}

  astring@1.9.0:
    resolution: {integrity: sha512-LElXdjswlqjWrPpJFg1Fx4wpkOCxj1TDHlSV4PlaRxHGWko024xICaa97ZkMfs6DRKlCguiAI+rbXv5GWwXIkg==}
    hasBin: true

  async-function@1.0.0:
    resolution: {integrity: sha512-hsU18Ae8CDTR6Kgu9DYf0EbCr/a5iGL0rytQDobUcdpYOKokk8LEjVphnXkDkgpi0wYVsqrXuP0bZxJaTqdgoA==}
    engines: {node: '>= 0.4'}

  asynckit@0.4.0:
    resolution: {integrity: sha512-Oei9OH4tRh0YqU3GxhX79dM/mwVgvbZJaSNaRk+bshkj0S5cfHcgYakreBjrHwatXKbz+IoIdYLxrKim2MjW0Q==}

  atomic-sleep@1.0.0:
    resolution: {integrity: sha512-kNOjDqAh7px0XWNI+4QbzoiR/nTkHAWNud2uvnJquD1/x5a7EQZMJT0AczqK0Qn67oY/TTQ1LbUKajZpp3I9tQ==}
    engines: {node: '>=8.0.0'}

  auto-bind@5.0.1:
    resolution: {integrity: sha512-ooviqdwwgfIfNmDwo94wlshcdzfO64XV0Cg6oDsDYBJfITDz1EngD2z7DkbvCWn+XIMsIqW27sEVF6qcpJrRcg==}
    engines: {node: ^12.20.0 || ^14.13.1 || >=16.0.0}

  autoevals@0.0.64:
    resolution: {integrity: sha512-mEv5G3Dfu5s0KH9K5M38DqXNbNBAo/1KknoE+uIRqeAdJcLAf9v6WnVE2u7SHAIRxeVZ5lVOT5fjvFqanbjEUA==}

  available-typed-arrays@1.0.7:
    resolution: {integrity: sha512-wvUjBtSGN7+7SjNpq/9M2Tg350UZD3q62IFZLbRAR1bSMlCo1ZaeW+BJ+D090e4hIIZLBcTDWe4Mh4jvUDajzQ==}
    engines: {node: '>= 0.4'}

  avsc@5.7.9:
    resolution: {integrity: sha512-yOA4wFeI7ET3v32Di/sUybQ+ttP20JHSW3mxLuNGeO0uD6PPcvLrIQXSvy/rhJOWU5JrYh7U4OHplWMmtAtjMg==}
    engines: {node: '>=0.11'}

  axios@1.11.0:
    resolution: {integrity: sha512-1Lx3WLFQWm3ooKDYZD1eXmoGO9fxYQjrycfHFC8P0sCfQVXyROp0p9PFWBehewBOdCwHc+f/b8I0fMto5eSfwA==}

  axobject-query@4.1.0:
    resolution: {integrity: sha512-qIj0G9wZbMGNLjLmg1PT6v2mE9AH2zlnADJD/2tC6E00hgmhUOfEB6greHPAfLRSufHqROIUTkw6E+M3lH0PTQ==}
    engines: {node: '>= 0.4'}

  b4a@1.7.0:
    resolution: {integrity: sha512-KtsH1alSKomfNi/yDAFaD8PPFfi0LxJCEbPuzogcXrMF+yH40Z1ykTDo2vyxuQfN1FLjv0LFM7CadLHEPrVifw==}
    peerDependencies:
      react-native-b4a: ^0.0.0
    peerDependenciesMeta:
      react-native-b4a:
        optional: true

  bail@2.0.2:
    resolution: {integrity: sha512-0xO6mYd7JB2YesxDKplafRpsiOzPt9V02ddPCLbY1xYGPOX24NTyN50qnUxgCPcSoYMhKpAuBTjQoRZCAkUDRw==}

  balanced-match@1.0.2:
    resolution: {integrity: sha512-3oSeUO0TMV67hN1AmbXsK4yaqU7tjiHlbxRDZOpH0KW9+CeX4bRAaX0Anxt0tx2MrpRpWwQaPwIlISEJhYU5Pw==}

  bare-events@2.6.1:
    resolution: {integrity: sha512-AuTJkq9XmE6Vk0FJVNq5QxETrSA/vKHarWVBG5l/JbdCL1prJemiyJqUS0jrlXO0MftuPq4m3YVYhoNc5+aE/g==}

  bare-fs@4.3.3:
    resolution: {integrity: sha512-W+ZpiQx1i0dm073So22v3jColDtvyqSTyUYEnooYwKcl+SHuqnQGKyuHdwigQffWJV5ghKtskVH7ydAkBVKQZQ==}
    engines: {bare: '>=1.16.0'}
    peerDependencies:
      bare-buffer: '*'
    peerDependenciesMeta:
      bare-buffer:
        optional: true

  bare-os@3.6.2:
    resolution: {integrity: sha512-T+V1+1srU2qYNBmJCXZkUY5vQ0B4FSlL3QDROnKQYOqeiQR8UbjNHlPa+TIbM4cuidiN9GaTaOZgSEgsvPbh5A==}
    engines: {bare: '>=1.14.0'}

  bare-path@3.0.0:
    resolution: {integrity: sha512-tyfW2cQcB5NN8Saijrhqn0Zh7AnFNsnczRcuWODH0eYAXBsJ5gVxAUuNr7tsHSC6IZ77cA0SitzT+s47kot8Mw==}

  bare-stream@2.7.0:
    resolution: {integrity: sha512-oyXQNicV1y8nc2aKffH+BUHFRXmx6VrPzlnaEvMhram0nPBrKcEdcyBg5r08D0i8VxngHFAiVyn1QKXpSG0B8A==}
    peerDependencies:
      bare-buffer: '*'
      bare-events: '*'
    peerDependenciesMeta:
      bare-buffer:
        optional: true
      bare-events:
        optional: true

  bare-url@2.2.2:
    resolution: {integrity: sha512-g+ueNGKkrjMazDG3elZO1pNs3HY5+mMmOet1jtKyhOaCnkLzitxf26z7hoAEkDNgdNmnc1KIlt/dw6Po6xZMpA==}

  base-64@0.1.0:
    resolution: {integrity: sha512-Y5gU45svrR5tI2Vt/X9GPd3L0HNIKzGu202EjxrXMpuc2V2CiKgemAbUUsqYmZJvPtCXoUKjNZwBJzsNScUbXA==}

  base64-js@1.5.1:
    resolution: {integrity: sha512-AKpaYlHn8t4SVbOHCy+b5+KKgvR4vrsD8vbvrbiQJps7fKDTkjkDry6ji0rUJjC0kzbNePLwzxq8iypo41qeWA==}

  base64id@2.0.0:
    resolution: {integrity: sha512-lGe34o6EHj9y3Kts9R4ZYs/Gr+6N7MCaMlIFA3F1R2O5/m7K06AxfSeO5530PEERE6/WyEg3lsuyw4GHlPZHog==}
    engines: {node: ^4.5.0 || >= 5.9}

  basic-ftp@5.0.5:
    resolution: {integrity: sha512-4Bcg1P8xhUuqcii/S0Z9wiHIrQVPMermM1any+MX5GeGD7faD3/msQUDGLol9wOcz4/jbg/WJnGqoJF6LiBdtg==}
    engines: {node: '>=10.0.0'}

  better-opn@3.0.2:
    resolution: {integrity: sha512-aVNobHnJqLiUelTaHat9DZ1qM2w0C0Eym4LPI/3JxOnSokGVdsl1T1kN7TFvsEAD8G47A6VKQ0TVHqbBnYMJlQ==}
    engines: {node: '>=12.0.0'}

  better-path-resolve@1.0.0:
    resolution: {integrity: sha512-pbnl5XzGBdrFU/wT4jqmJVPn2B6UHPBOhzMQkY/SPUPB6QtUXtmBHBIwCbXJol93mOpGMnQyP/+BB19q04xj7g==}
    engines: {node: '>=4'}

  bignumber.js@9.3.1:
    resolution: {integrity: sha512-Ko0uX15oIUS7wJ3Rb30Fs6SkVbLmPBAKdlm7q9+ak9bbIeFf0MwuBsQV6z7+X768/cHsfg+WlysDWJcmthjsjQ==}

  binary-extensions@2.3.0:
    resolution: {integrity: sha512-Ceh+7ox5qe7LJuLHoY0feh3pHuUDHAcRUeyL2VYghZwfpkNIy/+8Ocg0a3UuSoYzavmylwuLWQOf3hl0jjMMIw==}
    engines: {node: '>=8'}

  binary-search@1.3.6:
    resolution: {integrity: sha512-nbE1WxOTTrUWIfsfZ4aHGYu5DOuNkbxGokjV6Z2kxfJK3uaAb8zNK1muzOeipoLHZjInT4Br88BHpzevc681xA==}

  body-parser@1.20.3:
    resolution: {integrity: sha512-7rAxByjUMqQ3/bHJy7D6OGXvx/MMc4IqBn/X0fcM1QUcAItpZrBEYhWGem+tzXH90c+G01ypMcYJBO9Y30203g==}
    engines: {node: '>= 0.8', npm: 1.2.8000 || >= 1.4.16}

  body-parser@2.2.0:
    resolution: {integrity: sha512-02qvAaxv8tp7fBa/mw1ga98OGm+eCbqzJOKoRt70sLmfEEi+jyBYVTDGfCL/k06/4EMk/z01gCe7HoCH/f2LTg==}
    engines: {node: '>=18'}

  boolbase@1.0.0:
    resolution: {integrity: sha512-JZOSA7Mo9sNGB8+UjSgzdLtokWAky1zbztM3WRLCbZ70/3cTANmQmOdR7y2g+J0e2WXywy1yS468tY+IruqEww==}

  brace-expansion@1.1.12:
    resolution: {integrity: sha512-9T9UjW3r0UW5c1Q7GTwllptXwhvYmEzFhzMfZ9H7FQWt+uZePjZPjBP/W1ZEyZ1twGWom5/56TF4lPcqjnDHcg==}

  brace-expansion@2.0.2:
    resolution: {integrity: sha512-Jt0vHyM+jmUBqojB7E1NIYadt0vI0Qxjxd2TErW94wDz+E2LAm5vKMXXwg6ZZBTHPuUlDgQHKXvjGBdfcF1ZDQ==}

  braces@3.0.3:
    resolution: {integrity: sha512-yQbXgO/OSZVD2IsiLlro+7Hf6Q18EJrKSEsdoMzKePKXct3gvD8oLcOQdIzGupr5Fj+EDe8gO/lxc1BzfMpxvA==}
    engines: {node: '>=8'}

  braintrust@0.0.171:
    resolution: {integrity: sha512-esL1xU9k+Ef9poUMQlFwpF7+DMzCMAihrAfcCCBWHSj8+wWGjPuAbIlegnfrT5Um8YQmiHZLnrYmChfCNVe+Ww==}
    hasBin: true
    peerDependencies:
      zod: ^3.0.0

  buffer-crc32@0.2.13:
    resolution: {integrity: sha512-VO9Ht/+p3SN7SKWqcrgEzjGbRSJYTx+Q1pTQC0wrWqHx0vpJraQ6GtHx8tvcg1rlK1byhU5gccxgOgj7B0TDkQ==}

  buffer-equal-constant-time@1.0.1:
    resolution: {integrity: sha512-zRpUiDwd/xk6ADqPMATG8vc9VPrkck7T07OIx0gnjmJAnHnTVXNQG3vfvWNuiZIkwu9KrKdA1iJKfsfTVxE6NA==}

  buffer-from@1.1.2:
    resolution: {integrity: sha512-E+XQCRwSbaaiChtv6k6Dwgc+bx+Bs6vuKJHHl5kox/BaKbhiXzqQOwK4cO22yElGp2OCmjwVhT3HmxgyPGnJfQ==}

  buffer@5.7.1:
    resolution: {integrity: sha512-EHcyIPBQ4BSGlvjB16k5KgAJ27CIsHY/2JBmCRReo48y9rQ3MaUzWX3KVlBa4U7MyX02HdVj0K7C3WaB3ju7FQ==}

  bundle-require@5.1.0:
    resolution: {integrity: sha512-3WrrOuZiyaaZPWiEt4G3+IffISVC9HYlWueJEBWED4ZH4aIAC2PnkdnuRrR94M+w6yGWn4AglWtJtBI8YqvgoA==}
    engines: {node: ^12.20.0 || ^14.13.1 || >=16.0.0}
    peerDependencies:
      esbuild: '>=0.18'

  busboy@1.6.0:
    resolution: {integrity: sha512-8SFQbg/0hQ9xy3UNTB0YEnsNBbWfhf7RtnzpL7TkBiTBRfrQ9Fxcnz7VJsleJpyp6rVLvXiuORqjlHi5q+PYuA==}
    engines: {node: '>=10.16.0'}

  bytes@3.1.2:
    resolution: {integrity: sha512-/Nf7TyzTx6S3yRJObOAV7956r8cr2+Oj8AC5dt8wSP3BQAoeX58NoHyCU8P8zGkNXStjTSi6fzO6F0pBdcYbEg==}
    engines: {node: '>= 0.8'}

  cac@6.7.14:
    resolution: {integrity: sha512-b6Ilus+c3RrdDk+JhLKUAQfzzgLEPy6wcXqS7f/xe1EETvsDP6GORG7SFuOs6cID5YkqchW/LXZbX5bc8j7ZcQ==}
    engines: {node: '>=8'}

  cacheable-lookup@7.0.0:
    resolution: {integrity: sha512-+qJyx4xiKra8mZrcwhjMRMUhD5NR1R8esPkzIYxX96JiecFoxAXFuz/GpR3+ev4PE1WamHip78wV0vcmPQtp8w==}
    engines: {node: '>=14.16'}

  cacheable-request@10.2.14:
    resolution: {integrity: sha512-zkDT5WAF4hSSoUgyfg5tFIxz8XQK+25W/TLVojJTMKBaxevLBBtLxgqguAuVQB8PVW79FVjHcU+GJ9tVbDZ9mQ==}
    engines: {node: '>=14.16'}

  call-bind-apply-helpers@1.0.2:
    resolution: {integrity: sha512-Sp1ablJ0ivDkSzjcaJdxEunN5/XvksFJ2sMBFfq6x0ryhQV/2b/KwFe21cMpmHtPOSij8K99/wSfoEuTObmuMQ==}
    engines: {node: '>= 0.4'}

  call-bind@1.0.8:
    resolution: {integrity: sha512-oKlSFMcMwpUg2ednkhQ454wfWiU/ul3CkJe/PEHcTKuiX6RpbehUiFMXu13HalGZxfUwCQzZG747YXBn1im9ww==}
    engines: {node: '>= 0.4'}

  call-bound@1.0.4:
    resolution: {integrity: sha512-+ys997U96po4Kx/ABpBCqhA9EuxJaQWDQg7295H4hBphv3IZg0boBKuwYpt4YXp6MZ5AmZQnU/tyMTlRpaSejg==}
    engines: {node: '>= 0.4'}

  callsites@3.1.0:
    resolution: {integrity: sha512-P8BjAsXvZS+VIDUI11hHCQEv74YT67YUi5JJFNWIqL235sBmjX4+qx9Muvls5ivyNENctx46xQLQ3aTuE7ssaQ==}
    engines: {node: '>=6'}

  camelcase-css@2.0.1:
    resolution: {integrity: sha512-QOSvevhslijgYwRx6Rv7zKdMF8lbRmx+uQGx2+vDc+KI/eBnsy9kit5aj23AgGu3pa4t9AgwbnXWqS+iOY+2aA==}
    engines: {node: '>= 6'}

  camelcase@6.3.0:
    resolution: {integrity: sha512-Gmy6FhYlCY7uOElZUSbxo2UCDH8owEk996gkbrpsgGtrJLM3J7jGxl9Ic7Qwwj4ivOE5AWZWRMecDdF7hqGjFA==}
    engines: {node: '>=10'}

  ccount@2.0.1:
    resolution: {integrity: sha512-eyrF0jiFpY+3drT6383f1qhkbGsLSifNAjA61IUjZjmLCWjItY6LB9ft9YhoDgwfmclB2zhu51Lc7+95b8NRAg==}

  chalk@4.1.2:
    resolution: {integrity: sha512-oKnbhFyRIXpUuez8iBMmyEa4nbj4IOQyuhc/wy9kY7/WVPcwIO9VA668Pu8RkO7+0G76SLROeyw9CpQ061i4mA==}
    engines: {node: '>=10'}

  chalk@5.6.2:
    resolution: {integrity: sha512-7NzBL0rN6fMUW+f7A6Io4h40qQlG+xGmtMxfbnH/K7TAtt8JQWVQK+6g0UXKMeVJoyV5EkkNsErQ8pVD3bLHbA==}
    engines: {node: ^12.17.0 || ^14.13 || >=16.0.0}

  character-entities-html4@2.1.0:
    resolution: {integrity: sha512-1v7fgQRj6hnSwFpq1Eu0ynr/CDEw0rXo2B61qXrLNdHZmPKgb7fqS1a2JwF0rISo9q77jDI8VMEHoApn8qDoZA==}

  character-entities-legacy@3.0.0:
    resolution: {integrity: sha512-RpPp0asT/6ufRm//AJVwpViZbGM/MkjQFxJccQRHmISF/22NBtsHqAWmL+/pmkPWoIUJdWyeVleTl1wydHATVQ==}

  character-entities@2.0.2:
    resolution: {integrity: sha512-shx7oQ0Awen/BRIdkjkvz54PnEEI/EjwXDSIZp86/KKdbafHh1Df/RYGBhn4hbe2+uKC9FnT5UCEdyPz3ai9hQ==}

  character-reference-invalid@2.0.1:
    resolution: {integrity: sha512-iBZ4F4wRbyORVsu0jPV7gXkOsGYjGHPmAyv+HiHG8gi5PtC9KI2j1+v8/tlibRvjoWX027ypmG/n0HtO5t7unw==}

  chardet@2.1.0:
    resolution: {integrity: sha512-bNFETTG/pM5ryzQ9Ad0lJOTa6HWD/YsScAR3EnCPZRPlQh77JocYktSHOUHelyhm8IARL+o4c4F1bP5KVOjiRA==}

  charenc@0.0.2:
    resolution: {integrity: sha512-yrLQ/yVUFXkzg7EDQsPieE/53+0RlaWTs+wBrvW36cyilJ2SaDWfl4Yj7MtLTXleV9uEKefbAGUPv2/iWSooRA==}

  cheerio-select@2.1.0:
    resolution: {integrity: sha512-9v9kG0LvzrlcungtnJtpGNxY+fzECQKhK4EGJX2vByejiMX84MFNQw4UxPJl3bFbTMw+Dfs37XaIkCwTZfLh4g==}

  cheerio@1.1.2:
    resolution: {integrity: sha512-IkxPpb5rS/d1IiLbHMgfPuS0FgiWTtFIm/Nj+2woXDLTZ7fOT2eqzgYbdMlLweqlHbsZjxEChoVK+7iph7jyQg==}
    engines: {node: '>=20.18.1'}

  cheminfo-types@1.8.1:
    resolution: {integrity: sha512-FRcpVkox+cRovffgqNdDFQ1eUav+i/Vq/CUd1hcfEl2bevntFlzznL+jE8g4twl6ElB7gZjCko6pYpXyMn+6dA==}

  chokidar@3.6.0:
    resolution: {integrity: sha512-7VT13fmjotKpGipCW9JEQAusEPE+Ei8nl6/g4FBAmIm0GOOLMua9NDDo/DWp0ZAxCr3cPq5ZpBqmPAQgDda2Pw==}
    engines: {node: '>= 8.10.0'}

  chokidar@4.0.3:
    resolution: {integrity: sha512-Qgzu8kfBvo+cA4962jnP1KkS6Dop5NS6g7R5LFYJr4b8Ub94PPQXUksCw9PvXoeXPRRddRNC5C1JQUR2SMGtnA==}
    engines: {node: '>= 14.16.0'}

  chownr@2.0.0:
    resolution: {integrity: sha512-bIomtDF5KGpdogkLd9VspvFzk9KfpyyGlS8YFVZl7TGPBHL5snIOnxeshwVgPteQ9b4Eydl+pVbIyE1DcvCWgQ==}
    engines: {node: '>=10'}

  chromium-bidi@0.10.2:
    resolution: {integrity: sha512-hxx/MvrxMvCHriN9xb1xuVg9vthybieAe5Jikr/9iYnSdv6Q5n1WUmNG32nKoSxkG+P35lGV0hJkzXQg2bCbrQ==}
    peerDependencies:
      devtools-protocol: '*'

  chromium-bidi@0.6.3:
    resolution: {integrity: sha512-qXlsCmpCZJAnoTYI83Iu6EdYQpMYdVkCfq08KDh2pmlVqK5t5IA9mGs4/LwCwp4fqisSOMXZxP3HIh8w8aRn0A==}
    peerDependencies:
      devtools-protocol: '*'

  ci-info@3.9.0:
    resolution: {integrity: sha512-NIxF55hv4nSqQswkAeiOi1r83xy8JldOFDTWiug55KBu9Jnblncd2U6ViHmYgHf01TPZS77NJBhBMKdWj9HQMQ==}
    engines: {node: '>=8'}

  clean-stack@4.2.0:
    resolution: {integrity: sha512-LYv6XPxoyODi36Dp976riBtSY27VmFo+MKqEU9QCCWyTrdEPDog+RWA7xQWHi6Vbp61j5c4cdzzX1NidnwtUWg==}
    engines: {node: '>=12'}

  cli-boxes@3.0.0:
    resolution: {integrity: sha512-/lzGpEWL/8PfI0BmBOPRwp0c/wFNX1RdUML3jK/RcSBA9T8mZDdQpqYBKtCFTOfQbwPqWEOpjqW+Fnayc0969g==}
    engines: {node: '>=10'}

  cli-cursor@4.0.0:
    resolution: {integrity: sha512-VGtlMu3x/4DOtIUwEkRezxUZ2lBacNJCHash0N0WeZDBS+7Ux1dm3XWAgWYxLJFMMdOeXMHXorshEFhbMSGelg==}
    engines: {node: ^12.20.0 || ^14.13.1 || >=16.0.0}

  cli-progress@3.12.0:
    resolution: {integrity: sha512-tRkV3HJ1ASwm19THiiLIXLO7Im7wlTuKnvkYaTkyoAPefqjNg7W7DHKUlGRxy9vxDvbyCYQkQozvptuMkGCg8A==}
    engines: {node: '>=4'}

  cli-spinners@2.9.2:
    resolution: {integrity: sha512-ywqV+5MmyL4E7ybXgKys4DugZbX0FC6LnwrhjuykIjnK9k8OQacQ7axGKnjDXWNhns0xot3bZI5h55H8yo9cJg==}
    engines: {node: '>=6'}

  cli-truncate@4.0.0:
    resolution: {integrity: sha512-nPdaFdQ0h/GEigbPClz11D0v/ZJEwxmeVZGeMo3Z5StPtUTkA9o1lD6QwoirYiSDzbcwn2XcjwmCp68W1IS4TA==}
    engines: {node: '>=18'}

  cli-width@4.1.0:
    resolution: {integrity: sha512-ouuZd4/dm2Sw5Gmqy6bGyNNNe1qt9RpmxveLSO7KcgsTnU7RXfsw+/bukWGo1abgBiMAic068rclZsO4IWmmxQ==}
    engines: {node: '>= 12'}

  cliui@8.0.1:
    resolution: {integrity: sha512-BSeNnyus75C4//NQ9gQt1/csTXyo/8Sb+afLAkzAptFuMsod9HFokGNudZpi/oQV73hnVK+sR+5PVRMd+Dr7YQ==}
    engines: {node: '>=12'}

  clsx@2.1.1:
    resolution: {integrity: sha512-eYm0QWBtUrBWZWG0d386OGAw16Z995PiOVo2B7bjWSbHedGl5e0ZWaq65kOGgUSNesEIDkB9ISbTg/JK9dhCZA==}
    engines: {node: '>=6'}

  code-excerpt@4.0.0:
    resolution: {integrity: sha512-xxodCmBen3iy2i0WtAK8FlFNrRzjUqjRsMfho58xT/wvZU1YTM3fCnRjcy1gJPMepaRlgm/0e6w8SpWHpn3/cA==}
    engines: {node: ^12.20.0 || ^14.13.1 || >=16.0.0}

  collapse-white-space@2.1.0:
    resolution: {integrity: sha512-loKTxY1zCOuG4j9f6EPnuyyYkf58RnhhWTvRoZEokgB+WbdXehfjFviyOVYkqzEWz1Q5kRiZdBYS5SwxbQYwzw==}

  color-convert@2.0.1:
    resolution: {integrity: sha512-RRECPsj7iu/xb5oKYcsFHSppFNnsj/52OVTRKb4zP5onXwVF3zVmmToNcOfGC+CRDpfK/U584fMg38ZHCaElKQ==}
    engines: {node: '>=7.0.0'}

  color-name@1.1.4:
    resolution: {integrity: sha512-dOy+3AuW3a2wNbZHIuMZpTcgjGuLU/uBL/ubcZF9OXbDo8ff4O8yVp5Bf0efS8uEoYo5q4Fx7dY9OgQGXgAsQA==}

  color-string@1.9.1:
    resolution: {integrity: sha512-shrVawQFojnZv6xM40anx4CkoDP+fZsw/ZerEMsW/pyzsRbElpsL/DBVW7q3ExxwusdNXI3lXpuhEZkzs8p5Eg==}

  color@4.2.3:
    resolution: {integrity: sha512-1rXeuUUiGGrykh+CeBdu5Ie7OJwinCgQY0bc7GCRxy5xVHy+moaqkpL/jqQq0MtQOeYcrqEz4abc5f0KtU7W4A==}
    engines: {node: '>=12.5.0'}

  colorette@2.0.20:
    resolution: {integrity: sha512-IfEDxwoWIjkeXL1eXcDiow4UbKjhLdq6/EuSVR9GMN7KVH3r9gQ83e73hsz1Nd1T3ijd5xv1wcWRYO+D6kCI2w==}

  combined-stream@1.0.8:
    resolution: {integrity: sha512-FQN4MRfuJeHf7cBbBMJFXhKSDq+2kAArBlmRBvcvFE5BB1HZKXtSFASDhdlz9zOYwxh8lDdnvmMOe/+5cdoEdg==}
    engines: {node: '>= 0.8'}

  comma-separated-tokens@2.0.3:
    resolution: {integrity: sha512-Fu4hJdvzeylCfQPp9SGWidpzrMs7tTrlu6Vb8XGaRGck8QSNZJJp538Wrb60Lax4fPwR64ViY468OIUTbRlGZg==}

  commander@4.1.1:
    resolution: {integrity: sha512-NOKm8xhkzAjzFx8B2v5OAHT+u5pRQc2UCa2Vq9jYL/31o2wi9mxBA7LIFs3sV5VSC49z6pEhfbMULvShKj26WA==}
    engines: {node: '>= 6'}

  commander@8.3.0:
    resolution: {integrity: sha512-OkTL9umf+He2DZkUq8f8J9of7yL6RJKI24dVITBmNfZBmri9zYZQrKkuXiKhyfPSu8tUhnVBB1iKXevvnlR4Ww==}
    engines: {node: '>= 12'}

  compute-cosine-similarity@1.1.0:
    resolution: {integrity: sha512-FXhNx0ILLjGi9Z9+lglLzM12+0uoTnYkHm7GiadXDAr0HGVLm25OivUS1B/LPkbzzvlcXz/1EvWg9ZYyJSdhTw==}

  compute-dot@1.1.0:
    resolution: {integrity: sha512-L5Ocet4DdMrXboss13K59OK23GXjiSia7+7Ukc7q4Bl+RVpIXK2W9IHMbWDZkh+JUEvJAwOKRaJDiFUa1LTnJg==}

  compute-l2norm@1.1.0:
    resolution: {integrity: sha512-6EHh1Elj90eU28SXi+h2PLnTQvZmkkHWySpoFz+WOlVNLz3DQoC4ISUHSV9n5jMxPHtKGJ01F4uu2PsXBB8sSg==}

  concat-map@0.0.1:
    resolution: {integrity: sha512-/Srv4dswyQNBfohGpz9o6Yb3Gz3SrUDqBH5rTuhGR7ahtlbYKnVxw2bCFMRljaA7EXHaXZ8wsHdodFvbkhKmqg==}

  concat-stream@1.6.2:
    resolution: {integrity: sha512-27HBghJxjiZtIk3Ycvn/4kbJk/1uZuJFfuPEns6LaEvpvG1f0hTea8lilrouyo9mVc2GWdcEZ8OLoGmSADlrCw==}
    engines: {'0': node >= 0.8}

  confbox@0.1.8:
    resolution: {integrity: sha512-RMtmw0iFkeR4YV+fUOSucriAQNb9g8zFR52MWCtl+cCZOFRNL6zeB395vPzFhEjjn4fMxXudmELnl/KF/WrK6w==}

  consola@3.4.2:
    resolution: {integrity: sha512-5IKcdX0nnYavi6G7TtOhwkYzyjfJlatbjMjuLSfE2kYT5pMDOilZ4OvMhi637CcDICTmz3wARPoyhqyX1Y+XvA==}
    engines: {node: ^14.18.0 || >=16.10.0}

  console-table-printer@2.14.6:
    resolution: {integrity: sha512-MCBl5HNVaFuuHW6FGbL/4fB7N/ormCy+tQ+sxTrF6QtSbSNETvPuOVbkJBhzDgYhvjWGrTma4eYJa37ZuoQsPw==}

  content-disposition@0.5.4:
    resolution: {integrity: sha512-FveZTNuGw04cxlAiWbzi6zTAL/lhehaWbTtgluJh4/E95DqMwTmha3KZN1aAWA8cFIhHzMZUvLevkw5Rqk+tSQ==}
    engines: {node: '>= 0.6'}

  content-disposition@1.0.0:
    resolution: {integrity: sha512-Au9nRL8VNUut/XSzbQA38+M78dzP4D+eqg3gfJHMIHHYa3bg067xj1KxMUWj+VULbiZMowKngFFbKczUrNJ1mg==}
    engines: {node: '>= 0.6'}

  content-type@1.0.5:
    resolution: {integrity: sha512-nTjqfcBFEipKdXCv4YDQWCfmcLZKm81ldF0pAopTvyrFGVbcR6P/VAAd5G7N+0tTr8QqiU0tFadD6FK4NtJwOA==}
    engines: {node: '>= 0.6'}

  convert-to-spaces@2.0.1:
    resolution: {integrity: sha512-rcQ1bsQO9799wq24uE5AM2tAILy4gXGIK/njFWcVQkGNZ96edlpY+A7bjwvzjYvLDyzmG1MmMLZhpcsb+klNMQ==}
    engines: {node: ^12.20.0 || ^14.13.1 || >=16.0.0}

  cookie-signature@1.0.6:
    resolution: {integrity: sha512-QADzlaHc8icV8I7vbaJXJwod9HWYp8uCqf1xa4OfNu1T7JVxQIrUgOWtHdNDtPiywmFbiS12VjotIXLrKM3orQ==}

  cookie-signature@1.2.2:
    resolution: {integrity: sha512-D76uU73ulSXrD1UXF4KE2TMxVVwhsnCgfAyTg9k8P6KGZjlXKrOLe4dJQKI3Bxi5wjesZoFXJWElNWBjPZMbhg==}
    engines: {node: '>=6.6.0'}

  cookie@0.7.1:
    resolution: {integrity: sha512-6DnInpx7SJ2AK3+CTUE/ZM0vWTUboZCegxhC2xiIydHR9jNuTAASBrfEpHhiGOZw/nX51bHt6YQl8jsGo4y/0w==}
    engines: {node: '>= 0.6'}

  cookie@0.7.2:
    resolution: {integrity: sha512-yki5XnKuf750l50uGTllt6kKILY4nQ1eNIQatoXEByZ5dWgnKqbnqmTrBE5B4N7lrMJKQ2ytWMiTO2o0v6Ew/w==}
    engines: {node: '>= 0.6'}

  core-util-is@1.0.3:
    resolution: {integrity: sha512-ZQBvi1DcpJ4GDqanjucZ2Hj3wEO5pZDS89BWbkcrvdxksJorwUDDZamX9ldFkp9aw2lmBDLgkObEA4DWNJ9FYQ==}

  cors@2.8.5:
    resolution: {integrity: sha512-KIHbLJqu73RGr/hnbrO9uBeixNGuvSQjul/jdFvS/KFSIH1hWVd1ng7zOHx+YrEfInLG7q4n6GHQ9cDtxv/P6g==}
    engines: {node: '>= 0.10'}

  cosmiconfig@9.0.0:
    resolution: {integrity: sha512-itvL5h8RETACmOTFc4UfIyB2RfEHi71Ax6E/PivVxq9NseKbOWpeyHEOIbmAw1rs8Ak0VursQNww7lf7YtUwzg==}
    engines: {node: '>=14'}
    peerDependencies:
      typescript: '>=4.9.5'
    peerDependenciesMeta:
      typescript:
        optional: true

  cross-spawn@7.0.6:
    resolution: {integrity: sha512-uV2QOWP2nWzsy2aMp8aRibhi9dlzF5Hgh5SHaB9OiTGEyDTiJJyx0uy51QXdyWbtAHNua4XJzUKca3OzKUd3vA==}
    engines: {node: '>= 8'}

  crypt@0.0.2:
    resolution: {integrity: sha512-mCxBlsHFYh9C+HVpiEacem8FEBnMXgU9gy4zmNC+SXAZNB/1idgp/aulFJ4FgCi7GPEVbfyng092GqL2k2rmow==}

  css-select@5.2.2:
    resolution: {integrity: sha512-TizTzUddG/xYLA3NXodFM0fSbNizXjOKhqiQQwvhlspadZokn1KDy0NZFS0wuEubIYAV5/c1/lAr0TaaFXEXzw==}

  css-what@6.2.2:
    resolution: {integrity: sha512-u/O3vwbptzhMs3L1fQE82ZSLHQQfto5gyZzwteVIEyeaY5Fc7R4dapF/BvRoSYFeqfBk4m0V1Vafq5Pjv25wvA==}
    engines: {node: '>= 6'}

  cssesc@3.0.0:
    resolution: {integrity: sha512-/Tb/JcjK111nNScGob5MNtsntNM1aCNUDipB/TkwZFhyDrrE47SOx/18wF2bbjgc3ZzCSKW1T5nt5EbFoAz/Vg==}
    engines: {node: '>=4'}
    hasBin: true

  csstype@3.1.3:
    resolution: {integrity: sha512-M1uQkMl8rQK/szD0LNhtqxIPLpimGm8sOBwU7lLnCpSbTyY3yeU1Vc7l4KT5zT4s/yOxHH5O7tIuuLOCnLADRw==}

  data-uri-to-buffer@6.0.2:
    resolution: {integrity: sha512-7hvf7/GW8e86rW0ptuwS3OcBGDjIi6SZva7hCyWC0yYry2cOPmLIjXAUHI6DK2HsnwJd9ifmt57i8eV2n4YNpw==}
    engines: {node: '>= 14'}

  data-view-buffer@1.0.2:
    resolution: {integrity: sha512-EmKO5V3OLXh1rtK2wgXRansaK1/mtVdTUEiEI0W8RkvgT05kfxaH29PliLnpLP73yYO6142Q72QNa8Wx/A5CqQ==}
    engines: {node: '>= 0.4'}

  data-view-byte-length@1.0.2:
    resolution: {integrity: sha512-tuhGbE6CfTM9+5ANGf+oQb72Ky/0+s3xKUpHvShfiz2RxMFgFPjsXuRLBVMtvMs15awe45SRb83D6wH4ew6wlQ==}
    engines: {node: '>= 0.4'}

  data-view-byte-offset@1.0.1:
    resolution: {integrity: sha512-BS8PfmtDGnrgYdOonGZQdLZslWIeCGFP9tpan0hi1Co2Zr2NKADsvGYA8XxuG/4UWgJ6Cjtv+YJnB6MM69QGlQ==}
    engines: {node: '>= 0.4'}

  dataloader@1.4.0:
    resolution: {integrity: sha512-68s5jYdlvasItOJnCuI2Q9s4q98g0pCyL3HrcKJu8KNugUl8ahgmZYg38ysLTgQjjXX3H8CJLkAvWrclWfcalw==}

  dateformat@4.6.3:
    resolution: {integrity: sha512-2P0p0pFGzHS5EMnhdxQi7aJN+iMheud0UhG4dlE1DLAlvL8JHjJJTX/CSm4JXwV0Ka5nGk3zC5mcb5bUQUxxMA==}

  debug@2.6.9:
    resolution: {integrity: sha512-bC7ElrdJaJnPbAP+1EotYvqZsb3ecl5wi6Bfi6BJTUcNowp6cvspg0jXznRTKDjm/E7AdgFBVeAPVMNcKGsHMA==}
    peerDependencies:
      supports-color: '*'
    peerDependenciesMeta:
      supports-color:
        optional: true

  debug@4.3.7:
    resolution: {integrity: sha512-Er2nc/H7RrMXZBFCEim6TCmMk02Z8vLC2Rbi1KEBggpo0fS6l0S1nnapwmIi3yW/+GOJap1Krg4w0Hg80oCqgQ==}
    engines: {node: '>=6.0'}
    peerDependencies:
      supports-color: '*'
    peerDependenciesMeta:
      supports-color:
        optional: true

  debug@4.4.1:
    resolution: {integrity: sha512-KcKCqiftBJcZr++7ykoDIEwSa3XWowTfNPo92BYxjXiyYEVrUQh2aLyhxBCwww+heortUFxEJYcRzosstTEBYQ==}
    engines: {node: '>=6.0'}
    peerDependencies:
      supports-color: '*'
    peerDependenciesMeta:
      supports-color:
        optional: true

  decamelize@1.2.0:
    resolution: {integrity: sha512-z2S+W9X73hAUUki+N+9Za2lBlun89zigOyGrsax+KUQ6wKW4ZoWpEYBkGhQjwAjjDCkWxhY0VKEhk8wzY7F5cA==}
    engines: {node: '>=0.10.0'}

  decode-named-character-reference@1.2.0:
    resolution: {integrity: sha512-c6fcElNV6ShtZXmsgNgFFV5tVX2PaV4g+MOAkb8eXHvn6sryJBrZa9r0zV6+dtTyoCKxtDy5tyQ5ZwQuidtd+Q==}

  decompress-response@6.0.0:
    resolution: {integrity: sha512-aW35yZM6Bb/4oJlZncMH2LCoZtJXTRxES17vE3hoRiowU2kWHaJKFkSBDnDR+cm9J+9QhXmREyIfv0pji9ejCQ==}
    engines: {node: '>=10'}

  deep-is@0.1.4:
    resolution: {integrity: sha512-oIPzksmTg4/MriiaYGO+okXDT7ztn/w3Eptv/+gSIdMdKsJo0u4CfYNFJPy+4SKMuCqGw2wxnA+URMg3t8a/bQ==}

  deepmerge@4.3.1:
    resolution: {integrity: sha512-3sUqbMEc77XqpdNO7FRyRog+eW3ph+GYCbj+rK+uYyRMuwsVy0rMiVtPn+QJlKFvWP/1PYpapqYn0Me2knFn+A==}
    engines: {node: '>=0.10.0'}

  defer-to-connect@2.0.1:
    resolution: {integrity: sha512-4tvttepXG1VaYGrRibk5EwJd1t4udunSOVMdLSAL6mId1ix438oPwPZMALY41FCijukO1L0twNcGsdzS7dHgDg==}
    engines: {node: '>=10'}

  define-data-property@1.1.4:
    resolution: {integrity: sha512-rBMvIzlpA8v6E+SJZoo++HAYqsLrkg7MSfIinMPFhmkorw7X+dOXVJQs+QT69zGkzMyfDnIMN2Wid1+NbL3T+A==}
    engines: {node: '>= 0.4'}

  define-lazy-prop@2.0.0:
    resolution: {integrity: sha512-Ds09qNh8yw3khSjiJjiUInaGX9xlqZDY7JVryGxdxV7NPeuqQfplOpQ66yJFZut3jLa5zOwkXw1g9EI2uKh4Og==}
    engines: {node: '>=8'}

  define-properties@1.2.1:
    resolution: {integrity: sha512-8QmQKqEASLd5nx0U1B1okLElbUuuttJ/AnYmRXbbbGDWh6uS208EjD4Xqq/I9wK7u0v6O08XhTWnt5XtEbR6Dg==}
    engines: {node: '>= 0.4'}

  degenerator@5.0.1:
    resolution: {integrity: sha512-TllpMR/t0M5sqCXfj85i4XaAzxmS5tVA16dqvdkMwGmzI+dXLXnw3J+3Vdv7VKw+ThlTMboK6i9rnZ6Nntj5CQ==}
    engines: {node: '>= 14'}

  delayed-stream@1.0.0:
    resolution: {integrity: sha512-ZySD7Nf91aLB0RxL4KGrKHBXl7Eds1DAmEdcoVawXnLD7SDhpNgtuII2aAkg7a7QS41jxPSZ17p4VdGnMHk3MQ==}
    engines: {node: '>=0.4.0'}

  depd@2.0.0:
    resolution: {integrity: sha512-g7nH6P6dyDioJogAAGprGpCtVImJhpPk/roCzdb3fIh61/s/nPsfR6onyMwkCAR/OlC3yBC0lESvUoQEAssIrw==}
    engines: {node: '>= 0.8'}

  dependency-graph@0.11.0:
    resolution: {integrity: sha512-JeMq7fEshyepOWDfcfHK06N3MhyPhz++vtqWhMT5O9A3K42rdsEDpfdVqjaqaAhsw6a+ZqeDvQVtD0hFHQWrzg==}
    engines: {node: '>= 0.6.0'}

  dequal@2.0.3:
    resolution: {integrity: sha512-0je+qPKHEMohvfRTCEo3CrPG6cAzAYgmzKyxRiYSSDkS6eGJdyVJm7WaYA5ECaAD9wLB2T4EEeymA5aFVcYXCA==}
    engines: {node: '>=6'}

  destroy@1.2.0:
    resolution: {integrity: sha512-2sJGJTaXIIaR1w4iJSNoN0hnMY7Gpc/n8D4qSCJw8QqFWXf7cuAgnEHxBpweaVcPevC2l3KpjYCx3NypQQgaJg==}
    engines: {node: '>= 0.8', npm: 1.2.8000 || >= 1.4.16}

  detect-indent@6.1.0:
    resolution: {integrity: sha512-reYkTUJAZb9gUuZ2RvVCNhVHdg62RHnJ7WJl8ftMi4diZ6NWlciOzQN88pUhSELEwflJht4oQDv0F0BMlwaYtA==}
    engines: {node: '>=8'}

  detect-libc@2.0.4:
    resolution: {integrity: sha512-3UDv+G9CsCKO1WKMGw9fwq/SWJYbI0c5Y7LU1AXYoDdbhE2AHQ6N6Nb34sG8Fj7T5APy8qXDCKuuIHd1BR0tVA==}
    engines: {node: '>=8'}

  detect-port@1.6.1:
    resolution: {integrity: sha512-CmnVc+Hek2egPx1PeTFVta2W78xy2K/9Rkf6cC4T59S50tVnzKj+tnx5mmx5lwvCkujZ4uRrpRSuV+IVs3f90Q==}
    engines: {node: '>= 4.0.0'}
    hasBin: true

  devlop@1.1.0:
    resolution: {integrity: sha512-RWmIqhcFf1lRYBvNmr7qTNuyCt/7/ns2jbpp1+PalgE/rDQcBT0fioSMUpJ93irlUhC5hrg4cYqe6U+0ImW0rA==}

  devtools-protocol@0.0.1312386:
    resolution: {integrity: sha512-DPnhUXvmvKT2dFA/j7B+riVLUt9Q6RKJlcppojL5CoRywJJKLDYnRlw0gTFKfgDPHP5E04UoB71SxoJlVZy8FA==}

  devtools-protocol@0.0.1464554:
    resolution: {integrity: sha512-CAoP3lYfwAGQTaAXYvA6JZR0fjGUb7qec1qf4mToyoH2TZgUFeIqYcjh6f9jNuhHfuZiEdH+PONHYrLhRQX6aw==}

  didyoumean@1.2.2:
    resolution: {integrity: sha512-gxtyfqMg7GKyhQmb056K7M3xszy/myH8w+B4RT+QXBQsvAOdc3XymqDDPHx1BgPgsdAA5SIifona89YtRATDzw==}

  diff-match-patch@1.0.5:
    resolution: {integrity: sha512-IayShXAgj/QMXgB0IWmKx+rOPuGMhqm5w6jvFxmVenXKIzRqTAAsbBPT3kWQeGANj3jGgvcvv4yK6SxqYmikgw==}

  digest-fetch@1.3.0:
    resolution: {integrity: sha512-CGJuv6iKNM7QyZlM2T3sPAdZWd/p9zQiRNS9G+9COUCwzWFTs0Xp8NF5iePx7wtvhDykReiRRrSeNb4oMmB8lA==}

  dir-glob@3.0.1:
    resolution: {integrity: sha512-WkrWp9GR4KXfKGYzOLmTuGVi1UWFfws377n9cc55/tb6DuqyF6pcQ5AbiHEshaDpY9v6oaSr2XCDidGmMwdzIA==}
    engines: {node: '>=8'}

  dlv@1.1.3:
    resolution: {integrity: sha512-+HlytyjlPKnIG8XuRG8WvmBP8xs8P71y+SKKS6ZXWoEgLuePxtDoUEiH7WkdePWrQ5JBpE6aoVqfZfJUQkjXwA==}

  dns-packet@5.6.1:
    resolution: {integrity: sha512-l4gcSouhcgIKRvyy99RNVOgxXiicE+2jZoNmaNmZ6JXiGajBOJAesk1OBlJuM5k2c+eudGdLxDqXuPCKIj6kpw==}
    engines: {node: '>=6'}

  dns-socket@4.2.2:
    resolution: {integrity: sha512-BDeBd8najI4/lS00HSKpdFia+OvUMytaVjfzR9n5Lq8MlZRSvtbI+uLtx1+XmQFls5wFU9dssccTmQQ6nfpjdg==}
    engines: {node: '>=6'}

  dom-serializer@2.0.0:
    resolution: {integrity: sha512-wIkAryiqt/nV5EQKqQpo3SToSOV9J0DnbJqwK7Wv/Trc92zIAYZ4FlMu+JPFW1DfGFt81ZTCGgDEabffXeLyJg==}

  domelementtype@2.3.0:
    resolution: {integrity: sha512-OLETBj6w0OsagBwdXnPdN0cnMfF9opN69co+7ZrbfPGrdpPVNBUj02spi6B1N7wChLQiPn4CSH/zJvXw56gmHw==}

  domhandler@5.0.3:
    resolution: {integrity: sha512-cgwlv/1iFQiFnU96XXgROh8xTeetsnJiDsTc7TYCLFd9+/WNkIqPTxiM/8pSd8VIrhXGTf1Ny1q1hquVqDJB5w==}
    engines: {node: '>= 4'}

  domutils@3.2.2:
    resolution: {integrity: sha512-6kZKyUajlDuqlHKVX1w7gyslj9MPIXzIFiz/rGu35uC1wMi+kMhQwGhl4lt9unC9Vb9INnY9Z3/ZA3+FhASLaw==}

  dotenv@16.6.1:
    resolution: {integrity: sha512-uBq4egWHTcTt33a72vpSG0z3HnPuIl6NqYcTrKEg2azoEyl2hpW0zqlxysq2pK9HlDIHyHyakeYaYnSAwd8bow==}
    engines: {node: '>=12'}

  dotenv@8.6.0:
    resolution: {integrity: sha512-IrPdXQsk2BbzvCBGBOTmmSH5SodmqZNt4ERAZDmW4CT+tL8VtvinqywuANaFu4bOMWki16nqf0e4oC0QIaDr/g==}
    engines: {node: '>=10'}

  dunder-proto@1.0.1:
    resolution: {integrity: sha512-KIN/nDJBQRcXw0MLVhZE9iQHmG68qAVIBg9CqmUYjmQIhgij9U5MFvrqkUL5FbtyyzZuOeOt0zdeRe4UY7ct+A==}
    engines: {node: '>= 0.4'}

  eastasianwidth@0.2.0:
    resolution: {integrity: sha512-I88TYZWc9XiYHRQ4/3c5rjjfgkjhLyW2luGIheGERbNQ6OY7yTybanSpDXZa8y7VUP9YmDcYa+eyq4ca7iLqWA==}

  ecdsa-sig-formatter@1.0.11:
    resolution: {integrity: sha512-nagl3RYrbNv6kQkeJIpt6NJZy8twLB/2vtz6yN9Z4vRKHN4/QZJIEbqohALSgwKdnksuY3k5Addp5lg8sVoVcQ==}

  ee-first@1.1.1:
    resolution: {integrity: sha512-WMwm9LhRUo+WUaRN+vRuETqG89IgZphVSNkdFgeb6sS/E4OrDIN7t48CAewSHXc6C8lefD8KKfr5vY61brQlow==}

  emoji-regex@10.5.0:
    resolution: {integrity: sha512-lb49vf1Xzfx080OKA0o6l8DQQpV+6Vg95zyCJX9VB/BqKYlhG7N4wgROUUHRA+ZPUefLnteQOad7z1kT2bV7bg==}

  emoji-regex@8.0.0:
    resolution: {integrity: sha512-MSjYzcWNOA0ewAHpz0MxpYFvwg6yjy1NG3xteoqz644VCo/RPgnr1/GGt+ic3iJTzQ8Eu3TdM14SawnVUmGE6A==}

  emoji-regex@9.2.2:
    resolution: {integrity: sha512-L18DaJsXSUk2+42pv8mLs5jJT2hqFkFE4j21wOmgbUqsZ2hL72NsUU785g9RXgo3s0ZNgVl42TiHp3ZtOv/Vyg==}

  encodeurl@1.0.2:
    resolution: {integrity: sha512-TPJXq8JqFaVYm2CWmPvnP2Iyo4ZSM7/QKcSmuMLDObfpH5fi7RUGmd/rTDf+rut/saiDiQEeVTNgAmJEdAOx0w==}
    engines: {node: '>= 0.8'}

  encodeurl@2.0.0:
    resolution: {integrity: sha512-Q0n9HRi4m6JuGIV1eFlmvJB7ZEVxu93IrMyiMsGC0lrMJMWzRgx6WGquyfQgZVb31vhGgXnfmPNNXmxnOkRBrg==}
    engines: {node: '>= 0.8'}

  encoding-sniffer@0.2.1:
    resolution: {integrity: sha512-5gvq20T6vfpekVtqrYQsSCFZ1wEg5+wW0/QaZMWkFr6BqD3NfKs0rLCx4rrVlSWJeZb5NBJgVLswK/w2MWU+Gw==}

  end-of-stream@1.4.5:
    resolution: {integrity: sha512-ooEGc6HP26xXq/N+GCGOT0JKCLDGrq2bQUZrQ7gyrJiZANJ/8YDTxTpQBXGMn+WbIQXNVpyWymm7KYVICQnyOg==}

  engine.io-parser@5.2.3:
    resolution: {integrity: sha512-HqD3yTBfnBxIrbnM1DoD6Pcq8NECnh8d4As1Qgh0z5Gg3jRRIqijury0CL3ghu/edArpUYiYqQiDUQBIs4np3Q==}
    engines: {node: '>=10.0.0'}

  engine.io@6.6.4:
    resolution: {integrity: sha512-ZCkIjSYNDyGn0R6ewHDtXgns/Zre/NT6Agvq1/WobF7JXgFff4SeDroKiCO3fNJreU9YG429Sc81o4w5ok/W5g==}
    engines: {node: '>=10.2.0'}

  enquirer@2.4.1:
    resolution: {integrity: sha512-rRqJg/6gd538VHvR3PSrdRBb/1Vy2YfzHqzvbhGIQpDRKIa4FgV/54b5Q1xYSxOOwKvjXweS26E0Q+nAMwp2pQ==}
    engines: {node: '>=8.6'}

  entities@4.5.0:
    resolution: {integrity: sha512-V0hjH4dGPh9Ao5p0MoRY6BVqtwCjhz6vI5LT8AJ55H+4g9/4vbHx1I54fS0XuclLhDHArPQCiMjDxjaL8fPxhw==}
    engines: {node: '>=0.12'}

  entities@6.0.1:
    resolution: {integrity: sha512-aN97NXWF6AWBTahfVOIrB/NShkzi5H7F9r1s9mD3cDj4Ko5f2qhhVoYMibXF7GlLveb/D2ioWay8lxI97Ven3g==}
    engines: {node: '>=0.12'}

  env-paths@2.2.1:
    resolution: {integrity: sha512-+h1lkLKhZMTYjog1VEpJNG7NZJWcuc2DDk/qsqSTRRCOXiLjeQ1d1/udrUGhqMxUgAlwKNZ0cf2uqan5GLuS2A==}
    engines: {node: '>=6'}

  environment@1.1.0:
    resolution: {integrity: sha512-xUtoPkMggbz0MPyPiIWr1Kp4aeWJjDZ6SMvURhimjdZgsRuDplF5/s9hcgGhyXMhs+6vpnuoiZ2kFiu3FMnS8Q==}
    engines: {node: '>=18'}

  error-ex@1.3.2:
    resolution: {integrity: sha512-7dFHNmqeFSEt2ZBsCriorKnn3Z2pj+fd9kmI6QoWw4//DL+icEBfc0U7qJCisqrTsKTjw4fNFy2pW9OqStD84g==}

  es-abstract@1.24.0:
    resolution: {integrity: sha512-WSzPgsdLtTcQwm4CROfS5ju2Wa1QQcVeT37jFjYzdFz1r9ahadC8B8/a4qxJxM+09F18iumCdRmlr96ZYkQvEg==}
    engines: {node: '>= 0.4'}

  es-aggregate-error@1.0.14:
    resolution: {integrity: sha512-3YxX6rVb07B5TV11AV5wsL7nQCHXNwoHPsQC8S4AmBiqYhyNCJ5BRKXkXyDJvs8QzXN20NgRtxe3dEEQD9NLHA==}
    engines: {node: '>= 0.4'}

  es-define-property@1.0.1:
    resolution: {integrity: sha512-e3nRfgfUZ4rNGL232gUgX06QNyyez04KdjFrF+LTRoOXmrOgFKDg4BCdsjW8EnT69eqdYGmRpJwiPVYNrCaW3g==}
    engines: {node: '>= 0.4'}

  es-errors@1.3.0:
    resolution: {integrity: sha512-Zf5H2Kxt2xjTvbJvP2ZWLEICxA6j+hAmMzIlypy4xcBg1vKVnx89Wy0GbS+kf5cwCVFFzdCFh2XSCFNULS6csw==}
    engines: {node: '>= 0.4'}

  es-object-atoms@1.1.1:
    resolution: {integrity: sha512-FGgH2h8zKNim9ljj7dankFPcICIK9Cp5bm+c2gQSYePhpaG5+esrLODihIorn+Pe6FGJzWhXQotPv73jTaldXA==}
    engines: {node: '>= 0.4'}

  es-set-tostringtag@2.1.0:
    resolution: {integrity: sha512-j6vWzfrGVfyXxge+O0x5sh6cvxAog0a/4Rdd2K36zCMV5eJ+/+tOAngRO8cODMNWbVRdVlmGZQL2YS3yR8bIUA==}
    engines: {node: '>= 0.4'}

  es-to-primitive@1.3.0:
    resolution: {integrity: sha512-w+5mJ3GuFL+NjVtJlvydShqE1eN3h3PbI7/5LAsYJP/2qtuMXjfL2LpHSRqo4b4eSF5K/DH1JXKUAHSB2UW50g==}
    engines: {node: '>= 0.4'}

  es-toolkit@1.39.10:
    resolution: {integrity: sha512-E0iGnTtbDhkeczB0T+mxmoVlT4YNweEKBLq7oaU4p11mecdsZpNWOglI4895Vh4usbQ+LsJiuLuI2L0Vdmfm2w==}

  esast-util-from-estree@2.0.0:
    resolution: {integrity: sha512-4CyanoAudUSBAn5K13H4JhsMH6L9ZP7XbLVe/dKybkxMO7eDyLsT8UHl9TRNrU2Gr9nz+FovfSIjuXWJ81uVwQ==}

  esast-util-from-js@2.0.1:
    resolution: {integrity: sha512-8Ja+rNJ0Lt56Pcf3TAmpBZjmx8ZcK5Ts4cAzIOjsjevg9oSXJnl6SUQ2EevU8tv3h6ZLWmoKL5H4fgWvdvfETw==}

  esbuild@0.18.20:
    resolution: {integrity: sha512-ceqxoedUrcayh7Y7ZX6NdbbDzGROiyVBgC4PriJThBKSVPWnnFHZAkfI1lJT8QFkOwH4qOS2SJkS4wvpGl8BpA==}
    engines: {node: '>=12'}
    hasBin: true

  esbuild@0.21.5:
    resolution: {integrity: sha512-mg3OPMV4hXywwpoDxu3Qda5xCKQi+vCTZq8S9J/EpkhB2HzKXq4SNFZE3+NK93JYxc8VMSep+lOUSC/RVKaBqw==}
    engines: {node: '>=12'}
    hasBin: true

  esbuild@0.25.9:
    resolution: {integrity: sha512-CRbODhYyQx3qp7ZEwzxOk4JBqmD/seJrzPa/cGjY1VtIn5E09Oi9/dB4JwctnfZ8Q8iT7rioVv5k/FNT/uf54g==}
    engines: {node: '>=18'}
    hasBin: true

  escalade@3.2.0:
    resolution: {integrity: sha512-WUj2qlxaQtO4g6Pq5c29GTcWGDyd8itL8zTlipgECz3JesAiiOKotd8JU6otB3PACgG6xkJUyVhboMS+bje/jA==}
    engines: {node: '>=6'}

  escape-html@1.0.3:
    resolution: {integrity: sha512-NiSupZ4OeuGwr68lGIeym/ksIZMJodUGOSCZ/FSnTxcrekbvqrgdUxlJOMpijaKZVjAJrWrGs/6Jy8OMuyj9ow==}

  escape-string-regexp@2.0.0:
    resolution: {integrity: sha512-UpzcLCXolUWcNu5HtVMHYdXJjArjsF9C0aNnquZYY4uW/Vu0miy5YoWvbV345HauVvcAUnpRuhMMcqTcGOY2+w==}
    engines: {node: '>=8'}

  escape-string-regexp@4.0.0:
    resolution: {integrity: sha512-TtpcNJ3XAzx3Gq8sWRzJaVajRs0uVxA2YAkdb1jm2YkPz4G6egUFAyA3n5vtEIZefPk5Wa4UXbKuS5fKkJWdgA==}
    engines: {node: '>=10'}

  escape-string-regexp@5.0.0:
    resolution: {integrity: sha512-/veY75JbMK4j1yjvuUxuVsiS/hr/4iHs9FTT6cgTexxdE0Ly/glccBAkloH/DofkjRbZU3bnoj38mOmhkZ0lHw==}
    engines: {node: '>=12'}

  escodegen@2.1.0:
    resolution: {integrity: sha512-2NlIDTwUWJN0mRPQOdtQBzbUHvdGY2P1VXSyU83Q3xKxM7WHX2Ql8dKq782Q9TgQUNOLEzEYu9bzLNj1q88I5w==}
    engines: {node: '>=6.0'}
    hasBin: true

  eslint-scope@8.4.0:
    resolution: {integrity: sha512-sNXOfKCn74rt8RICKMvJS7XKV/Xk9kA7DyJr8mJik3S7Cwgy3qlkkmyS2uQB3jiJg6VNdZd/pDBJu0nvG2NlTg==}
    engines: {node: ^18.18.0 || ^20.9.0 || >=21.1.0}

  eslint-visitor-keys@3.4.3:
    resolution: {integrity: sha512-wpc+LXeiyiisxPlEkUzU6svyS1frIO3Mgxj1fdy7Pm8Ygzguax2N3Fa/D/ag1WqbOprdI+uY6wMUl8/a2G+iag==}
    engines: {node: ^12.22.0 || ^14.17.0 || >=16.0.0}

  eslint-visitor-keys@4.2.1:
    resolution: {integrity: sha512-Uhdk5sfqcee/9H/rCOJikYz67o0a2Tw2hGRPOG2Y1R2dg7brRe1uG0yaNQDHu+TO/uQPF/5eCapvYSmHUjt7JQ==}
    engines: {node: ^18.18.0 || ^20.9.0 || >=21.1.0}

  eslint@9.35.0:
    resolution: {integrity: sha512-QePbBFMJFjgmlE+cXAlbHZbHpdFVS2E/6vzCy7aKlebddvl1vadiC4JFV5u/wqTkNUwEV8WrQi257jf5f06hrg==}
    engines: {node: ^18.18.0 || ^20.9.0 || >=21.1.0}
    hasBin: true
    peerDependencies:
      jiti: '*'
    peerDependenciesMeta:
      jiti:
        optional: true

  esm-env@1.2.2:
    resolution: {integrity: sha512-Epxrv+Nr/CaL4ZcFGPJIYLWFom+YeV1DqMLHJoEd9SYRxNbaFruBwfEX/kkHUJf55j2+TUbmDcmuilbP1TmXHA==}

  espree@10.4.0:
    resolution: {integrity: sha512-j6PAQ2uUr79PZhBjP5C5fhl8e39FmRnOjsD5lGnWrFU8i2G776tBK7+nP8KuQUTTyAZUwfQqXAgrVH5MbH9CYQ==}
    engines: {node: ^18.18.0 || ^20.9.0 || >=21.1.0}

  esprima@4.0.1:
    resolution: {integrity: sha512-eGuFFw7Upda+g4p+QHvnW0RyTX/SVeJBDM/gCtMARO0cLuT2HcEKnTPvhjV6aGeqrCB/sbNop0Kszm0jsaWU4A==}
    engines: {node: '>=4'}
    hasBin: true

  esquery@1.6.0:
    resolution: {integrity: sha512-ca9pw9fomFcKPvFLXhBKUK90ZvGibiGOvRJNbjljY7s7uq/5YO4BOzcYtJqExdx99rF6aAcnRxHmcUHcz6sQsg==}
    engines: {node: '>=0.10'}

  esrap@2.1.0:
    resolution: {integrity: sha512-yzmPNpl7TBbMRC5Lj2JlJZNPml0tzqoqP5B1JXycNUwtqma9AKCO0M2wHrdgsHcy1WRW7S9rJknAMtByg3usgA==}

  esrecurse@4.3.0:
    resolution: {integrity: sha512-KmfKL3b6G+RXvP8N1vr3Tq1kL/oCFgn2NYXEtqP8/L3pKapUA4G8cFVaoF3SU323CD4XypR/ffioHmkti6/Tag==}
    engines: {node: '>=4.0'}

  estraverse@5.3.0:
    resolution: {integrity: sha512-MMdARuVEQziNTeJD8DgMqmhwR11BRQ/cBP+pLtYdSTnf3MIO8fFeiINEbX36ZdNlfU/7A9f3gUw49B3oQsvwBA==}
    engines: {node: '>=4.0'}

  estree-util-attach-comments@3.0.0:
    resolution: {integrity: sha512-cKUwm/HUcTDsYh/9FgnuFqpfquUbwIqwKM26BVCGDPVgvaCl/nDCCjUfiLlx6lsEZ3Z4RFxNbOQ60pkaEwFxGw==}

  estree-util-build-jsx@3.0.1:
    resolution: {integrity: sha512-8U5eiL6BTrPxp/CHbs2yMgP8ftMhR5ww1eIKoWRMlqvltHF8fZn5LRDvTKuxD3DUn+shRbLGqXemcP51oFCsGQ==}

  estree-util-is-identifier-name@3.0.0:
    resolution: {integrity: sha512-hFtqIDZTIUZ9BXLb8y4pYGyk6+wekIivNVTcmvk8NoOh+VeRn5y6cEHzbURrWbfp1fIqdVipilzj+lfaadNZmg==}

  estree-util-scope@1.0.0:
    resolution: {integrity: sha512-2CAASclonf+JFWBNJPndcOpA8EMJwa0Q8LUFJEKqXLW6+qBvbFZuF5gItbQOs/umBUkjviCSDCbBwU2cXbmrhQ==}

  estree-util-to-js@2.0.0:
    resolution: {integrity: sha512-WDF+xj5rRWmD5tj6bIqRi6CkLIXbbNQUcxQHzGysQzvHmdYG2G7p/Tf0J0gpxGgkeMZNTIjT/AoSvC9Xehcgdg==}

  estree-util-visit@2.0.0:
    resolution: {integrity: sha512-m5KgiH85xAhhW8Wta0vShLcUvOsh3LLPI2YVwcbio1l7E09NTLL1EyMZFM1OyWowoH0skScNbhOPl4kcBgzTww==}

  estree-walker@2.0.2:
    resolution: {integrity: sha512-Rfkk/Mp/DL7JVje3u18FxFujQlTNR2q6QfMSMB7AvCBx91NGj/ba3kCfza0f6dVDbw7YlRf/nDrn7pQrCCyQ/w==}

  estree-walker@3.0.3:
    resolution: {integrity: sha512-7RUKfXgSMMkzt6ZuXmqapOurLGPPfgj6l9uRZ7lRGolvk0y2yocc35LdcxKC5PQZdn2DMqioAQ2NoWcrTKmm6g==}

  esutils@2.0.3:
    resolution: {integrity: sha512-kVscqXk4OCp68SZ0dkgEKVi6/8ij300KBWTJq32P/dYeWTSwK41WyTxalN1eRmA5Z9UU/LX9D7FWSmV9SAYx6g==}
    engines: {node: '>=0.10.0'}

  etag@1.8.1:
    resolution: {integrity: sha512-aIL5Fx7mawVa300al2BnEE4iNvo1qETxLrPI/o05L7z6go7fCw1J6EQmbK4FmJ2AS7kgVF/KEZWufBfdClMcPg==}
    engines: {node: '>= 0.6'}

  event-target-shim@5.0.1:
    resolution: {integrity: sha512-i/2XbnSz/uxRCU6+NdVJgKWDTM427+MqYbkQzD321DuCQJUqOuJKIA0IM2+W2xtYHdKOmZ4dR6fExsd4SXL+WQ==}
    engines: {node: '>=6'}

  eventemitter3@4.0.7:
    resolution: {integrity: sha512-8guHBZCwKnFhYdHr2ysuRWErTwhoN2X8XELRlrRwpmfeY2jjuUN4taQMsULKUVo1K4DvZl+0pgfyoysHxvmvEw==}

  eventsource-parser@1.1.2:
    resolution: {integrity: sha512-v0eOBUbiaFojBu2s2NPBfYUoRR9GjcDNvCXVaqEf5vVfpIAh9f8RCo4vXTP8c63QRKCFwoLpMpTdPwwhEKVgzA==}
    engines: {node: '>=14.18'}

  eventsource-parser@3.0.3:
    resolution: {integrity: sha512-nVpZkTMM9rF6AQ9gPJpFsNAMt48wIzB5TQgiTLdHiuO8XEDhUgZEhqKlZWXbIzo9VmJ/HvysHqEaVeD5v9TPvA==}
    engines: {node: '>=20.0.0'}

  eventsource@3.0.7:
    resolution: {integrity: sha512-CRT1WTyuQoD771GW56XEZFQ/ZoSfWid1alKGDYMmkt2yl8UXrVR4pspqWNEcqKvVIzg6PAltWjxcSSPrboA4iA==}
    engines: {node: '>=18.0.0'}

  express-rate-limit@7.5.1:
    resolution: {integrity: sha512-7iN8iPMDzOMHPUYllBEsQdWVB6fPDMPqwjBaFrgr4Jgr/+okjvzAy+UHlYYL/Vs0OsOrMkwS6PJDkFlJwoxUnw==}
    engines: {node: '>= 16'}
    peerDependencies:
      express: '>= 4.11'

  express@4.21.2:
    resolution: {integrity: sha512-28HqgMZAmih1Czt9ny7qr6ek2qddF4FclbMzwhCREB6OFfH+rXAnuNCwo1/wFvrtbgsQDb4kSbX9de9lFbrXnA==}
    engines: {node: '>= 0.10.0'}

  express@5.1.0:
    resolution: {integrity: sha512-DT9ck5YIRU+8GYzzU5kT3eHGA5iL+1Zd0EutOmTE9Dtk+Tvuzd23VBU+ec7HPNSTxXYO55gPV/hq4pSBJDjFpA==}
    engines: {node: '>= 18'}

  extend-shallow@2.0.1:
    resolution: {integrity: sha512-zCnTtlxNoAiDc3gqY2aYAWFx7XWWiasuF2K8Me5WbN8otHKTUKBwjPtNpRs/rbUZm7KxWAaNj7P1a/p52GbVug==}
    engines: {node: '>=0.10.0'}

  extend@3.0.2:
    resolution: {integrity: sha512-fjquC59cD7CyW6urNXK0FBufkZcoiGG80wTuPujX590cB5Ttln20E2UB4S/WARVqhXffZl2LNgS+gQdPIIim/g==}

  extendable-error@0.1.7:
    resolution: {integrity: sha512-UOiS2in6/Q0FK0R0q6UY9vYpQ21mr/Qn1KOnte7vsACuNJf514WvCCUHSRCPcgjPT2bAhNIJdlE6bVap1GKmeg==}

  extract-zip@2.0.1:
    resolution: {integrity: sha512-GDhU9ntwuKyGXdZBUgTIe+vXnWj0fppUEtMDL0+idd5Sta8TGpHssn/eusA9mrPr9qNDym6SxAYZjNvCn/9RBg==}
    engines: {node: '>= 10.17.0'}
    hasBin: true

  fast-copy@3.0.2:
    resolution: {integrity: sha512-dl0O9Vhju8IrcLndv2eU4ldt1ftXMqqfgN4H1cpmGV7P6jeB9FwpN9a2c8DPGE1Ys88rNUJVYDHq73CGAGOPfQ==}

  fast-deep-equal@3.1.3:
    resolution: {integrity: sha512-f3qQ9oQy9j2AhBe/H9VC91wLmKBCCU/gDOnKNAYG5hswO7BLKj09Hc5HYNz9cGI++xlpDCIgDaitVs03ATR84Q==}

  fast-fifo@1.3.2:
    resolution: {integrity: sha512-/d9sfos4yxzpwkDkuN7k2SqFKtYNmCTzgfEpz82x34IM9/zc8KGxQoXg1liNC/izpRM/MBdt44Nmx41ZWqk+FQ==}

  fast-glob@3.3.3:
    resolution: {integrity: sha512-7MptL8U0cqcFdzIzwOTHoilX9x5BrNqye7Z/LuC7kCMRio1EMSyqRK3BEAUD7sXRq4iT4AzTVuZdhgQ2TCvYLg==}
    engines: {node: '>=8.6.0'}

  fast-json-stable-stringify@2.1.0:
    resolution: {integrity: sha512-lhd/wF+Lk98HZoTCtlVraHtfh5XYijIjalXck7saUtuanSDyLMxnHhSXEDJqHxD7msR8D0uCmqlkwjCV8xvwHw==}

  fast-levenshtein@2.0.6:
    resolution: {integrity: sha512-DCXu6Ifhqcks7TZKY3Hxp3y6qphY5SJZmrWMDrKcERSOXWQdMhU9Ig/PYrzyw/ul9jOIyh0N4M0tbC5hodg8dw==}

  fast-memoize@2.5.2:
    resolution: {integrity: sha512-Ue0LwpDYErFbmNnZSF0UH6eImUwDmogUO1jyE+JbN2gsQz/jICm1Ve7t9QT0rNSsfJt+Hs4/S3GnsDVjL4HVrw==}

  fast-redact@3.5.0:
    resolution: {integrity: sha512-dwsoQlS7h9hMeYUq1W++23NDcBLV4KqONnITDV9DjfS3q1SgDGVrBdvvTLUotWtPSD7asWDV9/CmsZPy8Hf70A==}
    engines: {node: '>=6'}

  fast-safe-stringify@2.1.1:
    resolution: {integrity: sha512-W+KJc2dmILlPplD/H4K9l9LcAHAfPtP6BY84uVLXQ6Evcz9Lcg33Y2z1IVblT6xdY54PXYVHEv+0Wpq8Io6zkA==}

  fast-uri@3.1.0:
    resolution: {integrity: sha512-iPeeDKJSWf4IEOasVVrknXpaBV0IApz/gp7S2bb7Z4Lljbl2MGJRqInZiUrQwV16cpzw/D3S5j5Julj/gT52AA==}

  fastq@1.19.1:
    resolution: {integrity: sha512-GwLTyxkCXjXbxqIhTsMI2Nui8huMPtnxg7krajPJAjnEG/iiOS7i+zCtWGZR9G0NBKbXKh6X9m9UIsYX/N6vvQ==}

  fault@2.0.1:
    resolution: {integrity: sha512-WtySTkS4OKev5JtpHXnib4Gxiurzh5NCGvWrFaZ34m6JehfTUhKZvn9njTfw48t6JumVQOmrKqpmGcdwxnhqBQ==}

  favicons@7.2.0:
    resolution: {integrity: sha512-k/2rVBRIRzOeom3wI9jBPaSEvoTSQEW4iM0EveBmBBKFxO8mSyyRWtDlfC3VnEfu0avmjrMzy8/ZFPSe6F71Hw==}
    engines: {node: '>=14.0.0'}

  fd-slicer@1.1.0:
    resolution: {integrity: sha512-cE1qsB/VwyQozZ+q1dGxR8LBYNZeofhEdUNGSMbQD3Gw2lAzX9Zb3uIU6Ebc/Fmyjo9AWWfnn0AUCHqtevs/8g==}

  fdir@6.5.0:
    resolution: {integrity: sha512-tIbYtZbucOs0BRGqPJkshJUYdL+SDH7dVM8gjy+ERp3WAUjLEFJE+02kanyHtwjWOnwrKYBiwAmM0p4kLJAnXg==}
    engines: {node: '>=12.0.0'}
    peerDependencies:
      picomatch: ^3 || ^4
    peerDependenciesMeta:
      picomatch:
        optional: true

  fetch-cookie@3.1.0:
    resolution: {integrity: sha512-s/XhhreJpqH0ftkGVcQt8JE9bqk+zRn4jF5mPJXWZeQMCI5odV9K+wEWYbnzFPHgQZlvPSMjS4n4yawWE8RINw==}

  fft.js@4.0.4:
    resolution: {integrity: sha512-f9c00hphOgeQTlDyavwTtu6RiK8AIFjD6+jvXkNkpeQ7rirK3uFWVpalkoS4LAwbdX7mfZ8aoBfFVQX1Re/8aw==}

  file-entry-cache@8.0.0:
    resolution: {integrity: sha512-XXTUwCvisa5oacNGRP9SfNtYBNAMi+RPwBFmblZEF7N7swHYQS6/Zfk7SRwx4D5j3CH211YNRco1DEMNVfZCnQ==}
    engines: {node: '>=16.0.0'}

  fill-range@7.1.1:
    resolution: {integrity: sha512-YsGpe3WHLK8ZYi4tWDg2Jy3ebRz2rXowDxnld4bkQB00cc/1Zw9AWnC0i9ztDJitivtQvaI9KaLyKrc+hBW0yg==}
    engines: {node: '>=8'}

  finalhandler@1.3.1:
    resolution: {integrity: sha512-6BN9trH7bp3qvnrRyzsBz+g3lZxTNZTbVO2EV1CS0WIcDbawYVdYvGflME/9QP0h0pYlCDBCTjYa9nZzMDpyxQ==}
    engines: {node: '>= 0.8'}

  finalhandler@2.1.0:
    resolution: {integrity: sha512-/t88Ty3d5JWQbWYgaOGCCYfXRwV1+be02WqYYlL6h0lEiUAMPM8o8qKGO01YIkOHzka2up08wvgYD0mDiI+q3Q==}
    engines: {node: '>= 0.8'}

  find-up@4.1.0:
    resolution: {integrity: sha512-PpOwAdQ/YlXQ2vj8a3h8IipDuYRi3wceVQQGYWxNINccq40Anw7BlsEXCMbt1Zt+OLA6Fq9suIpIWD0OsnISlw==}
    engines: {node: '>=8'}

  find-up@5.0.0:
    resolution: {integrity: sha512-78/PXT1wlLLDgTzDs7sjq9hzz0vXD+zn+7wypEe4fXQxCmdmqfGsEPQxmiCSQI3ajFV91bVSsvNtrJRiW6nGng==}
    engines: {node: '>=10'}

  fix-dts-default-cjs-exports@1.0.1:
    resolution: {integrity: sha512-pVIECanWFC61Hzl2+oOCtoJ3F17kglZC/6N94eRWycFgBH35hHx0Li604ZIzhseh97mf2p0cv7vVrOZGoqhlEg==}

  flat-cache@4.0.1:
    resolution: {integrity: sha512-f7ccFPK3SXFHpx15UIGyRJ/FJQctuKZ0zVuN3frBo4HnK3cay9VEW0R6yPYFHC0AgqhukPzKjq22t5DmAyqGyw==}
    engines: {node: '>=16'}

  flatted@3.3.3:
    resolution: {integrity: sha512-GX+ysw4PBCz0PzosHDepZGANEuFCMLrnRTiEy9McGjmkCQYwRq4A/X786G/fjM/+OjsWSU1ZrY5qyARZmO/uwg==}

  follow-redirects@1.15.11:
    resolution: {integrity: sha512-deG2P0JfjrTxl50XGCDyfI97ZGVCxIpfKYmfyrQ54n5FO/0gfIES8C/Psl6kWVDolizcaaxZJnTS0QSMxvnsBQ==}
    engines: {node: '>=4.0'}
    peerDependencies:
      debug: '*'
    peerDependenciesMeta:
      debug:
        optional: true

  for-each@0.3.5:
    resolution: {integrity: sha512-dKx12eRCVIzqCxFGplyFKJMPvLEWgmNtUrpTiJIR5u97zEhRG8ySrtboPHZXx7daLxQVrl643cTzbab2tkQjxg==}
    engines: {node: '>= 0.4'}

  foreground-child@3.3.1:
    resolution: {integrity: sha512-gIXjKqtFuWEgzFRJA9WCQeSJLZDjgJUOMCMzxtvFq/37KojM1BFGufqsCy0r4qSQmYLsZYMeyRqzIWOMup03sw==}
    engines: {node: '>=14'}

  form-data-encoder@1.7.2:
    resolution: {integrity: sha512-qfqtYan3rxrnCk1VYaA4H+Ms9xdpPqvLZa6xmMgFvhO32x7/3J/ExcTd6qpxM0vH2GdMI+poehyBZvqfMTto8A==}

  form-data-encoder@2.1.4:
    resolution: {integrity: sha512-yDYSgNMraqvnxiEXO4hi88+YZxaHC6QKzb5N84iRCTDeRO7ZALpir/lVmf/uXUhnwUr2O4HU8s/n6x+yNjQkHw==}
    engines: {node: '>= 14.17'}

  form-data@4.0.4:
    resolution: {integrity: sha512-KrGhL9Q4zjj0kiUt5OO4Mr/A/jlI2jDYs5eHBpYHPcBEVSiipAvn2Ko2HnPe20rmcuuvMHNdZFp+4IlGTMF0Ow==}
    engines: {node: '>= 6'}

  format@0.2.2:
    resolution: {integrity: sha512-wzsgA6WOq+09wrU1tsJ09udeR/YZRaeArL9e1wPbFg3GG2yDnC2ldKpxs4xunpFF9DgqCqOIra3bc1HWrJ37Ww==}
    engines: {node: '>=0.4.x'}

  formdata-node@4.4.1:
    resolution: {integrity: sha512-0iirZp3uVDjVGt9p49aTaqjk84TrglENEDuqfdlZQ1roC9CWlPk6Avf8EEnZNcAqPonwkG35x4n3ww/1THYAeQ==}
    engines: {node: '>= 12.20'}

  forwarded@0.2.0:
    resolution: {integrity: sha512-buRG0fpBtRHSTCOASe6hD258tEubFoRLb4ZNA6NxMVHNw2gOcwHo9wyablzMzOA5z9xA9L1KNjk/Nt6MT9aYow==}
    engines: {node: '>= 0.6'}

  fresh@0.5.2:
    resolution: {integrity: sha512-zJ2mQYM18rEFOudeV4GShTGIQ7RbzA7ozbU9I/XBpm7kqgMywgmylMwXHxZJmkVoYkna9d2pVXVXPdYTP9ej8Q==}
    engines: {node: '>= 0.6'}

<<<<<<< HEAD
  fs-extra@11.3.1:
    resolution: {integrity: sha512-eXvGGwZ5CL17ZSwHWd3bbgk7UUpF6IFHtP57NYYakPvHOs8GDgDe5KJI36jIJzDkJ6eJjuzRA8eBQb6SkKue0g==}
=======
  fresh@2.0.0:
    resolution: {integrity: sha512-Rx/WycZ60HOaqLKAi6cHRKKI7zxWbJ31MhntmtwMoaTeF7XFH9hhBp8vITaMidfljRQ6eYWCKkaTK+ykVJHP2A==}
    engines: {node: '>= 0.8'}

  fs-extra@11.3.0:
    resolution: {integrity: sha512-Z4XaCL6dUDHfP/jT25jJKMmtxvuwbkrD1vNSMFlo9lNLY2c5FHYSQgHPRZUjAB26TpDEoW9HCOgplrdbaPV/ew==}
>>>>>>> c25a253a
    engines: {node: '>=14.14'}

  fs-extra@7.0.1:
    resolution: {integrity: sha512-YJDaCJZEnBmcbw13fvdAM9AwNOJwOzrE4pqMqBq5nFiEqXUqHwlK4B+3pUw6JNvfSPtX05xFHtYy/1ni01eGCw==}
    engines: {node: '>=6 <7 || >=8'}

  fs-extra@8.1.0:
    resolution: {integrity: sha512-yhlQgA6mnOJUKOsRUFsgJdQCvkKhcz8tlZG5HBQfReYZy46OwLcY+Zia0mtdHsOo9y/hP+CxMN0TU9QxoOtG4g==}
    engines: {node: '>=6 <7 || >=8'}

  fs-minipass@2.1.0:
    resolution: {integrity: sha512-V/JgOLFCS+R6Vcq0slCuaeWEdNC3ouDlJMNIsacH2VtALiu9mV4LPrHc5cDl8k5aw6J8jwgWWpiTo5RYhmIzvg==}
    engines: {node: '>= 8'}

  fsevents@2.3.2:
    resolution: {integrity: sha512-xiqMQR4xAeHTuB9uWm+fFRcIOgKBMiOBP+eXiyT7jsgVCq1bkVygt00oASowB7EdtpOHaaPgKt812P9ab+DDKA==}
    engines: {node: ^8.16.0 || ^10.6.0 || >=11.0.0}
    os: [darwin]

  fsevents@2.3.3:
    resolution: {integrity: sha512-5xoDfX+fL7faATnagmWPpbFtwh/R77WmMMqqHGS65C3vvB0YHrgF+B1YmZ3441tMj5n63k0212XNoJwzlhffQw==}
    engines: {node: ^8.16.0 || ^10.6.0 || >=11.0.0}
    os: [darwin]

  function-bind@1.1.2:
    resolution: {integrity: sha512-7XHNxH7qX9xG5mIwxkhumTox/MIRNcOgDrxWsMt2pAr23WHp6MrRlN7FBSFpCpr+oVO0F744iUgR82nJMfG2SA==}

  function.prototype.name@1.1.8:
    resolution: {integrity: sha512-e5iwyodOHhbMr/yNrc7fDYG4qlbIvI5gajyzPnb5TCwyhjApznQh1BMFou9b30SevY43gCJKXycoCBjMbsuW0Q==}
    engines: {node: '>= 0.4'}

  functions-have-names@1.2.3:
    resolution: {integrity: sha512-xckBUXyTIqT97tq2x2AMb+g163b5JFysYk0x4qxNFwbfQkmNZoiRHb6sPzI9/QV33WeuvVYBUIiD4NzNIyqaRQ==}

  gaxios@6.7.1:
    resolution: {integrity: sha512-LDODD4TMYx7XXdpwxAVRAIAuB0bzv0s+ywFonY46k126qzQHT9ygyoa9tncmOiQmmDrik65UYsEkv3lbfqQ3yQ==}
    engines: {node: '>=14'}

  gcd@0.0.1:
    resolution: {integrity: sha512-VNx3UEGr+ILJTiMs1+xc5SX1cMgJCrXezKPa003APUWNqQqaF6n25W8VcR7nHN6yRWbvvUTwCpZCFJeWC2kXlw==}

  gcp-metadata@6.1.1:
    resolution: {integrity: sha512-a4tiq7E0/5fTjxPAaH4jpjkSv/uCaU2p5KC6HVGrvl0cDjA8iBZv4vv1gyzlmK0ZUKqwpOyQMKzZQe3lTit77A==}
    engines: {node: '>=14'}

  get-caller-file@2.0.5:
    resolution: {integrity: sha512-DyFP3BM/3YHTQOCUL/w0OZHR0lpKeGrxotcHWcqNEdnltqFwXVfhEBQ94eIo34AfQpo0rGki4cyIiftY06h2Fg==}
    engines: {node: 6.* || 8.* || >= 10.*}

  get-east-asian-width@1.4.0:
    resolution: {integrity: sha512-QZjmEOC+IT1uk6Rx0sX22V6uHWVwbdbxf1faPqJ1QhLdGgsRGCZoyaQBm/piRdJy/D2um6hM1UP7ZEeQ4EkP+Q==}
    engines: {node: '>=18'}

  get-intrinsic@1.3.0:
    resolution: {integrity: sha512-9fSjSaos/fRIVIp+xSJlE6lfwhES7LNtKaCBIamHsjr2na1BiABJPo0mOjjz8GJDURarmCPGqaiVg5mfjb98CQ==}
    engines: {node: '>= 0.4'}

  get-proto@1.0.1:
    resolution: {integrity: sha512-sTSfBjoXBp89JvIKIefqw7U2CCebsc74kiY6awiGogKtoSGbgjYE/G/+l9sF3MWFPNc9IcoOC4ODfKHfxFmp0g==}
    engines: {node: '>= 0.4'}

  get-stream@5.2.0:
    resolution: {integrity: sha512-nBF+F1rAZVCu/p7rjzgA+Yb4lfYXrpl7a6VmJrU8wF9I1CKvP/QwPNZHnOlwbTkY6dvtFIzFMSyQXbLoTQPRpA==}
    engines: {node: '>=8'}

  get-stream@6.0.1:
    resolution: {integrity: sha512-ts6Wi+2j3jQjqi70w5AlN8DFnkSwC+MqmxEzdEALB2qXZYV3X/b1CTfgPLGJNMeAWxdPfU8FO1ms3NUfaHCPYg==}
    engines: {node: '>=10'}

  get-symbol-description@1.1.0:
    resolution: {integrity: sha512-w9UMqWwJxHNOvoNzSJ2oPF5wvYcvP7jUvYzhp67yEhTi17ZDBBC1z9pTdGuzjD+EFIqLSYRweZjqfiPzQ06Ebg==}
    engines: {node: '>= 0.4'}

  get-tsconfig@4.10.1:
    resolution: {integrity: sha512-auHyJ4AgMz7vgS8Hp3N6HXSmlMdUyhSUrfBF16w153rxtLIEOE+HGqaBppczZvnHLqQJfiHotCYpNhl0lUROFQ==}

  get-uri@6.0.5:
    resolution: {integrity: sha512-b1O07XYq8eRuVzBNgJLstU6FYc1tS6wnMtF1I1D9lE8LxZSOGZ7LhxN54yPP6mGw5f2CkXY2BQUL9Fx41qvcIg==}
    engines: {node: '>= 14'}

  glob-parent@5.1.2:
    resolution: {integrity: sha512-AOIgSQCepiJYwP3ARnGx+5VnTu2HBYdzbGP45eLw1vr3zB3vZLeyed1sC9hnbcOc9/SrMyM5RPQrkGz4aS9Zow==}
    engines: {node: '>= 6'}

  glob-parent@6.0.2:
    resolution: {integrity: sha512-XxwI8EOhVQgWp6iDL+3b0r86f4d6AX6zSU55HfB4ydCEuXLXc5FcYeOu+nnGftS4TEju/11rt4KJPTMgbfmv4A==}
    engines: {node: '>=10.13.0'}

  glob@10.4.5:
    resolution: {integrity: sha512-7Bv8RF0k6xjo7d4A/PxYLbUCfb6c+Vpd2/mB2yRDlew7Jb5hEXiCD9ibfO7wpk8i4sevK6DFny9h7EYbM3/sHg==}
    hasBin: true

  globals@14.0.0:
    resolution: {integrity: sha512-oahGvuMGQlPw/ivIYBjVSrWAfWLBeku5tpPE2fOPLi+WHffIWbuh2tCjhyQhTBPMf5E9jDEH4FOmTYgYwbKwtQ==}
    engines: {node: '>=18'}

  globals@15.15.0:
    resolution: {integrity: sha512-7ACyT3wmyp3I61S4fG682L0VA2RGD9otkqGJIwNUMF1SWUombIIk+af1unuDYgMm082aHYwD+mzJvv9Iu8dsgg==}
    engines: {node: '>=18'}

  globalthis@1.0.4:
    resolution: {integrity: sha512-DpLKbNU4WylpxJykQujfCcwYWiV/Jhm50Goo0wrVILAv5jOr9d+H+UR3PhSCD2rCCEIg0uc+G+muBTwD54JhDQ==}
    engines: {node: '>= 0.4'}

  globby@11.1.0:
    resolution: {integrity: sha512-jhIXaOzy1sb8IyocaruWSn1TjmnBVs8Ayhcy83rmxNJ8q2uWKCAj3CnJY+KpGSXCueAPc0i05kVvVKtP1t9S3g==}
    engines: {node: '>=10'}

  google-auth-library@9.15.1:
    resolution: {integrity: sha512-Jb6Z0+nvECVz+2lzSMt9u98UsoakXxA2HGHMCxh+so3n90XgYWkq5dur19JAJV7ONiJY22yBTyJB1TSkvPq9Ng==}
    engines: {node: '>=14'}

  google-logging-utils@0.0.2:
    resolution: {integrity: sha512-NEgUnEcBiP5HrPzufUkBzJOD/Sxsco3rLNo1F1TNf7ieU8ryUzBhqba8r756CjLX7rn3fHl6iLEwPYuqpoKgQQ==}
    engines: {node: '>=14'}

  gopd@1.2.0:
    resolution: {integrity: sha512-ZUKRh6/kUFoAiTAtTYPZJ3hw9wNxx+BIBOijnlG9PnrJsCcSjs1wyyD6vJpaYtgnzDrKYRSqf3OO6Rfa93xsRg==}
    engines: {node: '>= 0.4'}

  got@12.6.1:
    resolution: {integrity: sha512-mThBblvlAF1d4O5oqyvN+ZxLAYwIJK7bpMxgYqPD9okW0C3qm5FFn7k811QrcuEBwaogR3ngOFoCfs6mRv7teQ==}
    engines: {node: '>=14.16'}

  got@13.0.0:
    resolution: {integrity: sha512-XfBk1CxOOScDcMr9O1yKkNaQyy865NbYs+F7dr4H0LZMVgCj2Le59k6PqbNHoL5ToeaEQUYh6c6yMfVcc6SJxA==}
    engines: {node: '>=16'}

  graceful-fs@4.2.11:
    resolution: {integrity: sha512-RbJ5/jmFcNNCcDV5o9eTnBLJ/HszWV0P73bc+Ff4nS/rJj+YaS6IGyiOL0VoBYX+l1Wrl3k63h/KrH+nhJ0XvQ==}

  graphemer@1.4.0:
    resolution: {integrity: sha512-EtKwoO6kxCL9WO5xipiHTZlSzBm7WLT627TqC/uVRd0HKmq8NXyebnNYxDoBi7wt8eTWrUrKXCOVaFq9x1kgag==}

  gray-matter@4.0.3:
    resolution: {integrity: sha512-5v6yZd4JK3eMI3FqqCouswVqwugaA9r4dNZB1wwcmrD02QkV5H0y7XBQW8QwQqEaZY1pM9aqORSORhJRdNK44Q==}
    engines: {node: '>=6.0'}

  gtoken@7.1.0:
    resolution: {integrity: sha512-pCcEwRi+TKpMlxAQObHDQ56KawURgyAf6jtIY046fJ5tIv3zDe/LEIubckAO8fj6JnAxLdmWkUfNyulQ2iKdEw==}
    engines: {node: '>=14.0.0'}

  has-bigints@1.1.0:
    resolution: {integrity: sha512-R3pbpkcIqv2Pm3dUwgjclDRVmWpTJW2DcMzcIhEXEx1oh/CEMObMm3KLmRJOdvhM7o4uQBnwr8pzRK2sJWIqfg==}
    engines: {node: '>= 0.4'}

  has-flag@4.0.0:
    resolution: {integrity: sha512-EykJT/Q1KjTWctppgIAgfSO0tKVuZUjhgMr17kqTumMl6Afv3EISleU7qZUzoXDFTAHTDC4NOoG/ZxU3EvlMPQ==}
    engines: {node: '>=8'}

  has-property-descriptors@1.0.2:
    resolution: {integrity: sha512-55JNKuIW+vq4Ke1BjOTjM2YctQIvCT7GFzHwmfZPGo5wnrgkid0YQtnAleFSqumZm4az3n2BS+erby5ipJdgrg==}

  has-proto@1.2.0:
    resolution: {integrity: sha512-KIL7eQPfHQRC8+XluaIw7BHUwwqL19bQn4hzNgdr+1wXoU0KKj6rufu47lhY7KbJR2C6T6+PfyN0Ea7wkSS+qQ==}
    engines: {node: '>= 0.4'}

  has-symbols@1.1.0:
    resolution: {integrity: sha512-1cDNdwJ2Jaohmb3sg4OmKaMBwuC48sYni5HUw2DvsC8LjGTLK9h+eb1X6RyuOHe4hT0ULCW68iomhjUoKUqlPQ==}
    engines: {node: '>= 0.4'}

  has-tostringtag@1.0.2:
    resolution: {integrity: sha512-NqADB8VjPFLM2V0VvHUewwwsw0ZWBaIdgo+ieHtK3hasLz4qeCRjYcqfB6AQrBggRKppKF8L52/VqdVsO47Dlw==}
    engines: {node: '>= 0.4'}

  hasown@2.0.2:
    resolution: {integrity: sha512-0hJU9SCPvmMzIBdZFqNPXWa6dqh7WdH0cII9y+CyS8rG3nL48Bclra9HmKhVVUHyPWNH5Y7xDwAB7bfgSjkUMQ==}
    engines: {node: '>= 0.4'}

  hast-util-embedded@3.0.0:
    resolution: {integrity: sha512-naH8sld4Pe2ep03qqULEtvYr7EjrLK2QHY8KJR6RJkTUjPGObe1vnx585uzem2hGra+s1q08DZZpfgDVYRbaXA==}

  hast-util-from-dom@5.0.1:
    resolution: {integrity: sha512-N+LqofjR2zuzTjCPzyDUdSshy4Ma6li7p/c3pA78uTwzFgENbgbUrm2ugwsOdcjI1muO+o6Dgzp9p8WHtn/39Q==}

  hast-util-from-html-isomorphic@2.0.0:
    resolution: {integrity: sha512-zJfpXq44yff2hmE0XmwEOzdWin5xwH+QIhMLOScpX91e/NSGPsAzNCvLQDIEPyO2TXi+lBmU6hjLIhV8MwP2kw==}

  hast-util-from-html@2.0.3:
    resolution: {integrity: sha512-CUSRHXyKjzHov8yKsQjGOElXy/3EKpyX56ELnkHH34vDVw1N1XSQ1ZcAvTyAPtGqLTuKP/uxM+aLkSPqF/EtMw==}

  hast-util-from-parse5@8.0.3:
    resolution: {integrity: sha512-3kxEVkEKt0zvcZ3hCRYI8rqrgwtlIOFMWkbclACvjlDw8Li9S2hk/d51OI0nr/gIpdMHNepwgOKqZ/sy0Clpyg==}

  hast-util-has-property@3.0.0:
    resolution: {integrity: sha512-MNilsvEKLFpV604hwfhVStK0usFY/QmM5zX16bo7EjnAEGofr5YyI37kzopBlZJkHD4t887i+q/C8/tr5Q94cA==}

  hast-util-is-body-ok-link@3.0.1:
    resolution: {integrity: sha512-0qpnzOBLztXHbHQenVB8uNuxTnm/QBFUOmdOSsEn7GnBtyY07+ENTWVFBAnXd/zEgd9/SUG3lRY7hSIBWRgGpQ==}

  hast-util-is-element@3.0.0:
    resolution: {integrity: sha512-Val9mnv2IWpLbNPqc/pUem+a7Ipj2aHacCwgNfTiK0vJKl0LF+4Ba4+v1oPHFpf3bLYmreq0/l3Gud9S5OH42g==}

  hast-util-minify-whitespace@1.0.1:
    resolution: {integrity: sha512-L96fPOVpnclQE0xzdWb/D12VT5FabA7SnZOUMtL1DbXmYiHJMXZvFkIZfiMmTCNJHUeO2K9UYNXoVyfz+QHuOw==}

  hast-util-parse-selector@4.0.0:
    resolution: {integrity: sha512-wkQCkSYoOGCRKERFWcxMVMOcYE2K1AaNLU8DXS9arxnLOUEWbOXKXiJUNzEpqZ3JOKpnha3jkFrumEjVliDe7A==}

  hast-util-phrasing@3.0.1:
    resolution: {integrity: sha512-6h60VfI3uBQUxHqTyMymMZnEbNl1XmEGtOxxKYL7stY2o601COo62AWAYBQR9lZbYXYSBoxag8UpPRXK+9fqSQ==}

  hast-util-to-estree@3.1.3:
    resolution: {integrity: sha512-48+B/rJWAp0jamNbAAf9M7Uf//UVqAoMmgXhBdxTDJLGKY+LRnZ99qcG+Qjl5HfMpYNzS5v4EAwVEF34LeAj7w==}

  hast-util-to-html@9.0.5:
    resolution: {integrity: sha512-OguPdidb+fbHQSU4Q4ZiLKnzWo8Wwsf5bZfbvu7//a9oTYoqD/fWpe96NuHkoS9h0ccGOTe0C4NGXdtS0iObOw==}

  hast-util-to-jsx-runtime@2.3.6:
    resolution: {integrity: sha512-zl6s8LwNyo1P9uw+XJGvZtdFF1GdAkOg8ujOw+4Pyb76874fLps4ueHXDhXWdk6YHQ6OgUtinliG7RsYvCbbBg==}

  hast-util-to-mdast@10.1.2:
    resolution: {integrity: sha512-FiCRI7NmOvM4y+f5w32jPRzcxDIz+PUqDwEqn1A+1q2cdp3B8Gx7aVrXORdOKjMNDQsD1ogOr896+0jJHW1EFQ==}

  hast-util-to-string@3.0.1:
    resolution: {integrity: sha512-XelQVTDWvqcl3axRfI0xSeoVKzyIFPwsAGSLIsKdJKQMXDYJS4WYrBNF/8J7RdhIcFI2BOHgAifggsvsxp/3+A==}

  hast-util-to-text@4.0.2:
    resolution: {integrity: sha512-KK6y/BN8lbaq654j7JgBydev7wuNMcID54lkRav1P0CaE1e47P72AWWPiGKXTJU271ooYzcvTAn/Zt0REnvc7A==}

  hast-util-whitespace@3.0.0:
    resolution: {integrity: sha512-88JUN06ipLwsnv+dVn+OIYOvAuvBMy/Qoi6O7mQHxdPXpjy+Cd6xRkWwux7DKO+4sYILtLBRIKgsdpS2gQc7qw==}

  hastscript@9.0.1:
    resolution: {integrity: sha512-g7df9rMFX/SPi34tyGCyUBREQoKkapwdY/T04Qn9TDWfHhAYt4/I0gMVirzK5wEzeUqIjEB+LXC/ypb7Aqno5w==}

  help-me@5.0.0:
    resolution: {integrity: sha512-7xgomUX6ADmcYzFik0HzAxh/73YlKR9bmFzf51CZwR+b6YtzU2m0u49hQCqV6SvlqIqsaxovfwdvbnsw3b/zpg==}

  html-void-elements@3.0.0:
    resolution: {integrity: sha512-bEqo66MRXsUGxWHV5IP0PUiAWwoEjba4VCzg0LjFJBpchPaTfyfCKTG6bc5F8ucKec3q5y6qOdGyYTSBEvhCrg==}

  htmlparser2@10.0.0:
    resolution: {integrity: sha512-TwAZM+zE5Tq3lrEHvOlvwgj1XLWQCtaaibSN11Q+gGBAS7Y1uZSWwXXRe4iF6OXnaq1riyQAPFOBtYc77Mxq0g==}

  http-cache-semantics@4.2.0:
    resolution: {integrity: sha512-dTxcvPXqPvXBQpq5dUr6mEMJX4oIEFv6bwom3FDwKRDsuIjjJGANqhBuoAn9c1RQJIdAKav33ED65E2ys+87QQ==}

  http-errors@2.0.0:
    resolution: {integrity: sha512-FtwrG/euBzaEjYeRqOgly7G0qviiXoJWnvEH2Z1plBdXgbyjv34pHTSb9zoeHMyDy33+DWy5Wt9Wo+TURtOYSQ==}
    engines: {node: '>= 0.8'}

  http-proxy-agent@7.0.2:
    resolution: {integrity: sha512-T1gkAiYYDWYx3V5Bmyu7HcfcvL7mUrTWiM6yOfa3PIphViJ/gFPbvidQ+veqSOHci/PxBcDabeUNCzpOODJZig==}
    engines: {node: '>= 14'}

  http2-wrapper@2.2.1:
    resolution: {integrity: sha512-V5nVw1PAOgfI3Lmeaj2Exmeg7fenjhRUgz1lPSezy1CuhPYbgQtbQj4jZfEAEMlaL+vupsvhjqCyjzob0yxsmQ==}
    engines: {node: '>=10.19.0'}

  https-proxy-agent@7.0.6:
    resolution: {integrity: sha512-vK9P5/iUfdl95AI+JVyUuIcVtd4ofvtrOr3HNtM2yxC9bnMbEdp3x01OhQNnjb8IJYi38VlTE3mBXwcfvywuSw==}
    engines: {node: '>= 14'}

  human-id@4.1.1:
    resolution: {integrity: sha512-3gKm/gCSUipeLsRYZbbdA1BD83lBoWUkZ7G9VFrhWPAU76KwYo5KR8V28bpoPm/ygy0x5/GCbpRQdY7VLYCoIg==}
    hasBin: true

  humanize-ms@1.2.1:
    resolution: {integrity: sha512-Fl70vYtsAFb/C06PTS9dZBo7ihau+Tu/DNCk/OyHhea07S+aeMWpFFkUaXRa8fI+ScZbEI8dfSxwY7gxZ9SAVQ==}

  iconv-lite@0.4.24:
    resolution: {integrity: sha512-v3MXnZAcvnywkTUEZomIActle7RXXeedOR31wwl7VlyoXO4Qi9arvSenNQWne1TcRwhCL1HwLI21bEqdpj8/rA==}
    engines: {node: '>=0.10.0'}

  iconv-lite@0.6.3:
    resolution: {integrity: sha512-4fCk79wshMdzMp2rH06qWrJE4iolqLhCUH+OiuIgU++RB0+94NlDL81atO7GX55uUKueo0txHNtvEyI6D7WdMw==}
    engines: {node: '>=0.10.0'}

  ieee754@1.2.1:
    resolution: {integrity: sha512-dcyqhDvX1C46lXZcVqCpK+FtMRQVdIMN6/Df5js2zouUsqG7I6sFxitIC+7KYK29KdXOLHdu9zL4sFnoVQnqaA==}

  ignore@5.3.2:
    resolution: {integrity: sha512-hsBTNUqQTDwkWtcdYI2i06Y/nUBEsNEDJKjWdigLvegy8kDuJAS8uRlpkkcQpyEXL0Z/pjDy5HBmMjRCJ2gq+g==}
    engines: {node: '>= 4'}

  ignore@7.0.5:
    resolution: {integrity: sha512-Hs59xBNfUIunMFgWAbGX5cq6893IbWg4KnrjbYwX3tx0ztorVgTDA6B2sxf8ejHJ4wz8BqGUMYlnzNBer5NvGg==}
    engines: {node: '>= 4'}

  immediate@3.0.6:
    resolution: {integrity: sha512-XXOFtyqDjNDAQxVfYxuF7g9Il/IbWmmlQg2MYKOH8ExIT1qg6xc4zyS3HaEEATgs1btfzxq15ciUiY7gjSXRGQ==}

  immer@9.0.21:
    resolution: {integrity: sha512-bc4NBHqOqSfRW7POMkHd51LvClaeMXpm8dx0e8oE2GORbq5aRK7Bxl4FyzVLdGtLmvLKL7BTDBG5ACQm4HWjTA==}

  import-fresh@3.3.1:
    resolution: {integrity: sha512-TR3KfrTZTYLPB6jUjfx6MF9WcWrHL9su5TObK4ZkYgBdWKPOFoSoQIdEuTuR82pmtxH2spWG9h6etwfr1pLBqQ==}
    engines: {node: '>=6'}

  imurmurhash@0.1.4:
    resolution: {integrity: sha512-JmXMZ6wuvDmLiHEml9ykzqO6lwFbof0GG4IkcGaENdCRDDmMVnny7s5HsIgHCbaq0w2MyPhDqkhTUgS2LU2PHA==}
    engines: {node: '>=0.8.19'}

  indent-string@5.0.0:
    resolution: {integrity: sha512-m6FAo/spmsW2Ab2fU35JTYwtOKa2yAwXSwgjSv1TJzh4Mh7mC3lzAOVLBprb72XsTrgkEIsl7YrFNAiDiRhIGg==}
    engines: {node: '>=12'}

  inherits@2.0.4:
    resolution: {integrity: sha512-k/vGaX4/Yla3WzyMCvTQOXYeIHvqOKtnqBduzTHpzpQZzAskKMhZ2K+EnBiSM9zGSoIFeMpXKxa4dYeZIQqewQ==}

  ink-spinner@5.0.0:
    resolution: {integrity: sha512-EYEasbEjkqLGyPOUc8hBJZNuC5GvXGMLu0w5gdTNskPc7Izc5vO3tdQEYnzvshucyGCBXc86ig0ujXPMWaQCdA==}
    engines: {node: '>=14.16'}
    peerDependencies:
      ink: '>=4.0.0'
      react: '>=18.0.0'

  ink@6.3.0:
    resolution: {integrity: sha512-2CbJAa7XeziZYe6pDS5RVLirRY28iSGMQuEV8jRU5NQsONQNfcR/BZHHc9vkMg2lGYTHTM2pskxC1YmY28p6bQ==}
    engines: {node: '>=20'}
    peerDependencies:
      '@types/react': '>=19.0.0'
      react: '>=19.0.0'
      react-devtools-core: ^4.19.1
    peerDependenciesMeta:
      '@types/react':
        optional: true
      react-devtools-core:
        optional: true

  inline-style-parser@0.2.4:
    resolution: {integrity: sha512-0aO8FkhNZlj/ZIbNi7Lxxr12obT7cL1moPfE4tg1LkX7LlLfC6DeX4l2ZEud1ukP9jNQyNnfzQVqwbwmAATY4Q==}

  inquirer@12.9.4:
    resolution: {integrity: sha512-5bV3LOgLtMAiJq1QpaUddfRrvaX59wiMYppS7z2jNRSQ64acI0yqx7WMxWhgymenSXOyD657g9tlsTjqGYM8sg==}
    engines: {node: '>=18'}
    peerDependencies:
      '@types/node': '>=18'
    peerDependenciesMeta:
      '@types/node':
        optional: true

  install@0.13.0:
    resolution: {integrity: sha512-zDml/jzr2PKU9I8J/xyZBQn8rPCAY//UOYNmR01XwNwyfhEWObo2SWfSl1+0tm1u6PhxLwDnfsT/6jB7OUxqFA==}
    engines: {node: '>= 0.10'}

  internal-slot@1.1.0:
    resolution: {integrity: sha512-4gd7VpWNQNB4UKKCFFVcp1AVv+FMOgs9NKzjHKusc8jTMhd5eL1NqQqOpE0KzMds804/yHlglp3uxgluOqAPLw==}
    engines: {node: '>= 0.4'}

  ip-address@10.0.1:
    resolution: {integrity: sha512-NWv9YLW4PoW2B7xtzaS3NCot75m6nK7Icdv0o3lfMceJVRfSoQwqD4wEH5rLwoKJwUiZ/rfpiVBhnaF0FK4HoA==}
    engines: {node: '>= 12'}

  ip-regex@4.3.0:
    resolution: {integrity: sha512-B9ZWJxHHOHUhUjCPrMpLD4xEq35bUTClHM1S6CBU5ixQnkZmwipwgc96vAd7AAGM9TGHvJR+Uss+/Ak6UphK+Q==}
    engines: {node: '>=8'}

  ipaddr.js@1.9.1:
    resolution: {integrity: sha512-0KI/607xoxSToH7GjN1FfSbLoU0+btTicjsQSWQlh/hZykN8KpmMf7uYwPW3R+akZ6R/w18ZlXSHBYXiYUPO3g==}
    engines: {node: '>= 0.10'}

  is-alphabetical@2.0.1:
    resolution: {integrity: sha512-FWyyY60MeTNyeSRpkM2Iry0G9hpr7/9kD40mD/cGQEuilcZYS4okz8SN2Q6rLCJ8gbCt6fN+rC+6tMGS99LaxQ==}

  is-alphanumerical@2.0.1:
    resolution: {integrity: sha512-hmbYhX/9MUMF5uh7tOXyK/n0ZvWpad5caBA17GsC6vyuCqaWliRG5K1qS9inmUhEMaOBIW7/whAnSwveW/LtZw==}

  is-any-array@2.0.1:
    resolution: {integrity: sha512-UtilS7hLRu++wb/WBAw9bNuP1Eg04Ivn1vERJck8zJthEvXCBEBpGR/33u/xLKWEQf95803oalHrVDptcAvFdQ==}

  is-array-buffer@3.0.5:
    resolution: {integrity: sha512-DDfANUiiG2wC1qawP66qlTugJeL5HyzMpfr8lLK+jMQirGzNod0B12cFB/9q838Ru27sBwfw78/rdoU7RERz6A==}
    engines: {node: '>= 0.4'}

  is-arrayish@0.2.1:
    resolution: {integrity: sha512-zz06S8t0ozoDXMG+ube26zeCTNXcKIPJZJi8hBrF4idCLms4CG9QtK7qBl1boi5ODzFpjswb5JPmHCbMpjaYzg==}

  is-arrayish@0.3.2:
    resolution: {integrity: sha512-eVRqCvVlZbuw3GrM63ovNSNAeA1K16kaR/LRY/92w0zxQ5/1YzwblUX652i4Xs9RwAGjW9d9y6X88t8OaAJfWQ==}

  is-async-function@2.1.1:
    resolution: {integrity: sha512-9dgM/cZBnNvjzaMYHVoxxfPj2QXt22Ev7SuuPrs+xav0ukGB0S6d4ydZdEiM48kLx5kDV+QBPrpVnFyefL8kkQ==}
    engines: {node: '>= 0.4'}

  is-bigint@1.1.0:
    resolution: {integrity: sha512-n4ZT37wG78iz03xPRKJrHTdZbe3IicyucEtdRsV5yglwc3GyUfbAfpSeD0FJ41NbUNSt5wbhqfp1fS+BgnvDFQ==}
    engines: {node: '>= 0.4'}

  is-binary-path@2.1.0:
    resolution: {integrity: sha512-ZMERYes6pDydyuGidse7OsHxtbI7WVeUEozgR/g7rd0xUimYNlvZRE/K2MgZTjWy725IfelLeVcEM97mmtRGXw==}
    engines: {node: '>=8'}

  is-boolean-object@1.2.2:
    resolution: {integrity: sha512-wa56o2/ElJMYqjCjGkXri7it5FbebW5usLw/nPmCMs5DeZ7eziSYZhSmPRn0txqeW4LnAmQQU7FgqLpsEFKM4A==}
    engines: {node: '>= 0.4'}

  is-buffer@1.1.6:
    resolution: {integrity: sha512-NcdALwpXkTm5Zvvbk7owOUSvVvBKDgKP5/ewfXEznmQFfs4ZRmanOeKBTjRVjka3QFoN6XJ+9F3USqfHqTaU5w==}

  is-callable@1.2.7:
    resolution: {integrity: sha512-1BC0BVFhS/p0qtw6enp8e+8OD0UrK0oFLztSjNzhcKA3WDuJxxAPXzPuPtKkjEY9UUoEWlX/8fgKeu2S8i9JTA==}
    engines: {node: '>= 0.4'}

  is-core-module@2.16.1:
    resolution: {integrity: sha512-UfoeMA6fIJ8wTYFEUjelnaGI67v6+N7qXJEvQuIGa99l4xsCruSYOVSQ0uPANn4dAzm8lkYPaKLrrijLq7x23w==}
    engines: {node: '>= 0.4'}

  is-data-view@1.0.2:
    resolution: {integrity: sha512-RKtWF8pGmS87i2D6gqQu/l7EYRlVdfzemCJN/P3UOs//x1QE7mfhvzHIApBTRf7axvT6DMGwSwBXYCT0nfB9xw==}
    engines: {node: '>= 0.4'}

  is-date-object@1.1.0:
    resolution: {integrity: sha512-PwwhEakHVKTdRNVOw+/Gyh0+MzlCl4R6qKvkhuvLtPMggI1WAHt9sOwZxQLSGpUaDnrdyDsomoRgNnCfKNSXXg==}
    engines: {node: '>= 0.4'}

  is-decimal@2.0.1:
    resolution: {integrity: sha512-AAB9hiomQs5DXWcRB1rqsxGUstbRroFOPPVAomNk/3XHR5JyEZChOyTWe2oayKnsSsr/kcGqF+z6yuH6HHpN0A==}

  is-docker@2.2.1:
    resolution: {integrity: sha512-F+i2BKsFrH66iaUFc0woD8sLy8getkwTwtOBjvs56Cx4CgJDeKQeqfz8wAYiSb8JOprWhHH5p77PbmYCvvUuXQ==}
    engines: {node: '>=8'}
    hasBin: true

  is-extendable@0.1.1:
    resolution: {integrity: sha512-5BMULNob1vgFX6EjQw5izWDxrecWK9AM72rugNr0TFldMOi0fj6Jk+zeKIt0xGj4cEfQIJth4w3OKWOJ4f+AFw==}
    engines: {node: '>=0.10.0'}

  is-extglob@2.1.1:
    resolution: {integrity: sha512-SbKbANkN603Vi4jEZv49LeVJMn4yGwsbzZworEoyEiutsN3nJYdbO36zfhGJ6QEDpOZIFkDtnq5JRxmvl3jsoQ==}
    engines: {node: '>=0.10.0'}

  is-finalizationregistry@1.1.1:
    resolution: {integrity: sha512-1pC6N8qWJbWoPtEjgcL2xyhQOP491EQjeUo3qTKcmV8YSDDJrOepfG8pcC7h/QgnQHYSv0mJ3Z/ZWxmatVrysg==}
    engines: {node: '>= 0.4'}

  is-fullwidth-code-point@3.0.0:
    resolution: {integrity: sha512-zymm5+u+sCsSWyD9qNaejV3DFvhCKclKdizYaJUuHA83RLjb7nSuGnddCHGv0hk+KY7BMAlsWeK4Ueg6EV6XQg==}
    engines: {node: '>=8'}

  is-fullwidth-code-point@4.0.0:
    resolution: {integrity: sha512-O4L094N2/dZ7xqVdrXhh9r1KODPJpFms8B5sGdJLPy664AgvXsreZUyCQQNItZRDlYug4xStLjNp/sz3HvBowQ==}
    engines: {node: '>=12'}

  is-fullwidth-code-point@5.1.0:
    resolution: {integrity: sha512-5XHYaSyiqADb4RnZ1Bdad6cPp8Toise4TzEjcOYDHZkTCbKgiUl7WTUCpNWHuxmDt91wnsZBc9xinNzopv3JMQ==}
    engines: {node: '>=18'}

  is-generator-function@1.1.0:
    resolution: {integrity: sha512-nPUB5km40q9e8UfN/Zc24eLlzdSf9OfKByBw9CIdw4H1giPMeA0OIJvbchsCu4npfI2QcMVBsGEBHKZ7wLTWmQ==}
    engines: {node: '>= 0.4'}

  is-glob@4.0.3:
    resolution: {integrity: sha512-xelSayHH36ZgE7ZWhli7pW34hNbNl8Ojv5KVmkJD4hBdD3th8Tfk9vYasLM+mXWOZhFkgZfxhLSnrwRr4elSSg==}
    engines: {node: '>=0.10.0'}

  is-hexadecimal@2.0.1:
    resolution: {integrity: sha512-DgZQp241c8oO6cA1SbTEWiXeoxV42vlcJxgH+B3hi1AiqqKruZR3ZGF8In3fj4+/y/7rHvlOZLZtgJ/4ttYGZg==}

  is-in-ci@2.0.0:
    resolution: {integrity: sha512-cFeerHriAnhrQSbpAxL37W1wcJKUUX07HyLWZCW1URJT/ra3GyUTzBgUnh24TMVfNTV2Hij2HLxkPHFZfOZy5w==}
    engines: {node: '>=20'}
    hasBin: true

  is-ip@3.1.0:
    resolution: {integrity: sha512-35vd5necO7IitFPjd/YBeqwWnyDWbuLH9ZXQdMfDA8TEo7pv5X8yfrvVO3xbJbLUlERCMvf6X0hTUamQxCYJ9Q==}
    engines: {node: '>=8'}

  is-map@2.0.3:
    resolution: {integrity: sha512-1Qed0/Hr2m+YqxnM09CjA2d/i6YZNfF6R2oRAOj36eUdS6qIV/huPJNSEpKbupewFs+ZsJlxsjjPbc0/afW6Lw==}
    engines: {node: '>= 0.4'}

  is-negative-zero@2.0.3:
    resolution: {integrity: sha512-5KoIu2Ngpyek75jXodFvnafB6DJgr3u8uuK0LEZJjrU19DrMD3EVERaR8sjz8CCGgpZvxPl9SuE1GMVPFHx1mw==}
    engines: {node: '>= 0.4'}

  is-number-object@1.1.1:
    resolution: {integrity: sha512-lZhclumE1G6VYD8VHe35wFaIif+CTy5SJIi5+3y4psDgWu4wPDoBhF8NxUOinEc7pHgiTsT6MaBb92rKhhD+Xw==}
    engines: {node: '>= 0.4'}

  is-number@7.0.0:
    resolution: {integrity: sha512-41Cifkg6e8TylSpdtTpeLVMqvSBEVzTttHvERD741+pnZ8ANv0004MRL43QKPDlK9cGvNp6NZWZUBlbGXYxxng==}
    engines: {node: '>=0.12.0'}

  is-online@10.0.0:
    resolution: {integrity: sha512-WCPdKwNDjXJJmUubf2VHLMDBkUZEtuOvpXUfUnUFbEnM6In9ByiScL4f4jKACz/fsb2qDkesFerW3snf/AYz3A==}
    engines: {node: '>=14.16'}

  is-plain-obj@4.1.0:
    resolution: {integrity: sha512-+Pgi+vMuUNkJyExiMBt5IlFoMyKnr5zhJ4Uspz58WOhBF5QoIZkFyNHIbBAtHwzVAgk5RtndVNsDRN61/mmDqg==}
    engines: {node: '>=12'}

  is-promise@4.0.0:
    resolution: {integrity: sha512-hvpoI6korhJMnej285dSg6nu1+e6uxs7zG3BYAm5byqDsgJNWwxzM6z6iZiAgQR4TJ30JmBTOwqZUw3WlyH3AQ==}

  is-reference@3.0.3:
    resolution: {integrity: sha512-ixkJoqQvAP88E6wLydLGGqCJsrFUnqoH6HnaczB8XmDH1oaWU+xxdptvikTgaEhtZ53Ky6YXiBuUI2WXLMCwjw==}

  is-regex@1.2.1:
    resolution: {integrity: sha512-MjYsKHO5O7mCsmRGxWcLWheFqN9DJ/2TmngvjKXihe6efViPqc274+Fx/4fYj/r03+ESvBdTXK0V6tA3rgez1g==}
    engines: {node: '>= 0.4'}

  is-set@2.0.3:
    resolution: {integrity: sha512-iPAjerrse27/ygGLxw+EBR9agv9Y6uLeYVJMu+QNCoouJ1/1ri0mGrcWpfCqFZuzzx3WjtwxG098X+n4OuRkPg==}
    engines: {node: '>= 0.4'}

  is-shared-array-buffer@1.0.4:
    resolution: {integrity: sha512-ISWac8drv4ZGfwKl5slpHG9OwPNty4jOWPRIhBpxOoD+hqITiwuipOQ2bNthAzwA3B4fIjO4Nln74N0S9byq8A==}
    engines: {node: '>= 0.4'}

  is-stream@2.0.1:
    resolution: {integrity: sha512-hFoiJiTl63nn+kstHGBtewWSKnQLpyb155KHheA1l39uvtO9nWIop1p3udqPcUd/xbF1VLMO4n7OI6p7RbngDg==}
    engines: {node: '>=8'}

  is-string@1.1.1:
    resolution: {integrity: sha512-BtEeSsoaQjlSPBemMQIrY1MY0uM6vnS1g5fmufYOtnxLGUZM2178PKbhsk7Ffv58IX+ZtcvoGwccYsh0PglkAA==}
    engines: {node: '>= 0.4'}

  is-subdir@1.2.0:
    resolution: {integrity: sha512-2AT6j+gXe/1ueqbW6fLZJiIw3F8iXGJtt0yDrZaBhAZEG1raiTxKWU+IPqMCzQAXOUCKdA4UDMgacKH25XG2Cw==}
    engines: {node: '>=4'}

  is-symbol@1.1.1:
    resolution: {integrity: sha512-9gGx6GTtCQM73BgmHQXfDmLtfjjTUDSyoxTCbp5WtoixAhfgsDirWIcVQ/IHpvI5Vgd5i/J5F7B9cN/WlVbC/w==}
    engines: {node: '>= 0.4'}

  is-typed-array@1.1.15:
    resolution: {integrity: sha512-p3EcsicXjit7SaskXHs1hA91QxgTw46Fv6EFKKGS5DRFLD8yKnohjF3hxoju94b/OcMZoQukzpPpBE9uLVKzgQ==}
    engines: {node: '>= 0.4'}

  is-weakmap@2.0.2:
    resolution: {integrity: sha512-K5pXYOm9wqY1RgjpL3YTkF39tni1XajUIkawTLUo9EZEVUFga5gSQJF8nNS7ZwJQ02y+1YCNYcMh+HIf1ZqE+w==}
    engines: {node: '>= 0.4'}

  is-weakref@1.1.1:
    resolution: {integrity: sha512-6i9mGWSlqzNMEqpCp93KwRS1uUOodk2OJ6b+sq7ZPDSy2WuI5NFIxp/254TytR8ftefexkWn5xNiHUNpPOfSew==}
    engines: {node: '>= 0.4'}

  is-weakset@2.0.4:
    resolution: {integrity: sha512-mfcwb6IzQyOKTs84CQMrOwW4gQcaTOAWJ0zzJCl2WSPDrWk/OzDaImWFH3djXhb24g4eudZfLRozAvPGw4d9hQ==}
    engines: {node: '>= 0.4'}

  is-windows@1.0.2:
    resolution: {integrity: sha512-eXK1UInq2bPmjyX6e3VHIzMLobc4J94i4AWn+Hpq3OU5KkrRC96OAcR3PRJ/pGu6m8TRnBHP9dkXQVsT/COVIA==}
    engines: {node: '>=0.10.0'}

  is-wsl@2.2.0:
    resolution: {integrity: sha512-fKzAra0rGJUUBwGBgNkHZuToZcn+TtXHpeCgmkMJMMYx1sQDYaCSyjJBSCa2nH1DGm7s3n1oBnohoVTBaN7Lww==}
    engines: {node: '>=8'}

  isarray@1.0.0:
    resolution: {integrity: sha512-VLghIWNM6ELQzo7zwmcg0NmTVyWKYjvIeM83yjp0wRDTmUnrM678fQbcKBo6n2CJEF0szoG//ytg+TKla89ALQ==}

  isarray@2.0.5:
    resolution: {integrity: sha512-xHjhDr3cNBK0BzdUJSPXZntQUx/mwMS5Rw4A7lPJ90XGAO6ISP/ePDNuo0vhqOZU+UD5JoodwCAAoZQd3FeAKw==}

  isexe@2.0.0:
    resolution: {integrity: sha512-RHxMLp9lnKHGHRng9QFhRCMbYAcVpn69smSGcq3f36xjgVVWThj4qqLbTLlq7Ssj8B+fIQ1EuCEGI2lKsyQeIw==}

  jackspeak@3.4.3:
    resolution: {integrity: sha512-OGlZQpz2yfahA/Rd1Y8Cd9SIEsqvXkLVoSw/cgwhnhFMDbsQFeZYoJJ7bIZBS9BcamUW96asq/npPWugM+RQBw==}

  jiti@1.21.7:
    resolution: {integrity: sha512-/imKNG4EbWNrVjoNC/1H5/9GFy+tqjGBHCaSsN+P2RnPqjsLmv6UD3Ej+Kj8nBWaRAwyk7kK5ZUc+OEatnTR3A==}
    hasBin: true

  joycon@3.1.1:
    resolution: {integrity: sha512-34wB/Y7MW7bzjKRjUKTa46I2Z7eV62Rkhva+KkopW7Qvv/OSWBqvkSY7vusOPrNuZcUG3tApvdVgNB8POj3SPw==}
    engines: {node: '>=10'}

  js-levenshtein@1.1.6:
    resolution: {integrity: sha512-X2BB11YZtrRqY4EnQcLX5Rh373zbK4alC1FW7D7MBhL2gtcC17cTnr6DmfHZeS0s2rTHjUTMMHfG7gO8SSdw+g==}
    engines: {node: '>=0.10.0'}

  js-tiktoken@1.0.21:
    resolution: {integrity: sha512-biOj/6M5qdgx5TKjDnFT1ymSpM5tbd3ylwDtrQvFQSu0Z7bBYko2dF+W/aUkXUPuk6IVpRxk/3Q2sHOzGlS36g==}

  js-tokens@4.0.0:
    resolution: {integrity: sha512-RdJUflcE3cUzKiMqQgsCu06FPu9UdIJO0beYbPhHN4k6apgJtifcoCtT9bcxOpYBtpD2kCM6Sbzg4CausW/PKQ==}

  js-yaml@3.14.1:
    resolution: {integrity: sha512-okMH7OXXJ7YrN9Ok3/SXrnu4iX9yOk+25nqX4imS2npuvTYDmo/QEZoqwZkYaIDk3jVvBOTOIEgEhaLOynBS9g==}
    hasBin: true

  js-yaml@4.1.0:
    resolution: {integrity: sha512-wpxZs9NoxZaJESJGIZTyDEaYpl0FKSA+FB9aJiyemKhMwkxQg63h4T1KJgUGHpTqPDNRcmmYLugrRjJlBtWvRA==}
    hasBin: true

  jsep@1.4.0:
    resolution: {integrity: sha512-B7qPcEVE3NVkmSJbaYxvv4cHkVW7DQsZz13pUMrfS8z8Q/BuShN+gcTXrUlPiGqM2/t/EEaI030bpxMqY8gMlw==}
    engines: {node: '>= 10.16.0'}

  json-bigint@1.0.0:
    resolution: {integrity: sha512-SiPv/8VpZuWbvLSMtTDU8hEfrZWg/mH/nV/b4o0CYbSxu1UIQPLdwKOCIyLQX+VIPO5vrLX3i8qtqFyhdPSUSQ==}

  json-buffer@3.0.1:
    resolution: {integrity: sha512-4bV5BfR2mqfQTJm+V5tPPdf+ZpuhiIvTuAB5g8kcrXOZpTT/QwwVRWBywX1ozr6lEuPdbHxwaJlm9G6mI2sfSQ==}

  json-parse-even-better-errors@2.3.1:
    resolution: {integrity: sha512-xyFwyhro/JEof6Ghe2iz2NcXoj2sloNsWr/XsERDK/oiPCfaNhl5ONfp+jQdAZRQQ0IJWNzH9zIZF7li91kh2w==}

  json-schema-traverse@0.4.1:
    resolution: {integrity: sha512-xbbCH5dCYU5T8LcEhhuh7HJ88HXuW3qsI3Y0zOZFKfZEHcpWiHU/Jxzk629Brsab/mMiHQti9wMP+845RPe3Vg==}

  json-schema-traverse@1.0.0:
    resolution: {integrity: sha512-NM8/P9n3XjXhIZn1lLhkFaACTOURQXjWhV4BA/RnOv8xvgqtqpAX9IO4mRQxSx1Rlo4tqzeqb0sOlruaOy3dug==}

  json-schema@0.4.0:
    resolution: {integrity: sha512-es94M3nTIfsEPisRafak+HDLfHXnKBhV3vU5eqPcS3flIWqcxJWgXHXiey3YrpaNsanY5ei1VoYEbOzijuq9BA==}

  json-stable-stringify-without-jsonify@1.0.1:
    resolution: {integrity: sha512-Bdboy+l7tA3OGW6FjyFHWkP5LuByj1Tk33Ljyq0axyzdk9//JSi2u3fP1QSmd1KNwq6VOKYGlAu87CisVir6Pw==}

  jsonc-parser@2.2.1:
    resolution: {integrity: sha512-o6/yDBYccGvTz1+QFevz6l6OBZ2+fMVu2JZ9CIhzsYRX4mjaK5IyX9eldUdCmga16zlgQxyrj5pt9kzuj2C02w==}

  jsondiffpatch@0.6.0:
    resolution: {integrity: sha512-3QItJOXp2AP1uv7waBkao5nCvhEv+QmJAd38Ybq7wNI74Q+BBmnLn4EDKz6yI9xGAIQoUF87qHt+kc1IVxB4zQ==}
    engines: {node: ^18.0.0 || >=20.0.0}
    hasBin: true

  jsonfile@4.0.0:
    resolution: {integrity: sha512-m6F1R3z8jjlf2imQHS2Qez5sjKWQzbuuhuJ/FKYFRZvPE3PuHcSMVZzfsLhGVOkfd20obL5SWEBew5ShlquNxg==}

  jsonfile@6.2.0:
    resolution: {integrity: sha512-FGuPw30AdOIUTRMC2OMRtQV+jkVj2cfPqSeWXv1NEAJ1qZ5zb1X6z1mFhbfOB/iy3ssJCD+3KuZ8r8C3uVFlAg==}

  jsonpath-plus@10.3.0:
    resolution: {integrity: sha512-8TNmfeTCk2Le33A3vRRwtuworG/L5RrgMvdjhKZxvyShO+mBu2fP50OWUjRLNtvw344DdDarFh9buFAZs5ujeA==}
    engines: {node: '>=18.0.0'}
    hasBin: true

  jsonpointer@5.0.1:
    resolution: {integrity: sha512-p/nXbhSEcu3pZRdkW1OfJhpsVtW1gd4Wa1fnQc9YLiTfAjn0312eMKimbdIQzuZl9aa9xUGaRlP9T/CJE/ditQ==}
    engines: {node: '>=0.10.0'}

  jszip@3.10.1:
    resolution: {integrity: sha512-xXDvecyTpGLrqFrvkrUSoxxfJI5AH7U8zxxtVclpsUtMCq4JQ290LY8AW5c7Ggnr/Y/oK+bQMbqK2qmtk3pN4g==}

  jwa@2.0.1:
    resolution: {integrity: sha512-hRF04fqJIP8Abbkq5NKGN0Bbr3JxlQ+qhZufXVr0DvujKy93ZCbXZMHDL4EOtodSbCWxOqR8MS1tXA5hwqCXDg==}

  jws@4.0.0:
    resolution: {integrity: sha512-KDncfTmOZoOMTFG4mBlG0qUIOlc03fmzH+ru6RgYVZhPkyiy/92Owlt/8UEN+a4TXR1FQetfIpJE8ApdvdVxTg==}

  katex@0.16.22:
    resolution: {integrity: sha512-XCHRdUw4lf3SKBaJe4EvgqIuWwkPSo9XoeO8GjQW94Bp7TWv9hNhzZjZ+OH9yf1UmLygb7DIT5GSFQiyt16zYg==}
    hasBin: true

  keyv@4.5.4:
    resolution: {integrity: sha512-oxVHkHR/EJf2CNXnWxRLW6mg7JyCCUcG0DtEGmL2ctUo1PNTin1PUil+r/+4r5MpVgC/fn1kjsx7mjSujKqIpw==}

  kind-of@6.0.3:
    resolution: {integrity: sha512-dcS1ul+9tmeD95T+x28/ehLgd9mENa3LsvDTtzm3vyBEO7RPptvAD+t44WVXaUjTBRcrpFeFlC8WCruUR456hw==}
    engines: {node: '>=0.10.0'}

  langsmith@0.3.67:
    resolution: {integrity: sha512-l4y3RmJ9yWF5a29fLg3eWZQxn6Q6dxTOgLGgQHzPGZHF3NUynn+A+airYIe/Yt4rwjGbuVrABAPsXBkVu/Hi7g==}
    peerDependencies:
      '@opentelemetry/api': '*'
      '@opentelemetry/exporter-trace-otlp-proto': '*'
      '@opentelemetry/sdk-trace-base': '*'
      openai: '*'
    peerDependenciesMeta:
      '@opentelemetry/api':
        optional: true
      '@opentelemetry/exporter-trace-otlp-proto':
        optional: true
      '@opentelemetry/sdk-trace-base':
        optional: true
      openai:
        optional: true

  lcm@0.0.3:
    resolution: {integrity: sha512-TB+ZjoillV6B26Vspf9l2L/vKaRY/4ep3hahcyVkCGFgsTNRUQdc24bQeNFiZeoxH0vr5+7SfNRMQuPHv/1IrQ==}

  leven@3.1.0:
    resolution: {integrity: sha512-qsda+H8jTaUaN/x5vzW2rzc+8Rw4TAQ/4KjB46IwK5VH+IlVeeeje/EoZRpiXvIqjFgK84QffqPztGI3VBLG1A==}
    engines: {node: '>=6'}

  leven@4.0.0:
    resolution: {integrity: sha512-puehA3YKku3osqPlNuzGDUHq8WpwXupUg1V6NXdV38G+gr+gkBwFC8g1b/+YcIvp8gnqVIus+eJCH/eGsRmJNw==}
    engines: {node: ^12.20.0 || ^14.13.1 || >=16.0.0}

  levn@0.4.1:
    resolution: {integrity: sha512-+bT2uH4E5LGE7h/n3evcS/sQlJXCpIp6ym8OWJ5eV6+67Dsql/LaaT7qJBAt2rzfoa/5QBGBhxDix1dMt2kQKQ==}
    engines: {node: '>= 0.8.0'}

  lie@3.3.0:
    resolution: {integrity: sha512-UaiMJzeWRlEujzAuw5LokY1L5ecNQYZKfmyZ9L7wDHb/p5etKaxXhohBcrw0EYby+G/NA52vRSN4N39dxHAIwQ==}

  lilconfig@3.1.3:
    resolution: {integrity: sha512-/vlFKAoH5Cgt3Ie+JLhRbwOsCQePABiU3tJ1egGvyQ+33R/vcwM2Zl2QR/LzjsBeItPt3oSVXapn+m4nQDvpzw==}
    engines: {node: '>=14'}

  linear-sum-assignment@1.0.7:
    resolution: {integrity: sha512-jfLoSGwZNyjfY8eK4ayhjfcIu3BfWvP6sWieYzYI3AWldwXVoWEz1gtrQL10v/8YltYLBunqNjeVFXPMUs+MJg==}

  lines-and-columns@1.2.4:
    resolution: {integrity: sha512-7ylylesZQ/PV29jhEDl3Ufjo6ZX7gCqJr5F7PKrqc93v7fzSymt1BpwEU8nAUXs8qzzvqhbjhK5QZg6Mt/HkBg==}

  load-tsconfig@0.2.5:
    resolution: {integrity: sha512-IXO6OCs9yg8tMKzfPZ1YmheJbZCiEsnBdcB03l0OcfK9prKnJb96siuHCr5Fl37/yo9DnKU+TLpxzTUspw9shg==}
    engines: {node: ^12.20.0 || ^14.13.1 || >=16.0.0}

  locate-character@3.0.0:
    resolution: {integrity: sha512-SW13ws7BjaeJ6p7Q6CO2nchbYEc3X3J6WrmTTDto7yMPqVSZTUyY5Tjbid+Ab8gLnATtygYtiDIJGQRRn2ZOiA==}

  locate-path@5.0.0:
    resolution: {integrity: sha512-t7hw9pI+WvuwNJXwk5zVHpyhIqzg2qTlklJOf0mVxGSbe3Fp2VieZcduNYjaLDoy6p9uGpQEGWG87WpMKlNq8g==}
    engines: {node: '>=8'}

  locate-path@6.0.0:
    resolution: {integrity: sha512-iPZK6eYjbxRu3uB4/WZ3EsEIMJFMqAoopl3R+zuq0UjcAm/MO6KCweDgPfP3elTztoKP3KtnVHxTn2NHBSDVUw==}
    engines: {node: '>=10'}

  lodash.merge@4.6.2:
    resolution: {integrity: sha512-0KpjqXRVvrYyCsX1swR/XTK0va6VQkQM6MNo7PqW77ByjAhoARA8EfrP1N4+KlKj8YS0ZUCtRT/YUuhyYDujIQ==}

  lodash.sortby@4.7.0:
    resolution: {integrity: sha512-HDWXG8isMntAyRF5vZ7xKuEvOhT4AhlRt/3czTSjvGUxjYCBVRQY48ViDHyfYz9VIoBkW4TMGQNapx+l3RUwdA==}

  lodash.startcase@4.4.0:
    resolution: {integrity: sha512-+WKqsK294HMSc2jEbNgpHpd0JfIBhp7rEV4aqXWqFr6AlXov+SlcgB1Fv01y2kGe3Gc8nMW7VA0SrGuSkRfIEg==}

  lodash.topath@4.5.2:
    resolution: {integrity: sha512-1/W4dM+35DwvE/iEd1M9ekewOSTlpFekhw9mhAtrwjVqUr83/ilQiyAvmg4tVX7Unkcfl1KC+i9WdaT4B6aQcg==}

  lodash@4.17.21:
    resolution: {integrity: sha512-v2kDEe57lecTulaDIuNTPy3Ry4gLGJ6Z1O3vE1krgXZNrsQ+LFTGHVxVjcXPs17LhbZVGedAJv8XZ1tvj5FvSg==}

  longest-streak@3.1.0:
    resolution: {integrity: sha512-9Ri+o0JYgehTaVBBDoMqIl8GXtbWg711O3srftcHhZ0dqnETqLaoIK0x17fUw9rFSlK/0NlsKe0Ahhyl5pXE2g==}

  loose-envify@1.4.0:
    resolution: {integrity: sha512-lyuxPGr/Wfhrlem2CL/UcnUc1zcqKAImBDzukY7Y5F/yQiNdko6+fRLevlw1HgMySw7f611UIY408EtxRSoK3Q==}
    hasBin: true

  lowercase-keys@3.0.0:
    resolution: {integrity: sha512-ozCC6gdQ+glXOQsveKD0YsDy8DSQFjDTz4zyzEHNV5+JP5D62LmfDZ6o1cycFx9ouG940M5dE8C8CTewdj2YWQ==}
    engines: {node: ^12.20.0 || ^14.13.1 || >=16.0.0}

  lru-cache@10.4.3:
    resolution: {integrity: sha512-JNAzZcXrCt42VGLuYz0zfAzDfAvJWW6AfYlDBQyDV5DClI2m5sAmK+OIO7s59XfsRsWHp02jAJrRadPRGTt6SQ==}

  lru-cache@7.18.3:
    resolution: {integrity: sha512-jumlc0BIUrS3qJGgIkWZsyfAM7NCWiBcCDhnd+3NNM5KbBmLTgHVfWBcg6W+rLUsIpzpERPsvwUP7CckAQSOoA==}
    engines: {node: '>=12'}

  magic-string@0.30.19:
    resolution: {integrity: sha512-2N21sPY9Ws53PZvsEpVtNuSW+ScYbQdp4b9qUaL+9QkHUrGFKo56Lg9Emg5s9V/qrtNBmiR01sYhUOwu3H+VOw==}

  markdown-extensions@2.0.0:
    resolution: {integrity: sha512-o5vL7aDWatOTX8LzaS1WMoaoxIiLRQJuIKKe2wAw6IeULDHaqbiqiggmx+pKvZDb1Sj+pE46Sn1T7lCqfFtg1Q==}
    engines: {node: '>=16'}

  markdown-table@3.0.4:
    resolution: {integrity: sha512-wiYz4+JrLyb/DqW2hkFJxP7Vd7JuTDm77fvbM8VfEQdmSMqcImWeeRbHwZjBjIFki/VaMK2BhFi7oUUZeM5bqw==}

  math-intrinsics@1.1.0:
    resolution: {integrity: sha512-/IXtbwEk5HTPyEwyKX6hGkYXxM9nbj64B+ilVJnC/R6B0pH5G4V3b0pVbL7DBj4tkhBAppbQUlf6F6Xl9LHu1g==}
    engines: {node: '>= 0.4'}

  md5@2.3.0:
    resolution: {integrity: sha512-T1GITYmFaKuO91vxyoQMFETst+O71VUPEU3ze5GNzDm0OWdP8v1ziTaAEPUr/3kLsY3Sftgz242A1SetQiDL7g==}

  mdast-util-find-and-replace@3.0.2:
    resolution: {integrity: sha512-Tmd1Vg/m3Xz43afeNxDIhWRtFZgM2VLyaf4vSTYwudTyeuTneoL3qtWMA5jeLyz/O1vDJmmV4QuScFCA2tBPwg==}

  mdast-util-from-markdown@2.0.2:
    resolution: {integrity: sha512-uZhTV/8NBuw0WHkPTrCqDOl0zVe1BIng5ZtHoDk49ME1qqcjYmmLmOf0gELgcRMxN4w2iuIeVso5/6QymSrgmA==}

  mdast-util-frontmatter@2.0.1:
    resolution: {integrity: sha512-LRqI9+wdgC25P0URIJY9vwocIzCcksduHQ9OF2joxQoyTNVduwLAFUzjoopuRJbJAReaKrNQKAZKL3uCMugWJA==}

  mdast-util-gfm-autolink-literal@2.0.1:
    resolution: {integrity: sha512-5HVP2MKaP6L+G6YaxPNjuL0BPrq9orG3TsrZ9YXbA3vDw/ACI4MEsnoDpn6ZNm7GnZgtAcONJyPhOP8tNJQavQ==}

  mdast-util-gfm-footnote@2.1.0:
    resolution: {integrity: sha512-sqpDWlsHn7Ac9GNZQMeUzPQSMzR6Wv0WKRNvQRg0KqHh02fpTz69Qc1QSseNX29bhz1ROIyNyxExfawVKTm1GQ==}

  mdast-util-gfm-strikethrough@2.0.0:
    resolution: {integrity: sha512-mKKb915TF+OC5ptj5bJ7WFRPdYtuHv0yTRxK2tJvi+BDqbkiG7h7u/9SI89nRAYcmap2xHQL9D+QG/6wSrTtXg==}

  mdast-util-gfm-table@2.0.0:
    resolution: {integrity: sha512-78UEvebzz/rJIxLvE7ZtDd/vIQ0RHv+3Mh5DR96p7cS7HsBhYIICDBCu8csTNWNO6tBWfqXPWekRuj2FNOGOZg==}

  mdast-util-gfm-task-list-item@2.0.0:
    resolution: {integrity: sha512-IrtvNvjxC1o06taBAVJznEnkiHxLFTzgonUdy8hzFVeDun0uTjxxrRGVaNFqkU1wJR3RBPEfsxmU6jDWPofrTQ==}

  mdast-util-gfm@3.1.0:
    resolution: {integrity: sha512-0ulfdQOM3ysHhCJ1p06l0b0VKlhU0wuQs3thxZQagjcjPrlFRqY215uZGHHJan9GEAXd9MbfPjFJz+qMkVR6zQ==}

  mdast-util-math@3.0.0:
    resolution: {integrity: sha512-Tl9GBNeG/AhJnQM221bJR2HPvLOSnLE/T9cJI9tlc6zwQk2nPk/4f0cHkOdEixQPC/j8UtKDdITswvLAy1OZ1w==}

  mdast-util-mdx-expression@2.0.1:
    resolution: {integrity: sha512-J6f+9hUp+ldTZqKRSg7Vw5V6MqjATc+3E4gf3CFNcuZNWD8XdyI6zQ8GqH7f8169MM6P7hMBRDVGnn7oHB9kXQ==}

  mdast-util-mdx-jsx@3.2.0:
    resolution: {integrity: sha512-lj/z8v0r6ZtsN/cGNNtemmmfoLAFZnjMbNyLzBafjzikOM+glrjNHPlf6lQDOTccj9n5b0PPihEBbhneMyGs1Q==}

  mdast-util-mdx@3.0.0:
    resolution: {integrity: sha512-JfbYLAW7XnYTTbUsmpu0kdBUVe+yKVJZBItEjwyYJiDJuZ9w4eeaqks4HQO+R7objWgS2ymV60GYpI14Ug554w==}

  mdast-util-mdxjs-esm@2.0.1:
    resolution: {integrity: sha512-EcmOpxsZ96CvlP03NghtH1EsLtr0n9Tm4lPUJUBccV9RwUOneqSycg19n5HGzCf+10LozMRSObtVr3ee1WoHtg==}

  mdast-util-phrasing@4.1.0:
    resolution: {integrity: sha512-TqICwyvJJpBwvGAMZjj4J2n0X8QWp21b9l0o7eXyVJ25YNWYbJDVIyD1bZXE6WtV6RmKJVYmQAKWa0zWOABz2w==}

  mdast-util-to-hast@13.2.0:
    resolution: {integrity: sha512-QGYKEuUsYT9ykKBCMOEDLsU5JRObWQusAolFMeko/tYPufNkRffBAQjIE+99jbA87xv6FgmjLtwjh9wBWajwAA==}

  mdast-util-to-markdown@2.1.2:
    resolution: {integrity: sha512-xj68wMTvGXVOKonmog6LwyJKrYXZPvlwabaryTjLh9LuvovB/KAH+kvi8Gjj+7rJjsFi23nkUxRQv1KqSroMqA==}

  mdast-util-to-string@4.0.0:
    resolution: {integrity: sha512-0H44vDimn51F0YwvxSJSm0eCDOJTRlmN0R1yBh4HLj9wiV1Dn0QoXGbvFAWj2hSItVTlCmBF1hqKlIyUBVFLPg==}

  mdast@3.0.0:
    resolution: {integrity: sha512-xySmf8g4fPKMeC07jXGz971EkLbWAJ83s4US2Tj9lEdnZ142UP5grN73H1Xd3HzrdbU5o9GYYP/y8F9ZSwLE9g==}
    deprecated: '`mdast` was renamed to `remark`'

  media-typer@0.3.0:
    resolution: {integrity: sha512-dq+qelQ9akHpcOl/gUVRTxVIOkAJ1wR3QAvb4RsVjS8oVoFjDGTc679wJYmUmknUF5HwMLOgb5O+a3KxfWapPQ==}
    engines: {node: '>= 0.6'}

  media-typer@1.1.0:
    resolution: {integrity: sha512-aisnrDP4GNe06UcKFnV5bfMNPBUw4jsLGaWwWfnH3v02GnBuXX2MCVn5RbrWo0j3pczUilYblq7fQ7Nw2t5XKw==}
    engines: {node: '>= 0.8'}

  merge-descriptors@1.0.3:
    resolution: {integrity: sha512-gaNvAS7TZ897/rVaZ0nMtAyxNyi/pdbjbAwUpFQpN70GqnVfOiXpeUUMKRBmzXaSQ8DdTX4/0ms62r2K+hE6mQ==}

  merge-descriptors@2.0.0:
    resolution: {integrity: sha512-Snk314V5ayFLhp3fkUREub6WtjBfPdCPY1Ln8/8munuLuiYhsABgBVWsozAG+MWMbVEvcdcpbi9R7ww22l9Q3g==}
    engines: {node: '>=18'}

  merge2@1.4.1:
    resolution: {integrity: sha512-8q7VEgMJW4J8tcfVPy8g09NcQwZdbwFEqhe/WZkoIzjn/3TGDwtOCYtXGxA3O8tPzpczCCDgv+P2P5y00ZJOOg==}
    engines: {node: '>= 8'}

  methods@1.1.2:
    resolution: {integrity: sha512-iclAHeNqNm68zFtnZ0e+1L2yUIdvzNoauKU4WBA3VvH/vPFieF7qfRlwUZU+DA9P9bPXIS90ulxoUoCH23sV2w==}
    engines: {node: '>= 0.6'}

  micromark-core-commonmark@2.0.3:
    resolution: {integrity: sha512-RDBrHEMSxVFLg6xvnXmb1Ayr2WzLAWjeSATAoxwKYJV94TeNavgoIdA0a9ytzDSVzBy2YKFK+emCPOEibLeCrg==}

  micromark-extension-frontmatter@2.0.0:
    resolution: {integrity: sha512-C4AkuM3dA58cgZha7zVnuVxBhDsbttIMiytjgsM2XbHAB2faRVaHRle40558FBN+DJcrLNCoqG5mlrpdU4cRtg==}

  micromark-extension-gfm-autolink-literal@2.1.0:
    resolution: {integrity: sha512-oOg7knzhicgQ3t4QCjCWgTmfNhvQbDDnJeVu9v81r7NltNCVmhPy1fJRX27pISafdjL+SVc4d3l48Gb6pbRypw==}

  micromark-extension-gfm-footnote@2.1.0:
    resolution: {integrity: sha512-/yPhxI1ntnDNsiHtzLKYnE3vf9JZ6cAisqVDauhp4CEHxlb4uoOTxOCJ+9s51bIB8U1N1FJ1RXOKTIlD5B/gqw==}

  micromark-extension-gfm-strikethrough@2.1.0:
    resolution: {integrity: sha512-ADVjpOOkjz1hhkZLlBiYA9cR2Anf8F4HqZUO6e5eDcPQd0Txw5fxLzzxnEkSkfnD0wziSGiv7sYhk/ktvbf1uw==}

  micromark-extension-gfm-table@2.1.1:
    resolution: {integrity: sha512-t2OU/dXXioARrC6yWfJ4hqB7rct14e8f7m0cbI5hUmDyyIlwv5vEtooptH8INkbLzOatzKuVbQmAYcbWoyz6Dg==}

  micromark-extension-gfm-tagfilter@2.0.0:
    resolution: {integrity: sha512-xHlTOmuCSotIA8TW1mDIM6X2O1SiX5P9IuDtqGonFhEK0qgRI4yeC6vMxEV2dgyr2TiD+2PQ10o+cOhdVAcwfg==}

  micromark-extension-gfm-task-list-item@2.1.0:
    resolution: {integrity: sha512-qIBZhqxqI6fjLDYFTBIa4eivDMnP+OZqsNwmQ3xNLE4Cxwc+zfQEfbs6tzAo2Hjq+bh6q5F+Z8/cksrLFYWQQw==}

  micromark-extension-gfm@3.0.0:
    resolution: {integrity: sha512-vsKArQsicm7t0z2GugkCKtZehqUm31oeGBV/KVSorWSy8ZlNAv7ytjFhvaryUiCUJYqs+NoE6AFhpQvBTM6Q4w==}

  micromark-extension-math@3.1.0:
    resolution: {integrity: sha512-lvEqd+fHjATVs+2v/8kg9i5Q0AP2k85H0WUOwpIVvUML8BapsMvh1XAogmQjOCsLpoKRCVQqEkQBB3NhVBcsOg==}

  micromark-extension-mdx-expression@3.0.1:
    resolution: {integrity: sha512-dD/ADLJ1AeMvSAKBwO22zG22N4ybhe7kFIZ3LsDI0GlsNr2A3KYxb0LdC1u5rj4Nw+CHKY0RVdnHX8vj8ejm4Q==}

  micromark-extension-mdx-jsx@3.0.2:
    resolution: {integrity: sha512-e5+q1DjMh62LZAJOnDraSSbDMvGJ8x3cbjygy2qFEi7HCeUT4BDKCvMozPozcD6WmOt6sVvYDNBKhFSz3kjOVQ==}

  micromark-extension-mdx-md@2.0.0:
    resolution: {integrity: sha512-EpAiszsB3blw4Rpba7xTOUptcFeBFi+6PY8VnJ2hhimH+vCQDirWgsMpz7w1XcZE7LVrSAUGb9VJpG9ghlYvYQ==}

  micromark-extension-mdxjs-esm@3.0.0:
    resolution: {integrity: sha512-DJFl4ZqkErRpq/dAPyeWp15tGrcrrJho1hKK5uBS70BCtfrIFg81sqcTVu3Ta+KD1Tk5vAtBNElWxtAa+m8K9A==}

  micromark-extension-mdxjs@3.0.0:
    resolution: {integrity: sha512-A873fJfhnJ2siZyUrJ31l34Uqwy4xIFmvPY1oj+Ean5PHcPBYzEsvqvWGaWcfEIr11O5Dlw3p2y0tZWpKHDejQ==}

  micromark-factory-destination@2.0.1:
    resolution: {integrity: sha512-Xe6rDdJlkmbFRExpTOmRj9N3MaWmbAgdpSrBQvCFqhezUn4AHqJHbaEnfbVYYiexVSs//tqOdY/DxhjdCiJnIA==}

  micromark-factory-label@2.0.1:
    resolution: {integrity: sha512-VFMekyQExqIW7xIChcXn4ok29YE3rnuyveW3wZQWWqF4Nv9Wk5rgJ99KzPvHjkmPXF93FXIbBp6YdW3t71/7Vg==}

  micromark-factory-mdx-expression@2.0.3:
    resolution: {integrity: sha512-kQnEtA3vzucU2BkrIa8/VaSAsP+EJ3CKOvhMuJgOEGg9KDC6OAY6nSnNDVRiVNRqj7Y4SlSzcStaH/5jge8JdQ==}

  micromark-factory-space@2.0.1:
    resolution: {integrity: sha512-zRkxjtBxxLd2Sc0d+fbnEunsTj46SWXgXciZmHq0kDYGnck/ZSGj9/wULTV95uoeYiK5hRXP2mJ98Uo4cq/LQg==}

  micromark-factory-title@2.0.1:
    resolution: {integrity: sha512-5bZ+3CjhAd9eChYTHsjy6TGxpOFSKgKKJPJxr293jTbfry2KDoWkhBb6TcPVB4NmzaPhMs1Frm9AZH7OD4Cjzw==}

  micromark-factory-whitespace@2.0.1:
    resolution: {integrity: sha512-Ob0nuZ3PKt/n0hORHyvoD9uZhr+Za8sFoP+OnMcnWK5lngSzALgQYKMr9RJVOWLqQYuyn6ulqGWSXdwf6F80lQ==}

  micromark-util-character@2.1.1:
    resolution: {integrity: sha512-wv8tdUTJ3thSFFFJKtpYKOYiGP2+v96Hvk4Tu8KpCAsTMs6yi+nVmGh1syvSCsaxz45J6Jbw+9DD6g97+NV67Q==}

  micromark-util-chunked@2.0.1:
    resolution: {integrity: sha512-QUNFEOPELfmvv+4xiNg2sRYeS/P84pTW0TCgP5zc9FpXetHY0ab7SxKyAQCNCc1eK0459uoLI1y5oO5Vc1dbhA==}

  micromark-util-classify-character@2.0.1:
    resolution: {integrity: sha512-K0kHzM6afW/MbeWYWLjoHQv1sgg2Q9EccHEDzSkxiP/EaagNzCm7T/WMKZ3rjMbvIpvBiZgwR3dKMygtA4mG1Q==}

  micromark-util-combine-extensions@2.0.1:
    resolution: {integrity: sha512-OnAnH8Ujmy59JcyZw8JSbK9cGpdVY44NKgSM7E9Eh7DiLS2E9RNQf0dONaGDzEG9yjEl5hcqeIsj4hfRkLH/Bg==}

  micromark-util-decode-numeric-character-reference@2.0.2:
    resolution: {integrity: sha512-ccUbYk6CwVdkmCQMyr64dXz42EfHGkPQlBj5p7YVGzq8I7CtjXZJrubAYezf7Rp+bjPseiROqe7G6foFd+lEuw==}

  micromark-util-decode-string@2.0.1:
    resolution: {integrity: sha512-nDV/77Fj6eH1ynwscYTOsbK7rR//Uj0bZXBwJZRfaLEJ1iGBR6kIfNmlNqaqJf649EP0F3NWNdeJi03elllNUQ==}

  micromark-util-encode@2.0.1:
    resolution: {integrity: sha512-c3cVx2y4KqUnwopcO9b/SCdo2O67LwJJ/UyqGfbigahfegL9myoEFoDYZgkT7f36T0bLrM9hZTAaAyH+PCAXjw==}

  micromark-util-events-to-acorn@2.0.3:
    resolution: {integrity: sha512-jmsiEIiZ1n7X1Rr5k8wVExBQCg5jy4UXVADItHmNk1zkwEVhBuIUKRu3fqv+hs4nxLISi2DQGlqIOGiFxgbfHg==}

  micromark-util-html-tag-name@2.0.1:
    resolution: {integrity: sha512-2cNEiYDhCWKI+Gs9T0Tiysk136SnR13hhO8yW6BGNyhOC4qYFnwF1nKfD3HFAIXA5c45RrIG1ub11GiXeYd1xA==}

  micromark-util-normalize-identifier@2.0.1:
    resolution: {integrity: sha512-sxPqmo70LyARJs0w2UclACPUUEqltCkJ6PhKdMIDuJ3gSf/Q+/GIe3WKl0Ijb/GyH9lOpUkRAO2wp0GVkLvS9Q==}

  micromark-util-resolve-all@2.0.1:
    resolution: {integrity: sha512-VdQyxFWFT2/FGJgwQnJYbe1jjQoNTS4RjglmSjTUlpUMa95Htx9NHeYW4rGDJzbjvCsl9eLjMQwGeElsqmzcHg==}

  micromark-util-sanitize-uri@2.0.1:
    resolution: {integrity: sha512-9N9IomZ/YuGGZZmQec1MbgxtlgougxTodVwDzzEouPKo3qFWvymFHWcnDi2vzV1ff6kas9ucW+o3yzJK9YB1AQ==}

  micromark-util-subtokenize@2.1.0:
    resolution: {integrity: sha512-XQLu552iSctvnEcgXw6+Sx75GflAPNED1qx7eBJ+wydBb2KCbRZe+NwvIEEMM83uml1+2WSXpBAcp9IUCgCYWA==}

  micromark-util-symbol@2.0.1:
    resolution: {integrity: sha512-vs5t8Apaud9N28kgCrRUdEed4UJ+wWNvicHLPxCa9ENlYuAY31M0ETy5y1vA33YoNPDFTghEbnh6efaE8h4x0Q==}

  micromark-util-types@2.0.2:
    resolution: {integrity: sha512-Yw0ECSpJoViF1qTU4DC6NwtC4aWGt1EkzaQB8KPPyCRR8z9TWeV0HbEFGTO+ZY1wB22zmxnJqhPyTpOVCpeHTA==}

  micromark@4.0.2:
    resolution: {integrity: sha512-zpe98Q6kvavpCr1NPVSCMebCKfD7CA2NqZ+rykeNhONIJBpc1tFKt9hucLGwha3jNTNI8lHpctWJWoimVF4PfA==}

  micromatch@4.0.8:
    resolution: {integrity: sha512-PXwfBhYu0hBCPw8Dn0E+WDYb7af3dSLVWKi3HGv84IdF4TyFoC0ysxFd0Goxw7nSv4T/PzEJQxsYsEiFCKo2BA==}
    engines: {node: '>=8.6'}

  mime-db@1.52.0:
    resolution: {integrity: sha512-sPU4uV7dYlvtWJxwwxHD0PuihVNiE7TyAbQ5SWxDCB9mUYvOgroQOwYQQOKPJ8CIbE+1ETVlOoK1UC2nU3gYvg==}
    engines: {node: '>= 0.6'}

  mime-db@1.54.0:
    resolution: {integrity: sha512-aU5EJuIN2WDemCcAp2vFBfp/m4EAhWJnUNSSw0ixs7/kXbd6Pg64EmwJkNdFhB8aWt1sH2CTXrLxo/iAGV3oPQ==}
    engines: {node: '>= 0.6'}

  mime-types@2.1.35:
    resolution: {integrity: sha512-ZDY+bPm5zTTF+YpCrAU9nK0UgICYPT0QtT1NZWFv4s++TNkcgVaT0g6+4R2uI4MjQjzysHB1zxuWL50hzaeXiw==}
    engines: {node: '>= 0.6'}

  mime-types@3.0.1:
    resolution: {integrity: sha512-xRc4oEhT6eaBpU1XF7AjpOFD+xQmXNB5OVKwp4tqCuBpHLS/ZbBDrc07mYTDqVMg6PfxUjjNp85O6Cd2Z/5HWA==}
    engines: {node: '>= 0.6'}

  mime@1.6.0:
    resolution: {integrity: sha512-x0Vn8spI+wuJ1O6S7gnbaQg8Pxh4NNHb7KSINmEWKiPE4RKOplvijn+NkmYmmRgP68mc70j2EbeTFRsrswaQeg==}
    engines: {node: '>=4'}
    hasBin: true

  mimic-fn@2.1.0:
    resolution: {integrity: sha512-OqbOk5oEQeAZ8WXWydlu9HJjz9WVdEIvamMCcXmuqUYjTknH/sqsWvhQ3vgwKFRR1HpjvNBKQ37nbJgYzGqGcg==}
    engines: {node: '>=6'}

  mimic-response@3.1.0:
    resolution: {integrity: sha512-z0yWI+4FDrrweS8Zmt4Ej5HdJmky15+L2e6Wgn3+iK5fWzb6T3fhNFq2+MeTRb064c6Wr4N/wv0DzQTjNzHNGQ==}
    engines: {node: '>=10'}

  mimic-response@4.0.0:
    resolution: {integrity: sha512-e5ISH9xMYU0DzrT+jl8q2ze9D6eWBto+I8CNpe+VI+K2J/F/k3PdkdTdz4wvGVH4NTpo+NRYTVIuMQEMMcsLqg==}
    engines: {node: ^12.20.0 || ^14.13.1 || >=16.0.0}

  minimatch@3.1.2:
    resolution: {integrity: sha512-J7p63hRiAjw1NDEww1W7i37+ByIrOWO5XQQAzZ3VOcL0PNybwpfmV/N05zFAzwQ9USyEcX6t3UO+K5aqBQOIHw==}

  minimatch@9.0.5:
    resolution: {integrity: sha512-G6T0ZX48xgozx7587koeX9Ys2NYy6Gmv//P89sEte9V9whIapMNF4idKxnW2QtCcLiTWlb/wfCabAtAFWhhBow==}
    engines: {node: '>=16 || 14 >=14.17'}

  minimist@1.2.8:
    resolution: {integrity: sha512-2yyAR8qBkN3YuheJanUpWC5U3bb5osDywNB8RzDVlDwDHbocAJveqqj1u8+SVD7jkWT4yvsHCpWqqWqAxb0zCA==}

  minipass@3.3.6:
    resolution: {integrity: sha512-DxiNidxSEK+tHG6zOIklvNOwm3hvCrbUrdtzY74U6HKTJxvIDfOUL5W5P2Ghd3DTkhhKPYGqeNUIh5qcM4YBfw==}
    engines: {node: '>=8'}

  minipass@5.0.0:
    resolution: {integrity: sha512-3FnjYuehv9k6ovOEbyOswadCDPX1piCfhV8ncmYtHOjuPwylVWsghTLo7rabjC3Rx5xD4HDx8Wm1xnMF7S5qFQ==}
    engines: {node: '>=8'}

  minipass@7.1.2:
    resolution: {integrity: sha512-qOOzS1cBTWYF4BH8fVePDBOO9iptMnGUEZwNc/cMWnTV2nVLZ7VoNWEPHkYczZA0pdoA7dl6e7FL659nX9S2aw==}
    engines: {node: '>=16 || 14 >=14.17'}

  minizlib@2.1.2:
    resolution: {integrity: sha512-bAxsR8BVfj60DWXHE3u30oHzfl4G7khkSuPW+qvpd7jFRHm7dLxOjUk1EHACJ/hxLY8phGJ0YhYHZo7jil7Qdg==}
    engines: {node: '>= 8'}

  mintlify@4.2.108:
    resolution: {integrity: sha512-zKOJkC7/g+xApCMd5kAddrOTaB0JQuglk2mKvg5axx2RBo9UY4YAWfKXRcq6xv0d/5oOG5F3aC9p1DARrHCutA==}
    engines: {node: '>=18.0.0'}
    hasBin: true

  mitt@3.0.1:
    resolution: {integrity: sha512-vKivATfr97l2/QBCYAkXYDbrIWPM2IIKEl7YPhjCvKlG3kE2gm+uBo6nEXK3M5/Ffh/FLpKExzOQ3JJoJGFKBw==}

  mkdirp@0.5.6:
    resolution: {integrity: sha512-FP+p8RB8OWpF3YZBCrP5gtADmtXApB5AMLn+vdyA+PyxCjrCs00mjyUozssO33cwDeT3wNGdLxJ5M//YqtHAJw==}
    hasBin: true

  mkdirp@1.0.4:
    resolution: {integrity: sha512-vVqVZQyf3WLx2Shd0qJ9xuvqgAyKPLAiqITEtqW0oIUjzo3PePDd6fW9iFz30ef7Ysp/oiWqbhszeGWW2T6Gzw==}
    engines: {node: '>=10'}
    hasBin: true

  ml-array-max@1.2.4:
    resolution: {integrity: sha512-BlEeg80jI0tW6WaPyGxf5Sa4sqvcyY6lbSn5Vcv44lp1I2GR6AWojfUvLnGTNsIXrZ8uqWmo8VcG1WpkI2ONMQ==}

  ml-array-min@1.2.3:
    resolution: {integrity: sha512-VcZ5f3VZ1iihtrGvgfh/q0XlMobG6GQ8FsNyQXD3T+IlstDv85g8kfV0xUG1QPRO/t21aukaJowDzMTc7j5V6Q==}

  ml-array-rescale@1.3.7:
    resolution: {integrity: sha512-48NGChTouvEo9KBctDfHC3udWnQKNKEWN0ziELvY3KG25GR5cA8K8wNVzracsqSW1QEkAXjTNx+ycgAv06/1mQ==}

  ml-matrix@6.12.1:
    resolution: {integrity: sha512-TJ+8eOFdp+INvzR4zAuwBQJznDUfktMtOB6g/hUcGh3rcyjxbz4Te57Pgri8Q9bhSQ7Zys4IYOGhFdnlgeB6Lw==}

  ml-spectra-processing@14.17.1:
    resolution: {integrity: sha512-ff2K8Nb91I5fSYcRRiHH0RvUIX1nC4TGg/ctbbyf6R7SUR5MgKF5Kicj+w1HACCK4DQ1HvSc2ZHVE2Z1NDvCRQ==}

  ml-xsadd@3.0.1:
    resolution: {integrity: sha512-Fz2q6dwgzGM8wYKGArTUTZDGa4lQFA2Vi6orjGeTVRy22ZnQFKlJuwS9n8NRviqz1KHAHAzdKJwbnYhdo38uYg==}

  mlly@1.8.0:
    resolution: {integrity: sha512-l8D9ODSRWLe2KHJSifWGwBqpTZXIXTeo8mlKjY+E2HAakaTeNpqAyBZ8GSqLzHgw4XmHmC8whvpjJNMbFZN7/g==}

  mri@1.2.0:
    resolution: {integrity: sha512-tzzskb3bG8LvYGFF/mDTpq3jpI6Q9wc3LEmBaghu+DdCssd1FakN7Bc0hVNmEyGq1bq3RgfkCb3cmQLpNPOroA==}
    engines: {node: '>=4'}

  ms@2.0.0:
    resolution: {integrity: sha512-Tpp60P6IUJDTuOq/5Z8cdskzJujfwqfOTkrwIwj7IRISpnkJnT6SyJ4PCPnGMoFjC9ddhal5KVIYtAt97ix05A==}

  ms@2.1.3:
    resolution: {integrity: sha512-6FlzubTLZG3J2a/NVCAleEhjzq5oxgHyaCU9yYXvcLsvoVaHJq/s5xXI6/XXP6tz7R9xAOtHnSO/tXtF3WRTlA==}

  multer@1.4.5-lts.2:
    resolution: {integrity: sha512-VzGiVigcG9zUAoCNU+xShztrlr1auZOlurXynNvO9GiWD1/mTBbUljOKY+qMeazBqXgRnjzeEgJI/wyjJUHg9A==}
    engines: {node: '>= 6.0.0'}
    deprecated: Multer 1.x is impacted by a number of vulnerabilities, which have been patched in 2.x. You should upgrade to the latest 2.x version.

  mustache@4.2.0:
    resolution: {integrity: sha512-71ippSywq5Yb7/tVYyGbkBggbU8H3u5Rz56fH60jGFgr8uHwxs+aSKeqmluIVzM0m0kB7xQjKS6qPfd0b2ZoqQ==}
    hasBin: true

  mute-stream@2.0.0:
    resolution: {integrity: sha512-WWdIxpyjEn+FhQJQQv9aQAYlHoNVdzIzUySNV1gHUPDSdZJ3yZn7pAAbQcV7B56Mvu881q9FZV+0Vx2xC44VWA==}
    engines: {node: ^18.17.0 || >=20.5.0}

  mz@2.7.0:
    resolution: {integrity: sha512-z81GNO7nnYMEhrGh9LeymoE4+Yr0Wn5McHIZMK5cfQCl+NDX08sCZgUc9/6MHni9IWuFLm1Z3HTCXu2z9fN62Q==}

  nanoid@3.3.11:
    resolution: {integrity: sha512-N8SpfPUnUp1bK+PMYW8qSWdl9U+wwNWI4QKxOYDy9JAro3WMX7p2OeVRF9v+347pnakNevPmiHhNmZ2HbFA76w==}
    engines: {node: ^10 || ^12 || ^13.7 || ^14 || >=15.0.1}
    hasBin: true

  natural-compare@1.4.0:
    resolution: {integrity: sha512-OWND8ei3VtNC9h7V60qff3SVobHr996CTwgxubgyQYEpg290h9J0buyECNNJexkFm5sOajh5G116RYA1c8ZMSw==}

  negotiator@0.6.3:
    resolution: {integrity: sha512-+EUsqGPLsM+j/zdChZjsnX51g4XrHFOIXwfnCVPGlQk/k5giakcKsuxCObBRu6DSm9opw/O6slWbJdghQM4bBg==}
    engines: {node: '>= 0.6'}

  negotiator@1.0.0:
    resolution: {integrity: sha512-8Ofs/AUQh8MaEcrlq5xOX0CQ9ypTF5dl78mjlMNfOK08fzpgTHQRQPBxcPlEtIw0yRpws+Zo/3r+5WRby7u3Gg==}
    engines: {node: '>= 0.6'}

  neotraverse@0.6.18:
    resolution: {integrity: sha512-Z4SmBUweYa09+o6pG+eASabEpP6QkQ70yHj351pQoEXIs8uHbaU2DWVmzBANKgflPa47A50PtB2+NgRpQvr7vA==}
    engines: {node: '>= 10'}

  netmask@2.0.2:
    resolution: {integrity: sha512-dBpDMdxv9Irdq66304OLfEmQ9tbNRFnFTuZiLo+bD+r332bBmMJ8GBLXklIXXgxd3+v9+KUnZaUR5PJMa75Gsg==}
    engines: {node: '>= 0.4.0'}

  next-mdx-remote-client@1.1.2:
    resolution: {integrity: sha512-LZJxBU420dTZsbWOrNYZXkahGJu8lNKxLTrQrZl4JUsKeFtp91yA78dHMTfOcp7UAud3txhM1tayyoKFq4tw7A==}
    engines: {node: '>=18.18.0'}
    peerDependencies:
      react: '>= 18.3.0 < 19.0.0'
      react-dom: '>= 18.3.0 < 19.0.0'

  nimma@0.2.3:
    resolution: {integrity: sha512-1ZOI8J+1PKKGceo/5CT5GfQOG6H8I2BencSK06YarZ2wXwH37BSSUWldqJmMJYA5JfqDqffxDXynt6f11AyKcA==}
    engines: {node: ^12.20 || >=14.13}

  nlcst-to-string@4.0.0:
    resolution: {integrity: sha512-YKLBCcUYKAg0FNlOBT6aI91qFmSiFKiluk655WzPF+DDMA02qIyy8uiRqI8QXtcFpEvll12LpL5MXqEmAZ+dcA==}

  node-domexception@1.0.0:
    resolution: {integrity: sha512-/jKZoMpw0F8GRwl4/eLROPA3cfcXtLApP0QzLmUT/HuPCZWyB7IY9ZrMeKw2O/nFIqPQB3PVM9aYm0F312AXDQ==}
    engines: {node: '>=10.5.0'}
    deprecated: Use your platform's native DOMException instead

  node-fetch@2.6.7:
    resolution: {integrity: sha512-ZjMPFEfVx5j+y2yF35Kzx5sF7kDzxuDj6ziH4FFbOp87zKDZNx8yExJIb05OGF4Nlt9IHFIMBkRl41VdvcNdbQ==}
    engines: {node: 4.x || >=6.0.0}
    peerDependencies:
      encoding: ^0.1.0
    peerDependenciesMeta:
      encoding:
        optional: true

  node-fetch@2.7.0:
    resolution: {integrity: sha512-c4FRfUm/dbcWZ7U+1Wq0AwCyFL+3nt2bEw05wfxSz+DWpWsitgmSgYmy2dQdWyKC1694ELPqMs/YzUSNozLt8A==}
    engines: {node: 4.x || >=6.0.0}
    peerDependencies:
      encoding: ^0.1.0
    peerDependenciesMeta:
      encoding:
        optional: true

  normalize-path@3.0.0:
    resolution: {integrity: sha512-6eZs5Ls3WtCisHWp9S2GUy8dqkpGi4BVSz3GaqiE6ezub0512ESztXUwUB6C6IKbQkY2Pnb/mD4WYojCRwcwLA==}
    engines: {node: '>=0.10.0'}

  normalize-url@8.1.0:
    resolution: {integrity: sha512-X06Mfd/5aKsRHc0O0J5CUedwnPmnDtLF2+nq+KN9KSDlJHkPuh0JUviWjEWMe0SW/9TDdSLVPuk7L5gGTIA1/w==}
    engines: {node: '>=14.16'}

  nth-check@2.1.1:
    resolution: {integrity: sha512-lqjrjmaOoAnWfMmBPL+XNnynZh2+swxiX3WUE0s4yEHI6m+AwrK2UZOimIRl3X/4QctVqS8AiZjFqyOGrMXb/w==}

  object-assign@4.1.1:
    resolution: {integrity: sha512-rJgTQnkUnH1sFw8yT6VSU3zD3sWmu6sZhIseY8VX+GRu3P6F7Fu+JNDoXfklElbLJSnc3FUQHVe4cU5hj+BcUg==}
    engines: {node: '>=0.10.0'}

  object-hash@3.0.0:
    resolution: {integrity: sha512-RSn9F68PjH9HqtltsSnqYC1XXoWe9Bju5+213R98cNGttag9q9yAOTzdbsqvIa7aNm5WffBZFpWYr2aWrklWAw==}
    engines: {node: '>= 6'}

  object-inspect@1.13.4:
    resolution: {integrity: sha512-W67iLl4J2EXEGTbfeHCffrjDfitvLANg0UlX3wFUUSTx92KXRFegMHUVgSqE+wvhAbi4WqjGg9czysTV2Epbew==}
    engines: {node: '>= 0.4'}

  object-keys@1.1.1:
    resolution: {integrity: sha512-NuAESUOUMrlIXOfHKzD6bpPu3tYt3xvjNdRIQ+FeT0lNb4K8WR70CaDxhuNguS2XG+GjkyMwOzsN5ZktImfhLA==}
    engines: {node: '>= 0.4'}

  object.assign@4.1.7:
    resolution: {integrity: sha512-nK28WOo+QIjBkDduTINE4JkF/UJJKyf2EJxvJKfblDpyg0Q+pkOHNTL0Qwy6NP6FhE/EnzV73BxxqcJaXY9anw==}
    engines: {node: '>= 0.4'}

  ollama-ai-provider@1.2.0:
    resolution: {integrity: sha512-jTNFruwe3O/ruJeppI/quoOUxG7NA6blG3ZyQj3lei4+NnJo7bi3eIRWqlVpRlu/mbzbFXeJSBuYQWF6pzGKww==}
    engines: {node: '>=18'}
    peerDependencies:
      zod: ^3.0.0
    peerDependenciesMeta:
      zod:
        optional: true

  on-exit-leak-free@2.1.2:
    resolution: {integrity: sha512-0eJJY6hXLGf1udHwfNftBqH+g73EU4B504nZeKpz1sYRKafAghwxEJunB2O7rDZkL4PGfsMVnTXZ2EjibbqcsA==}
    engines: {node: '>=14.0.0'}

  on-finished@2.4.1:
    resolution: {integrity: sha512-oVlzkg3ENAhCk2zdv7IJwd/QUD4z2RxRwpkcGY8psCVcCYZNq4wYnVWALHM+brtuJjePWiYF/ClmuDr8Ch5+kg==}
    engines: {node: '>= 0.8'}

  once@1.4.0:
    resolution: {integrity: sha512-lNaJgI+2Q5URQBkccEKHTQOPaXdUxnZZElQTZY0MFUAuaEqe1E+Nyvgdz/aIyNi6Z9MzO5dv1H8n58/GELp3+w==}

  onetime@5.1.2:
    resolution: {integrity: sha512-kbpaSSGJTWdAY5KPVeMOKXSrPtr8C8C7wodJbcsd51jRnmD+GZu8Y0VoU6Dm5Z4vWr0Ig/1NKuWRKf7j5aaYSg==}
    engines: {node: '>=6'}

  oniguruma-parser@0.12.1:
    resolution: {integrity: sha512-8Unqkvk1RYc6yq2WBYRj4hdnsAxVze8i7iPfQr8e4uSP3tRv0rpZcbGUDvxfQQcdwHt/e9PrMvGCsa8OqG9X3w==}

  oniguruma-to-es@4.3.3:
    resolution: {integrity: sha512-rPiZhzC3wXwE59YQMRDodUwwT9FZ9nNBwQQfsd1wfdtlKEyCdRV0avrTcSZ5xlIvGRVPd/cx6ZN45ECmS39xvg==}

  open@8.4.2:
    resolution: {integrity: sha512-7x81NCL719oNbsq/3mh+hVrAWmFuEYUqrq/Iw3kUzH8ReypT9QQ0BLoJS7/G9k6N81XjW4qHWtjWwe/9eLy1EQ==}
    engines: {node: '>=12'}

  openai@4.104.0:
    resolution: {integrity: sha512-p99EFNsA/yX6UhVO93f5kJsDRLAg+CTA2RBqdHK4RtK8u5IJw32Hyb2dTGKbnnFmnuoBv5r7Z2CURI9sGZpSuA==}
    hasBin: true
    peerDependencies:
      ws: ^8.18.0
      zod: ^3.23.8
    peerDependenciesMeta:
      ws:
        optional: true
      zod:
        optional: true

  openai@4.23.0:
    resolution: {integrity: sha512-ey2CXh1OTcTUa0AWZWuTpgA9t5GuAG3DVU1MofCRUI7fQJij8XJ3Sr0VtgxoAE69C9wbHBMCux8Z/IQZfSwHiA==}
    hasBin: true

  openapi-types@12.1.3:
    resolution: {integrity: sha512-N4YtSYJqghVu4iek2ZUvcN/0aqH1kRDuNqzcycDxhOUpg7GdvLa2F3DgS6yBNhInhv2r/6I0Flkn7CqL8+nIcw==}

  openapi3-ts@4.5.0:
    resolution: {integrity: sha512-jaL+HgTq2Gj5jRcfdutgRGLosCy/hT8sQf6VOy+P+g36cZOjI1iukdPnijC+4CmeRzg/jEllJUboEic2FhxhtQ==}

  optionator@0.9.4:
    resolution: {integrity: sha512-6IpQ7mKUxRcZNLIObR0hz7lxsapSSIYNZJwXPGeF0mTVqGKFIXj1DQcMoT22S3ROcLyY/rz0PWaWZ9ayWmad9g==}
    engines: {node: '>= 0.8.0'}

  outdent@0.5.0:
    resolution: {integrity: sha512-/jHxFIzoMXdqPzTaCpFzAAWhpkSjZPF4Vsn6jAfNpmbH/ymsmd7Qc6VE9BGn0L6YMj6uwpQLxCECpus4ukKS9Q==}

  own-keys@1.0.1:
    resolution: {integrity: sha512-qFOyK5PjiWZd+QQIh+1jhdb9LpxTF0qs7Pm8o5QHYZ0M3vKqSqzsZaEB6oWlxZ+q2sJBMI/Ktgd2N5ZwQoRHfg==}
    engines: {node: '>= 0.4'}

  p-any@4.0.0:
    resolution: {integrity: sha512-S/B50s+pAVe0wmEZHmBs/9yJXeZ5KhHzOsgKzt0hRdgkoR3DxW9ts46fcsWi/r3VnzsnkKS7q4uimze+zjdryw==}
    engines: {node: '>=12.20'}

  p-cancelable@3.0.0:
    resolution: {integrity: sha512-mlVgR3PGuzlo0MmTdk4cXqXWlwQDLnONTAg6sm62XkMJEiRxN3GL3SffkYvqwonbkJBcrI7Uvv5Zh9yjvn2iUw==}
    engines: {node: '>=12.20'}

  p-filter@2.1.0:
    resolution: {integrity: sha512-ZBxxZ5sL2HghephhpGAQdoskxplTwr7ICaehZwLIlfL6acuVgZPm8yBNuRAFBGEqtD/hmUeq9eqLg2ys9Xr/yw==}
    engines: {node: '>=8'}

  p-finally@1.0.0:
    resolution: {integrity: sha512-LICb2p9CB7FS+0eR1oqWnHhp0FljGLZCWBE9aix0Uye9W8LTQPwMTYVGWQWIw9RdQiDg4+epXQODwIYJtSJaow==}
    engines: {node: '>=4'}

  p-limit@2.3.0:
    resolution: {integrity: sha512-//88mFWSJx8lxCzwdAABTJL2MyWB12+eIY7MDL2SqLmAkeKU9qxRvWuSyTjm3FUmpBEMuFfckAIqEaVGUDxb6w==}
    engines: {node: '>=6'}

  p-limit@3.1.0:
    resolution: {integrity: sha512-TYOanM3wGwNGsZN2cVTYPArw454xnXj5qmWF1bEoAc4+cU/ol7GVh7odevjp1FNHduHc3KZMcFduxU5Xc6uJRQ==}
    engines: {node: '>=10'}

  p-locate@4.1.0:
    resolution: {integrity: sha512-R79ZZ/0wAxKGu3oYMlz8jy/kbhsNrS7SKZ7PxEHBgJ5+F2mtFW2fK2cOtBh1cHYkQsbzFV7I+EoRKe6Yt0oK7A==}
    engines: {node: '>=8'}

  p-locate@5.0.0:
    resolution: {integrity: sha512-LaNjtRWUBY++zB5nE/NwcaoMylSPk+S+ZHNB1TzdbMJMny6dynpAGt7X/tl/QYq3TIeE6nxHppbo2LGymrG5Pw==}
    engines: {node: '>=10'}

  p-map@2.1.0:
    resolution: {integrity: sha512-y3b8Kpd8OAN444hxfBbFfj1FY/RjtTd8tzYwhUqNYXx0fXx2iX4maP4Qr6qhIKbQXI02wTLAda4fYUbDagTUFw==}
    engines: {node: '>=6'}

  p-queue@6.6.2:
    resolution: {integrity: sha512-RwFpb72c/BhQLEXIZ5K2e+AhgNVmIejGlTgiB9MzZ0e93GRvqZ7uSi0dvRF7/XIXDeNkra2fNHBxTyPDGySpjQ==}
    engines: {node: '>=8'}

  p-retry@4.6.2:
    resolution: {integrity: sha512-312Id396EbJdvRONlngUx0NydfrIQ5lsYu0znKVUzVvArzEIt08V1qhtyESbGVd1FGX7UKtiFp5uwKZdM8wIuQ==}
    engines: {node: '>=8'}

  p-some@6.0.0:
    resolution: {integrity: sha512-CJbQCKdfSX3fIh8/QKgS+9rjm7OBNUTmwWswAFQAhc8j1NR1dsEDETUEuVUtQHZpV+J03LqWBEwvu0g1Yn+TYg==}
    engines: {node: '>=12.20'}

  p-timeout@3.2.0:
    resolution: {integrity: sha512-rhIwUycgwwKcP9yTOOFK/AKsAopjjCakVqLHePO3CC6Mir1Z99xT+R63jZxAT5lFZLa2inS5h+ZS2GvR99/FBg==}
    engines: {node: '>=8'}

  p-timeout@5.1.0:
    resolution: {integrity: sha512-auFDyzzzGZZZdHz3BtET9VEz0SE/uMEAx7uWfGPucfzEwwe/xH0iVeZibQmANYE/hp9T2+UUZT5m+BKyrDp3Ew==}
    engines: {node: '>=12'}

  p-try@2.2.0:
    resolution: {integrity: sha512-R4nPAVTAU0B9D35/Gk3uJf/7XYbQcyohSKdvAxIRSNghFl4e71hVoGnBNQz9cWaXxO2I10KTC+3jMdvvoKw6dQ==}
    engines: {node: '>=6'}

  pac-proxy-agent@7.2.0:
    resolution: {integrity: sha512-TEB8ESquiLMc0lV8vcd5Ql/JAKAoyzHFXaStwjkzpOpC5Yv+pIzLfHvjTSdf3vpa2bMiUQrg9i6276yn8666aA==}
    engines: {node: '>= 14'}

  pac-resolver@7.0.1:
    resolution: {integrity: sha512-5NPgf87AT2STgwa2ntRMr45jTKrYBGkVU36yT0ig/n/GMAa3oPqhZfIQ2kMEimReg0+t9kZViDVZ83qfVUlckg==}
    engines: {node: '>= 14'}

  package-json-from-dist@1.0.1:
    resolution: {integrity: sha512-UEZIS3/by4OC8vL3P2dTXRETpebLI2NiI5vIrjaD/5UtrkFX/tNbwjTSRAGC/+7CAo2pIcBaRgWmcBBHcsaCIw==}

  package-manager-detector@0.2.11:
    resolution: {integrity: sha512-BEnLolu+yuz22S56CU1SUKq3XC3PkwD5wv4ikR4MfGvnRVcmzXR9DwSlW2fEamyTPyXHomBJRzgapeuBvRNzJQ==}

  pako@1.0.11:
    resolution: {integrity: sha512-4hLB8Py4zZce5s4yd9XzopqwVv/yGNhV1Bl8NTmCq1763HeK2+EwVTv+leGeL13Dnh2wfbqowVPXCIO0z4taYw==}

  parent-module@1.0.1:
    resolution: {integrity: sha512-GQ2EWRpQV8/o+Aw8YqtfZZPfNRWZYkbidE9k5rpl/hC3vtHHBfGm2Ifi6qWV+coDGkrUKZAxE3Lot5kcsRlh+g==}
    engines: {node: '>=6'}

  parse-entities@4.0.2:
    resolution: {integrity: sha512-GG2AQYWoLgL877gQIKeRPGO1xF9+eG1ujIb5soS5gPvLQ1y2o8FL90w2QWNdf9I361Mpp7726c+lj3U0qK1uGw==}

  parse-json@5.2.0:
    resolution: {integrity: sha512-ayCKvm/phCGxOkYRSCM82iDwct8/EonSEgCSxWxD7ve6jHggsFl4fZVQBPRNgQoKiuV/odhFrGzQXZwbifC8Rg==}
    engines: {node: '>=8'}

  parse-latin@7.0.0:
    resolution: {integrity: sha512-mhHgobPPua5kZ98EF4HWiH167JWBfl4pvAIXXdbaVohtK7a6YBOy56kvhCqduqyo/f3yrHFWmqmiMg/BkBkYYQ==}

  parse5-htmlparser2-tree-adapter@7.1.0:
    resolution: {integrity: sha512-ruw5xyKs6lrpo9x9rCZqZZnIUntICjQAd0Wsmp396Ul9lN/h+ifgVV1x1gZHi8euej6wTfpqX8j+BFQxF0NS/g==}

  parse5-parser-stream@7.1.2:
    resolution: {integrity: sha512-JyeQc9iwFLn5TbvvqACIF/VXG6abODeB3Fwmv/TGdLk2LfbWkaySGY72at4+Ty7EkPZj854u4CrICqNk2qIbow==}

  parse5@7.3.0:
    resolution: {integrity: sha512-IInvU7fabl34qmi9gY8XOVxhYyMyuH2xUNpb2q8/Y+7552KlejkRvqvD19nMoUW/uQGGbqNpA6Tufu5FL5BZgw==}

  parseurl@1.3.3:
    resolution: {integrity: sha512-CiyeOxFT/JZyN5m0z9PfXw4SCBJ6Sygz1Dpl0wqjlhDEGGBP1GnsUVEL0p63hoG1fcj3fHynXi9NYO4nWOL+qQ==}
    engines: {node: '>= 0.8'}

  partial-json@0.1.7:
    resolution: {integrity: sha512-Njv/59hHaokb/hRUjce3Hdv12wd60MtM9Z5Olmn+nehe0QDAsRtRbJPvJ0Z91TusF0SuZRIvnM+S4l6EIP8leA==}

  patch-console@2.0.0:
    resolution: {integrity: sha512-0YNdUceMdaQwoKce1gatDScmMo5pu/tfABfnzEqeG0gtTmd7mh/WcwgUjtAeOU7N8nFFlbQBnFK2gXW5fGvmMA==}
    engines: {node: ^12.20.0 || ^14.13.1 || >=16.0.0}

  path-exists@4.0.0:
    resolution: {integrity: sha512-ak9Qy5Q7jYb2Wwcey5Fpvg2KoAc/ZIhLSLOSBmRmygPsGwkVVt0fZa0qrtMz+m6tJTAHfZQ8FnmB4MG4LWy7/w==}
    engines: {node: '>=8'}

  path-key@3.1.1:
    resolution: {integrity: sha512-ojmeN0qd+y0jszEtoY48r0Peq5dwMEkIlCOu6Q5f41lfkswXuKtYrhgoTpLnyIcHm24Uhqx+5Tqm2InSwLhE6Q==}
    engines: {node: '>=8'}

  path-parse@1.0.7:
    resolution: {integrity: sha512-LDJzPVEEEPR+y48z93A0Ed0yXb8pAByGWo/k5YYdYgpY2/2EsOsksJrq7lOHxryrVOn1ejG6oAp8ahvOIQD8sw==}

  path-scurry@1.11.1:
    resolution: {integrity: sha512-Xa4Nw17FS9ApQFJ9umLiJS4orGjm7ZzwUrwamcGQuHSzDyth9boKDaycYdDcZDuqYATXw4HFXgaqWTctW/v1HA==}
    engines: {node: '>=16 || 14 >=14.18'}

  path-to-regexp@0.1.12:
    resolution: {integrity: sha512-RA1GjUVMnvYFxuqovrEqZoxxW5NUZqbwKtYz/Tt7nXerk0LbLblQmrsgdeOxV5SFHf0UDggjS/bSeOZwt1pmEQ==}

  path-to-regexp@8.2.0:
    resolution: {integrity: sha512-TdrF7fW9Rphjq4RjrW0Kp2AW0Ahwu9sRGTkS6bvDi0SCwZlEZYmcfDbEsTz8RVk0EHIS/Vd1bv3JhG+1xZuAyQ==}
    engines: {node: '>=16'}

  path-type@4.0.0:
    resolution: {integrity: sha512-gDKb8aZMDeD/tZWs9P6+q0J9Mwkdl6xMV8TjnGP3qJVJ06bdMgkbBlLU8IdfOsIsFz2BW1rNVT3XuNEl8zPAvw==}
    engines: {node: '>=8'}

  pathe@2.0.3:
    resolution: {integrity: sha512-WUjGcAqP1gQacoQe+OBJsFA7Ld4DyXuUIjZ5cc75cLHvJ7dtNsTugphxIADwspS+AraAUePCKrSVtPLFj/F88w==}

  pend@1.2.0:
    resolution: {integrity: sha512-F3asv42UuXchdzt+xXqfW1OGlVBe+mxa2mqI0pg5yAHZPvFmY3Y6drSf/GQ1A86WgWEN9Kzh/WrgKa6iGcHXLg==}

  picocolors@1.1.1:
    resolution: {integrity: sha512-xceH2snhtb5M9liqDsmEw56le376mTZkEX/jEb/RxNFyegNul7eNslCXP9FDj/Lcu0X8KEyMceP2ntpaHrDEVA==}

  picomatch@2.3.1:
    resolution: {integrity: sha512-JU3teHTNjmE2VCGFzuY8EXzCDVwEqB2a8fsIvwaStHhAWJEeVd1o1QD80CU6+ZdEXXSLbSsuLwJjkCBWqRQUVA==}
    engines: {node: '>=8.6'}

  picomatch@4.0.3:
    resolution: {integrity: sha512-5gTmgEY/sqK6gFXLIsQNH19lWb4ebPDLA4SdLP7dsWkIXHWlG66oPuVvXSGFPppYZz8ZDZq0dYYrbHfBCVUb1Q==}
    engines: {node: '>=12'}

  pify@2.3.0:
    resolution: {integrity: sha512-udgsAY+fTnvv7kI7aaxbqwWNb0AHiB0qBO89PZKPkoTmGOgdbrHDKD+0B2X4uTfJ/FT1R09r9gTsjUjNJotuog==}
    engines: {node: '>=0.10.0'}

  pify@4.0.1:
    resolution: {integrity: sha512-uB80kBFb/tfd68bVleG9T5GGsGPjJrLAUpR5PZIrhBnIaRTQRjqdJSsIKkOP6OAIFbj7GOrcudc5pNjZ+geV2g==}
    engines: {node: '>=6'}

  pino-abstract-transport@2.0.0:
    resolution: {integrity: sha512-F63x5tizV6WCh4R6RHyi2Ml+M70DNRXt/+HANowMflpgGFMAym/VKm6G7ZOQRjqN7XbGxK1Lg9t6ZrtzOaivMw==}

  pino-pretty@13.1.1:
    resolution: {integrity: sha512-TNNEOg0eA0u+/WuqH0MH0Xui7uqVk9D74ESOpjtebSQYbNWJk/dIxCXIxFsNfeN53JmtWqYHP2OrIZjT/CBEnA==}
    hasBin: true

  pino-std-serializers@7.0.0:
    resolution: {integrity: sha512-e906FRY0+tV27iq4juKzSYPbUj2do2X2JX4EzSca1631EB2QJQUqGbDuERal7LCtOpxl6x3+nvo9NPZcmjkiFA==}

  pino@9.9.5:
    resolution: {integrity: sha512-d1s98p8/4TfYhsJ09r/Azt30aYELRi6NNnZtEbqFw6BoGsdPVf5lKNK3kUwH8BmJJfpTLNuicjUQjaMbd93dVg==}
    hasBin: true

  pirates@4.0.7:
    resolution: {integrity: sha512-TfySrs/5nm8fQJDcBDuUng3VOUKsd7S+zqvbOTiGXHfxX4wK31ard+hoNuvkicM/2YFzlpDgABOevKSsB4G/FA==}
    engines: {node: '>= 6'}

<<<<<<< HEAD
  pkg-types@1.3.1:
    resolution: {integrity: sha512-/Jm5M4RvtBFVkKWRu2BLUTNP8/M2a+UwuAX+ae4770q1qVGtfjG+WTCupoZixokjmHiry8uI+dlY8KXYV5HVVQ==}

  playwright-core@1.55.0:
    resolution: {integrity: sha512-GvZs4vU3U5ro2nZpeiwyb0zuFaqb9sUiAJuyrWpcGouD8y9/HLgGbNRjIph7zU9D3hnPaisMl9zG9CgFi/biIg==}
=======
  pkce-challenge@5.0.0:
    resolution: {integrity: sha512-ueGLflrrnvwB3xuo/uGob5pd5FN7l0MsLf0Z87o/UQmRtwjvfylfc9MurIxRAWywCYTgrvpXBcqjV4OfCYGCIQ==}
    engines: {node: '>=16.20.0'}

  playwright-core@1.52.0:
    resolution: {integrity: sha512-l2osTgLXSMeuLZOML9qYODUQoPPnUsKsb5/P6LJ2e6uPKXUdPK5WYhN4z03G+YNbWmGDY4YENauNu4ZKczreHg==}
>>>>>>> c25a253a
    engines: {node: '>=18'}
    hasBin: true

  playwright@1.55.0:
    resolution: {integrity: sha512-sdCWStblvV1YU909Xqx0DhOjPZE4/5lJsIS84IfN9dAZfcl/CIZ5O8l3o0j7hPMjDvqoTF8ZUcc+i/GL5erstA==}
    engines: {node: '>=18'}
    hasBin: true

  pluralize@8.0.0:
    resolution: {integrity: sha512-Nc3IT5yHzflTfbjgqWcCPpo7DaKy4FnpB0l/zCAW0Tc7jxAiuqSxHasntB3D7887LSrA93kDJ9IXovxJYxyLCA==}
    engines: {node: '>=4'}

  pony-cause@1.1.1:
    resolution: {integrity: sha512-PxkIc/2ZpLiEzQXu5YRDOUgBlfGYBY8156HY5ZcRAwwonMk5W/MrJP2LLkG/hF7GEQzaHo2aS7ho6ZLCOvf+6g==}
    engines: {node: '>=12.0.0'}

  possible-typed-array-names@1.1.0:
    resolution: {integrity: sha512-/+5VFTchJDoVj3bhoqi6UeymcD00DAwb1nJwamzPvHEszJ4FpF6SNNbUbOS8yI56qHzdV8eK0qEfOSiodkTdxg==}
    engines: {node: '>= 0.4'}

  postcss-import@15.1.0:
    resolution: {integrity: sha512-hpr+J05B2FVYUAXHeK1YyI267J/dDDhMU6B6civm8hSY1jYJnBXxzKDKDswzJmtLHryrjhnDjqqp/49t8FALew==}
    engines: {node: '>=14.0.0'}
    peerDependencies:
      postcss: ^8.0.0

  postcss-js@4.0.1:
    resolution: {integrity: sha512-dDLF8pEO191hJMtlHFPRa8xsizHaM82MLfNkUHdUtVEV3tgTp5oj+8qbEqYM57SLfc74KSbw//4SeJma2LRVIw==}
    engines: {node: ^12 || ^14 || >= 16}
    peerDependencies:
      postcss: ^8.4.21

  postcss-load-config@4.0.2:
    resolution: {integrity: sha512-bSVhyJGL00wMVoPUzAVAnbEoWyqRxkjv64tUl427SKnPrENtq6hJwUojroMz2VB+Q1edmi4IfrAPpami5VVgMQ==}
    engines: {node: '>= 14'}
    peerDependencies:
      postcss: '>=8.0.9'
      ts-node: '>=9.0.0'
    peerDependenciesMeta:
      postcss:
        optional: true
      ts-node:
        optional: true

  postcss-load-config@6.0.1:
    resolution: {integrity: sha512-oPtTM4oerL+UXmx+93ytZVN82RrlY/wPUV8IeDxFrzIjXOLF1pN+EmKPLbubvKHT2HC20xXsCAH2Z+CKV6Oz/g==}
    engines: {node: '>= 18'}
    peerDependencies:
      jiti: '>=1.21.0'
      postcss: '>=8.0.9'
      tsx: ^4.8.1
      yaml: ^2.4.2
    peerDependenciesMeta:
      jiti:
        optional: true
      postcss:
        optional: true
      tsx:
        optional: true
      yaml:
        optional: true

  postcss-nested@6.2.0:
    resolution: {integrity: sha512-HQbt28KulC5AJzG+cZtj9kvKB93CFCdLvog1WFLf1D+xmMvPGlBstkpTEZfK5+AN9hfJocyBFCNiqyS48bpgzQ==}
    engines: {node: '>=12.0'}
    peerDependencies:
      postcss: ^8.2.14

  postcss-selector-parser@6.1.2:
    resolution: {integrity: sha512-Q8qQfPiZ+THO/3ZrOrO0cJJKfpYCagtMUkXbnEfmgUjwXg6z/WBeOyS9APBBPCTSiDV+s4SwQGu8yFsiMRIudg==}
    engines: {node: '>=4'}

  postcss-value-parser@4.2.0:
    resolution: {integrity: sha512-1NNCs6uurfkVbeXG4S8JFT9t19m45ICnif8zWLd5oPSZ50QnwMfK+H3jv408d4jw/7Bttv5axS5IiHoLaVNHeQ==}

  postcss@8.5.6:
    resolution: {integrity: sha512-3Ybi1tAuwAP9s0r1UQ2J4n5Y0G05bJkpUIO0/bI9MhwmD70S5aTWbXGBwxHrelT+XM1k6dM0pk+SwNkpTRN7Pg==}
    engines: {node: ^10 || ^12 || >=14}

  prelude-ls@1.2.1:
    resolution: {integrity: sha512-vkcDPrRZo1QZLbn5RLGPpg/WmIQ65qoWWhcGKf/b5eplkkarX0m9z8ppCat4mlOqUsWpyNuYgO3VRyrYHSzX5g==}
    engines: {node: '>= 0.8.0'}

  prettier@2.8.8:
    resolution: {integrity: sha512-tdN8qQGvNjw4CHbY+XXk0JgCXn9QiF21a55rBe5LJAU+kDyC4WQn4+awm2Xfk2lQMk5fKup9XgzTZtGkjBdP9Q==}
    engines: {node: '>=10.13.0'}
    hasBin: true

  prettier@3.6.2:
    resolution: {integrity: sha512-I7AIg5boAr5R0FFtJ6rCfD+LFsWHp81dolrFD8S79U9tb8Az2nGrJncnMSnys+bpQJfRUzqs9hnA81OAA3hCuQ==}
    engines: {node: '>=14'}
    hasBin: true

  process-nextick-args@2.0.1:
    resolution: {integrity: sha512-3ouUOpQhtgrbOa17J7+uxOTpITYWaGP7/AhoR3+A+/1e9skrzelGi/dXzEYyvbxubEF6Wn2ypscTKiKJFFn1ag==}

  process-warning@5.0.0:
    resolution: {integrity: sha512-a39t9ApHNx2L4+HBnQKqxxHNs1r7KF+Intd8Q/g1bUh6q0WIp9voPXJ/x0j+ZL45KF1pJd9+q2jLIRMfvEshkA==}

  progress@2.0.3:
    resolution: {integrity: sha512-7PiHtLll5LdnKIMw100I+8xJXR5gW2QwWYkT6iJva0bXitZKa/XMrSbdmg3r2Xnaidz9Qumd0VPaMrZlF9V9sA==}
    engines: {node: '>=0.4.0'}

  property-information@7.1.0:
    resolution: {integrity: sha512-TwEZ+X+yCJmYfL7TPUOcvBZ4QfoT5YenQiJuX//0th53DE6w0xxLEtfK3iyryQFddXuvkIk51EEgrJQ0WJkOmQ==}

  proxy-addr@2.0.7:
    resolution: {integrity: sha512-llQsMLSUDUPT44jdrU/O37qlnifitDP+ZwrmmZcoSKyLKvtZxpyV0n2/bD/N4tBAAZ/gJEdZU7KMraoK1+XYAg==}
    engines: {node: '>= 0.10'}

  proxy-agent@6.5.0:
    resolution: {integrity: sha512-TmatMXdr2KlRiA2CyDu8GqR8EjahTG3aY3nXjdzFyoZbmB8hrBsTyMezhULIXKnC0jpfjlmiZ3+EaCzoInSu/A==}
    engines: {node: '>= 14'}

  proxy-from-env@1.1.0:
    resolution: {integrity: sha512-D+zkORCbA9f1tdWRK0RaCR3GPv50cMxcrz4X8k5LTSUD1Dkw47mKJEZQNunItRTkWwgtaUSo1RVFRIG9ZXiFYg==}

  public-ip@5.0.0:
    resolution: {integrity: sha512-xaH3pZMni/R2BG7ZXXaWS9Wc9wFlhyDVJF47IJ+3ali0TGv+2PsckKxbmo+rnx3ZxiV2wblVhtdS3bohAP6GGw==}
    engines: {node: ^14.13.1 || >=16.0.0}

  pump@3.0.3:
    resolution: {integrity: sha512-todwxLMY7/heScKmntwQG8CXVkWUOdYxIvY2s0VWAAMh/nd8SoYiRaKjlr7+iCs984f2P8zvrfWcDDYVb73NfA==}

  punycode@2.3.1:
    resolution: {integrity: sha512-vYt7UD1U9Wg6138shLtLOvdAu+8DsC/ilFtEVHcH+wydcSpNE20AfSOduf6MkRFahL5FY7X1oU7nKVZFtfq8Fg==}
    engines: {node: '>=6'}

  puppeteer-core@22.15.0:
    resolution: {integrity: sha512-cHArnywCiAAVXa3t4GGL2vttNxh7GqXtIYGym99egkNJ3oG//wL9LkvO4WE8W1TJe95t1F1ocu9X4xWaGsOKOA==}
    engines: {node: '>=18'}

  puppeteer@22.15.0:
    resolution: {integrity: sha512-XjCY1SiSEi1T7iSYuxS82ft85kwDJUS7wj1Z0eGVXKdtr5g4xnVcbjwxhq5xBnpK/E7x1VZZoJDxpjAOasHT4Q==}
    engines: {node: '>=18'}
    deprecated: < 24.10.2 is no longer supported
    hasBin: true

  qs@6.13.0:
    resolution: {integrity: sha512-+38qI9SOr8tfZ4QmJNplMUxqjbe7LKvvZgWdExBOmd+egZTtjLB67Gu0HRX3u/XOq7UU2Nx6nsjvS16Z9uwfpg==}
    engines: {node: '>=0.6'}

<<<<<<< HEAD
  quansync@0.2.11:
    resolution: {integrity: sha512-AifT7QEbW9Nri4tAwR5M/uzpBuqfZf+zwaEM/QkzEjj7NBuFD2rBuy0K3dE+8wltbezDV7JMA0WfnCPYRSYbXA==}
=======
  qs@6.14.0:
    resolution: {integrity: sha512-YWWTjgABSKcvs/nWBi9PycY/JiPJqOD4JA6o9Sej2AtvSGarXxKC3OQSk4pAarbdQlKAh5D4FCQkJNkW+GAn3w==}
    engines: {node: '>=0.6'}

  quansync@0.2.10:
    resolution: {integrity: sha512-t41VRkMYbkHyCYmOvx/6URnN80H7k4X0lLdBMGsz+maAwrJQYB1djpV6vHrQIBE0WBSGqhtEHrK9U3DWWH8v7A==}
>>>>>>> c25a253a

  queue-microtask@1.2.3:
    resolution: {integrity: sha512-NuaNSa6flKT5JaSYQzJok04JzTL1CA6aGhv5rfLW3PgqA+M2ChpZQnAC8h8i4ZFkBS8X5RqkDBHA7r4hej3K9A==}

  quick-format-unescaped@4.0.4:
    resolution: {integrity: sha512-tYC1Q1hgyRuHgloV/YXs2w15unPVh8qfu/qCTfhTYamaw7fyhumKa2yGpdSo87vY32rIclj+4fWYQXUMs9EHvg==}

  quick-lru@5.1.1:
    resolution: {integrity: sha512-WuyALRjWPDGtt/wzJiadO5AXY+8hZ80hVpe6MyivgraREW751X3SbhRvG3eLKOYN+8VEvqLcf3wdnt44Z4S4SA==}
    engines: {node: '>=10'}

  range-parser@1.2.1:
    resolution: {integrity: sha512-Hrgsx+orqoygnmhFbKaHE6c296J+HTAQXoxEF6gNupROmmGJRoyzfG3ccAveqCBrwr/2yxQ5BVd/GTl5agOwSg==}
    engines: {node: '>= 0.6'}

  raw-body@2.5.2:
    resolution: {integrity: sha512-8zGqypfENjCIqGhgXToC8aB2r7YrBX+AQAfIPs/Mlk+BtPTztOvTS01NRW/3Eh60J+a48lt8qsCzirQ6loCVfA==}
    engines: {node: '>= 0.8'}

  raw-body@3.0.0:
    resolution: {integrity: sha512-RmkhL8CAyCRPXCE28MMH0z2PNWQBNk2Q09ZdxM9IOOXwxwZbN+qbWaatPkdkWIKL2ZVDImrN/pK5HTRz2PcS4g==}
    engines: {node: '>= 0.8'}

  react-dom@18.3.1:
    resolution: {integrity: sha512-5m4nQKp+rZRb09LNH59GM4BxTh9251/ylbKIbpe7TpGxfJ+9kv6BLkLBXIjjspbgbnIBNqlI23tRnTWT0snUIw==}
    peerDependencies:
      react: ^18.3.1

  react-reconciler@0.32.0:
    resolution: {integrity: sha512-2NPMOzgTlG0ZWdIf3qG+dcbLSoAc/uLfOwckc3ofy5sSK0pLJqnQLpUFxvGcN2rlXSjnVtGeeFLNimCQEj5gOQ==}
    engines: {node: '>=0.10.0'}
    peerDependencies:
      react: ^19.1.0

  react@19.1.1:
    resolution: {integrity: sha512-w8nqGImo45dmMIfljjMwOGtbmC/mk4CMYhWIicdSflH91J9TyCyczcPFXJzrZ/ZXcgGRFeP6BU0BEJTw6tZdfQ==}
    engines: {node: '>=0.10.0'}

  read-cache@1.0.0:
    resolution: {integrity: sha512-Owdv/Ft7IjOgm/i0xvNDZ1LrRANRfew4b2prF3OWMQLxLfu3bS8FVhCsrSCMK4lR56Y9ya+AThoTpDCTxCmpRA==}

  read-yaml-file@1.1.0:
    resolution: {integrity: sha512-VIMnQi/Z4HT2Fxuwg5KrY174U1VdUIASQVWXXyqtNRtxSr9IYkn1rsI6Tb6HsrHCmB7gVpNwX6JxPTHcH6IoTA==}
    engines: {node: '>=6'}

  readable-stream@2.3.8:
    resolution: {integrity: sha512-8p0AUk4XODgIewSi0l8Epjs+EVnWiK7NoDIEGU0HhE7+ZyY8D1IMY7odu5lRrFXGg71L15KG8QrPmum45RTtdA==}

  readdirp@3.6.0:
    resolution: {integrity: sha512-hOS089on8RduqdbhvQ5Z37A0ESjsqz6qnRcffsMU3495FuTdqSm+7bhJ29JvIOsBDEEnan5DPu9t3To9VRlMzA==}
    engines: {node: '>=8.10.0'}

  readdirp@4.1.2:
    resolution: {integrity: sha512-GDhwkLfywWL2s6vEjyhri+eXmfH6j1L7JE27WhqLeYzoh/A3DBaYGEj2H/HFZCn/kMfim73FXxEJTw06WtxQwg==}
    engines: {node: '>= 14.18.0'}

  real-require@0.2.0:
    resolution: {integrity: sha512-57frrGM/OCTLqLOAh0mhVA9VBMHd+9U7Zb2THMGdBUoZVOtGbJzjxsYGDJ3A9AYYCP4hn6y1TVbaOfzWtm5GFg==}
    engines: {node: '>= 12.13.0'}

  recma-build-jsx@1.0.0:
    resolution: {integrity: sha512-8GtdyqaBcDfva+GUKDr3nev3VpKAhup1+RvkMvUxURHpW7QyIvk9F5wz7Vzo06CEMSilw6uArgRqhpiUcWp8ew==}

  recma-jsx@1.0.1:
    resolution: {integrity: sha512-huSIy7VU2Z5OLv6oFLosQGGDqPqdO1iq6bWNAdhzMxSJP7RAso4fCZ1cKu8j9YHCZf3TPrq4dw3okhrylgcd7w==}
    peerDependencies:
      acorn: ^6.0.0 || ^7.0.0 || ^8.0.0

  recma-parse@1.0.0:
    resolution: {integrity: sha512-OYLsIGBB5Y5wjnSnQW6t3Xg7q3fQ7FWbw/vcXtORTnyaSFscOtABg+7Pnz6YZ6c27fG1/aN8CjfwoUEUIdwqWQ==}

  recma-stringify@1.0.0:
    resolution: {integrity: sha512-cjwII1MdIIVloKvC9ErQ+OgAtwHBmcZ0Bg4ciz78FtbT8In39aAYbaA7zvxQ61xVMSPE8WxhLwLbhif4Js2C+g==}

  reflect.getprototypeof@1.0.10:
    resolution: {integrity: sha512-00o4I+DVrefhv+nX0ulyi3biSHCPDe+yLv5o/p6d/UVlirijB8E16FtfwSAi4g3tcqrQ4lRAqQSoFEZJehYEcw==}
    engines: {node: '>= 0.4'}

  regex-recursion@6.0.2:
    resolution: {integrity: sha512-0YCaSCq2VRIebiaUviZNs0cBz1kg5kVS2UKUfNIx8YVs1cN3AV7NTctO5FOKBA+UT2BPJIWZauYHPqJODG50cg==}

  regex-utilities@2.3.0:
    resolution: {integrity: sha512-8VhliFJAWRaUiVvREIiW2NXXTmHs4vMNnSzuJVhscgmGav3g9VDxLrQndI3dZZVVdp0ZO/5v0xmX516/7M9cng==}

  regex@6.0.1:
    resolution: {integrity: sha512-uorlqlzAKjKQZ5P+kTJr3eeJGSVroLKoHmquUj4zHWuR+hEyNqlXsSKlYYF5F4NI6nl7tWCs0apKJ0lmfsXAPA==}

  regexp.prototype.flags@1.5.4:
    resolution: {integrity: sha512-dYqgNSZbDwkaJ2ceRd9ojCGjBq+mOm9LmtXnAnEGyHhN/5R7iDW2TRw3h+o/jCFxus3P2LfWIIiwowAjANm7IA==}
    engines: {node: '>= 0.4'}

  rehype-katex@7.0.1:
    resolution: {integrity: sha512-OiM2wrZ/wuhKkigASodFoo8wimG3H12LWQaH8qSPVJn9apWKFSH3YOCtbKpBorTVw/eI7cuT21XBbvwEswbIOA==}

  rehype-minify-whitespace@6.0.2:
    resolution: {integrity: sha512-Zk0pyQ06A3Lyxhe9vGtOtzz3Z0+qZ5+7icZ/PL/2x1SHPbKao5oB/g/rlc6BCTajqBb33JcOe71Ye1oFsuYbnw==}

  rehype-parse@9.0.1:
    resolution: {integrity: sha512-ksCzCD0Fgfh7trPDxr2rSylbwq9iYDkSn8TCDmEJ49ljEUBxDVCzCHv7QNzZOfODanX4+bWQ4WZqLCRWYLfhag==}

  rehype-recma@1.0.0:
    resolution: {integrity: sha512-lqA4rGUf1JmacCNWWZx0Wv1dHqMwxzsDWYMTowuplHF3xH0N/MmrZ/G3BDZnzAkRmxDadujCjaKM2hqYdCBOGw==}

  remark-frontmatter@5.0.0:
    resolution: {integrity: sha512-XTFYvNASMe5iPN0719nPrdItC9aU0ssC4v14mH1BCi1u0n1gAocqcujWUrByftZTbLhRtiKRyjYTSIOcr69UVQ==}

  remark-gfm@4.0.1:
    resolution: {integrity: sha512-1quofZ2RQ9EWdeN34S79+KExV1764+wCUGop5CPL1WGdD0ocPpu91lzPGbwWMECpEpd42kJGQwzRfyov9j4yNg==}

  remark-math@6.0.0:
    resolution: {integrity: sha512-MMqgnP74Igy+S3WwnhQ7kqGlEerTETXMvJhrUzDikVZ2/uogJCb+WHUg97hK9/jcfc0dkD73s3LN8zU49cTEtA==}

  remark-mdx-remove-esm@1.2.1:
    resolution: {integrity: sha512-Vz1GKmRR9u7ij8TTf88DK8dFc/mVror9YUJekl1uP+S0sTzHxGdszJMeBbh96aIR+ZiI2QRKHu2UsV+/pWj7uQ==}
    peerDependencies:
      unified: ^11

  remark-mdx@3.1.1:
    resolution: {integrity: sha512-Pjj2IYlUY3+D8x00UJsIOg5BEvfMyeI+2uLPn9VO9Wg4MEtN/VTIq2NEJQfde9PnX15KgtHyl9S0BcTnWrIuWg==}

  remark-parse@11.0.0:
    resolution: {integrity: sha512-FCxlKLNGknS5ba/1lmpYijMUzX2esxW5xQqjWxw2eHFfS2MSdaHVINFmhjo+qN1WhZhNimq0dZATN9pH0IDrpA==}

  remark-rehype@11.1.2:
    resolution: {integrity: sha512-Dh7l57ianaEoIpzbp0PC9UKAdCSVklD8E5Rpw7ETfbTl3FqcOOgq5q2LVDhgGCkaBv7p24JXikPdvhhmHvKMsw==}

  remark-smartypants@3.0.2:
    resolution: {integrity: sha512-ILTWeOriIluwEvPjv67v7Blgrcx+LZOkAUVtKI3putuhlZm84FnqDORNXPPm+HY3NdZOMhyDwZ1E+eZB/Df5dA==}
    engines: {node: '>=16.0.0'}

  remark-stringify@11.0.0:
    resolution: {integrity: sha512-1OSmLd3awB/t8qdoEOMazZkNsfVTeY4fTsgzcQFdXNq8ToTN4ZGwrMnlda4K6smTFKD+GRV6O48i6Z4iKgPPpw==}

  remark@15.0.1:
    resolution: {integrity: sha512-Eht5w30ruCXgFmxVUSlNWQ9iiimq07URKeFS3hNc8cUWy1llX4KDWfyEDZRycMc+znsN9Ux5/tJ/BFdgdOwA3A==}

  require-directory@2.1.1:
    resolution: {integrity: sha512-fGxEI7+wsG9xrvdjsrlmL22OMTTiHRwAMroiEeMgq8gzoLC/PQr7RsRDSTLUg/bZAZtF+TVIkHc6/4RIKrui+Q==}
    engines: {node: '>=0.10.0'}

  require-from-string@2.0.2:
    resolution: {integrity: sha512-Xf0nWe6RseziFMu+Ap9biiUbmplq6S9/p+7w7YXP/JBHhrUDDUhwa+vANyubuqfZWTveU//DYVGsDG7RKL/vEw==}
    engines: {node: '>=0.10.0'}

  resolve-alpn@1.2.1:
    resolution: {integrity: sha512-0a1F4l73/ZFZOakJnQ3FvkJ2+gSTQWz/r2KE5OdDY0TxPm5h4GkqkWWfM47T7HsbnOtcJVEF4epCVy6u7Q3K+g==}

  resolve-from@4.0.0:
    resolution: {integrity: sha512-pb/MYmXstAkysRFx8piNI1tGFNQIFA3vkE3Gq4EuA1dF6gHp/+vgZqsCGJapvy8N3Q+4o7FwvquPJcnZ7RYy4g==}
    engines: {node: '>=4'}

  resolve-from@5.0.0:
    resolution: {integrity: sha512-qYg9KP24dD5qka9J47d0aVky0N+b4fTU89LN9iDnjB5waksiC49rvMB0PrUJQGoTmH50XPiqOvAjDfaijGxYZw==}
    engines: {node: '>=8'}

  resolve-pkg-maps@1.0.0:
    resolution: {integrity: sha512-seS2Tj26TBVOC2NIc2rOe2y2ZO7efxITtLZcGSOnHHNOQ7CkiUBfw0Iw2ck6xkIhPwLhKNLS8BO+hEpngQlqzw==}

  resolve@1.22.10:
    resolution: {integrity: sha512-NPRy+/ncIMeDlTAsuqwKIiferiawhefFJtkNSW0qZJEqMEb+qBt/77B/jGeeek+F0uOeN05CDa6HXbbIgtVX4w==}
    engines: {node: '>= 0.4'}
    hasBin: true

  responselike@3.0.0:
    resolution: {integrity: sha512-40yHxbNcl2+rzXvZuVkrYohathsSJlMTXKryG5y8uciHv1+xDLHQpgjG64JUO9nrEq2jGLH6IZ8BcZyw3wrweg==}
    engines: {node: '>=14.16'}

  restore-cursor@4.0.0:
    resolution: {integrity: sha512-I9fPXU9geO9bHOt9pHHOhOkYerIMsmVaWB0rA2AI9ERh/+x/i7MV5HKBNrg+ljO5eoPVgCcnFuRjJ9uH6I/3eg==}
    engines: {node: ^12.20.0 || ^14.13.1 || >=16.0.0}

  retext-latin@4.0.0:
    resolution: {integrity: sha512-hv9woG7Fy0M9IlRQloq/N6atV82NxLGveq+3H2WOi79dtIYWN8OaxogDm77f8YnVXJL2VD3bbqowu5E3EMhBYA==}

  retext-smartypants@6.2.0:
    resolution: {integrity: sha512-kk0jOU7+zGv//kfjXEBjdIryL1Acl4i9XNkHxtM7Tm5lFiCog576fjNC9hjoR7LTKQ0DsPWy09JummSsH1uqfQ==}

  retext-stringify@4.0.0:
    resolution: {integrity: sha512-rtfN/0o8kL1e+78+uxPTqu1Klt0yPzKuQ2BfWwwfgIUSayyzxpM1PJzkKt4V8803uB9qSy32MvI7Xep9khTpiA==}

  retext@9.0.0:
    resolution: {integrity: sha512-sbMDcpHCNjvlheSgMfEcVrZko3cDzdbe1x/e7G66dFp0Ff7Mldvi2uv6JkJQzdRcvLYE8CA8Oe8siQx8ZOgTcA==}

  retry@0.13.1:
    resolution: {integrity: sha512-XQBQ3I8W1Cge0Seh+6gjj03LbmRFWuoszgK9ooCpwYIrhhoO80pfq4cUkU5DkknwfOfFteRwlZ56PYOGYyFWdg==}
    engines: {node: '>= 4'}

  reusify@1.1.0:
    resolution: {integrity: sha512-g6QUff04oZpHs0eG5p83rFLhHeV00ug/Yf9nZM6fLeUrPguBTkTQOdpAWWspMh55TZfVQDPaN3NQJfbVRAxdIw==}
    engines: {iojs: '>=1.0.0', node: '>=0.10.0'}

  rollup@4.50.1:
    resolution: {integrity: sha512-78E9voJHwnXQMiQdiqswVLZwJIzdBKJ1GdI5Zx6XwoFKUIk09/sSrr+05QFzvYb8q6Y9pPV45zzDuYa3907TZA==}
    engines: {node: '>=18.0.0', npm: '>=8.0.0'}
    hasBin: true

<<<<<<< HEAD
  run-async@4.0.6:
    resolution: {integrity: sha512-IoDlSLTs3Yq593mb3ZoKWKXMNu3UpObxhgA/Xuid5p4bbfi2jdY1Hj0m1K+0/tEuQTxIGMhQDqGjKb7RuxGpAQ==}
=======
  router@2.2.0:
    resolution: {integrity: sha512-nLTrUKm2UyiL7rlhapu/Zl45FwNgkZGaCpZbIHajDYgwlJCOzLSk+cIPAnsEqV955GjILJnKbdQC1nVPz+gAYQ==}
    engines: {node: '>= 18'}

  run-async@3.0.0:
    resolution: {integrity: sha512-540WwVDOMxA6dN6We19EcT9sc3hkXPw5mzRNGM3FkdN/vtE9NFvj5lFAPNwUDmJjXidm3v7TC1cTE7t17Ulm1Q==}
>>>>>>> c25a253a
    engines: {node: '>=0.12.0'}

  run-parallel@1.2.0:
    resolution: {integrity: sha512-5l4VyZR86LZ/lDxZTR6jqL8AFE2S0IFLMP26AbjsLVADxHdhB/c0GUsH+y39UfCi3dzz8OlQuPmnaJOMoDHQBA==}

  rxjs@7.8.2:
    resolution: {integrity: sha512-dhKf903U/PQZY6boNNtAGdWbG85WAbjT/1xYoZIC7FAY0yWapOBQVsVrDl58W86//e1VpMNBtRV4MaXfdMySFA==}

  safe-array-concat@1.1.3:
    resolution: {integrity: sha512-AURm5f0jYEOydBj7VQlVvDrjeFgthDdEF5H1dP+6mNpoXOMo1quQqJ4wvJDyRZ9+pO3kGWoOdmV08cSv2aJV6Q==}
    engines: {node: '>=0.4'}

  safe-buffer@5.1.2:
    resolution: {integrity: sha512-Gd2UZBJDkXlY7GbJxfsE8/nvKkUEU1G38c1siN6QP6a9PT9MmHB8GnpscSmMJSoF8LOIrt8ud/wPtojys4G6+g==}

  safe-buffer@5.2.1:
    resolution: {integrity: sha512-rp3So07KcdmmKbGvgaNxQSJr7bGVSVk5S9Eq1F+ppbRo70+YeaDxkw5Dd8NPN+GD6bjnYm2VuPuCXmpuYvmCXQ==}

  safe-push-apply@1.0.0:
    resolution: {integrity: sha512-iKE9w/Z7xCzUMIZqdBsp6pEQvwuEebH4vdpjcDWnyzaI6yl6O9FHvVpmGelvEHNsoY6wGblkxR6Zty/h00WiSA==}
    engines: {node: '>= 0.4'}

  safe-regex-test@1.1.0:
    resolution: {integrity: sha512-x/+Cz4YrimQxQccJf5mKEbIa1NzeCRNI5Ecl/ekmlYaampdNLPalVyIcCZNNH3MvmqBugV5TMYZXv0ljslUlaw==}
    engines: {node: '>= 0.4'}

  safe-stable-stringify@1.1.1:
    resolution: {integrity: sha512-ERq4hUjKDbJfE4+XtZLFPCDi8Vb1JqaxAPTxWFLBx8XcAlf9Bda/ZJdVezs/NAfsMQScyIlUMx+Yeu7P7rx5jw==}

  safe-stable-stringify@2.5.0:
    resolution: {integrity: sha512-b3rppTKm9T+PsVCBEOUR46GWI7fdOs00VKZ1+9c1EWDaDMvjQc6tUwuFyIprgGgTcWoVHSKrU8H31ZHA2e0RHA==}
    engines: {node: '>=10'}

  safer-buffer@2.1.2:
    resolution: {integrity: sha512-YZo3K82SD7Riyi0E1EQPojLz7kpepnSQI9IyPbHHg1XXXevb5dJI7tpyN2ADxGcQbHG7vcyRHk0cbwqcQriUtg==}

  sax@1.4.1:
    resolution: {integrity: sha512-+aWOz7yVScEGoKNd4PA10LZ8sk0A/z5+nXQG5giUO5rprX9jgYsTdov9qCchZiPIZezbZH+jRut8nPodFAX4Jg==}

  scheduler@0.23.2:
    resolution: {integrity: sha512-UOShsPwz7NrMUqhR6t0hWjFduvOzbtv7toDH1/hIrfRNIDBnnBWd0CwJTGvTpngVlmwGCdP9/Zl/tVrDqcuYzQ==}

  scheduler@0.26.0:
    resolution: {integrity: sha512-NlHwttCI/l5gCPR3D1nNXtWABUmBwvZpEQiD4IXSbIDq8BzLIK/7Ir5gTFSGZDUu37K5cMNp0hFtzO38sC7gWA==}

  section-matter@1.0.0:
    resolution: {integrity: sha512-vfD3pmTzGpufjScBh50YHKzEu2lxBWhVEHsNGoEXmCmn2hKGfeNLYMzCJpe8cD7gqX7TJluOVpBkAequ6dgMmA==}
    engines: {node: '>=4'}

  secure-json-parse@2.7.0:
    resolution: {integrity: sha512-6aU+Rwsezw7VR8/nyvKTx8QpWH9FrcYiXXlqC4z5d5XQBDRqtbfsRjnwGyqbi3gddNtWHuEk9OANUotL26qKUw==}

  secure-json-parse@4.0.0:
    resolution: {integrity: sha512-dxtLJO6sc35jWidmLxo7ij+Eg48PM/kleBsxpC8QJE0qJICe+KawkDQmvCMZUr9u7WKVHgMW6vy3fQ7zMiFZMA==}

  semver@7.7.2:
    resolution: {integrity: sha512-RF0Fw+rO5AMf9MAyaRXI4AV0Ulj5lMHqVxxdSgiVbixSCXoEmmX/jk0CuJw4+3SqroYO9VoUh+HcuJivvtJemA==}
    engines: {node: '>=10'}
    hasBin: true

  send@0.19.0:
    resolution: {integrity: sha512-dW41u5VfLXu8SJh5bwRmyYUbAoSB3c9uQh6L8h/KtsFREPWpbX1lrljJo186Jc4nmci/sGUZ9a0a0J2zgfq2hw==}
    engines: {node: '>= 0.8.0'}

  send@1.2.0:
    resolution: {integrity: sha512-uaW0WwXKpL9blXE2o0bRhoL2EGXIrZxQ2ZQ4mgcfoBxdFmQold+qWsD2jLrfZ0trjKL6vOw0j//eAwcALFjKSw==}
    engines: {node: '>= 18'}

  serialize-error@12.0.0:
    resolution: {integrity: sha512-ZYkZLAvKTKQXWuh5XpBw7CdbSzagarX39WyZ2H07CDLC5/KfsRGlIXV8d4+tfqX1M7916mRqR1QfNHSij+c9Pw==}
    engines: {node: '>=18'}

  serve-static@1.16.2:
    resolution: {integrity: sha512-VqpjJZKadQB/PEbEwvFdO43Ax5dFBZ2UECszz8bQ7pi7wt//PWe1P6MN7eCnjsatYtBT6EuiClbjSWP2WrIoTw==}
    engines: {node: '>= 0.8.0'}

  serve-static@2.2.0:
    resolution: {integrity: sha512-61g9pCh0Vnh7IutZjtLGGpTA355+OPn2TyDv/6ivP2h/AdAVX9azsoxmg2/M6nZeQZNYBEwIcsne1mJd9oQItQ==}
    engines: {node: '>= 18'}

  set-cookie-parser@2.7.1:
    resolution: {integrity: sha512-IOc8uWeOZgnb3ptbCURJWNjWUPcO3ZnTTdzsurqERrP6nPyv+paC55vJM0LpOlT2ne+Ix+9+CRG1MNLlyZ4GjQ==}

  set-function-length@1.2.2:
    resolution: {integrity: sha512-pgRc4hJ4/sNjWCSS9AmnS40x3bNMDTknHgL5UaMBTMyJnU90EgWh1Rz+MC9eFu4BuN/UwZjKQuY/1v3rM7HMfg==}
    engines: {node: '>= 0.4'}

  set-function-name@2.0.2:
    resolution: {integrity: sha512-7PGFlmtwsEADb0WYyvCMa1t+yke6daIG4Wirafur5kcf+MhUnPms1UeR0CKQdTZD81yESwMHbtn+TR+dMviakQ==}
    engines: {node: '>= 0.4'}

  set-proto@1.0.0:
    resolution: {integrity: sha512-RJRdvCo6IAnPdsvP/7m6bsQqNnn1FCBX5ZNtFL98MmFF/4xAIJTIg1YbHW5DC2W5SKZanrC6i4HsJqlajw/dZw==}
    engines: {node: '>= 0.4'}

  setimmediate@1.0.5:
    resolution: {integrity: sha512-MATJdZp8sLqDl/68LfQmbP8zKPLQNV6BIZoIgrscFDQ+RsvK/BxeDQOgyxKKoh0y/8h3BqVFnCqQ/gd+reiIXA==}

  setprototypeof@1.2.0:
    resolution: {integrity: sha512-E5LDX7Wrp85Kil5bhZv46j8jOeboKq5JMmYM3gVGdGH8xFpPWXUMsNrlODCrkoxMEeNi/XZIwuRvY4XNwYMJpw==}

  sharp@0.33.5:
    resolution: {integrity: sha512-haPVm1EkS9pgvHrQ/F3Xy+hgcuMV0Wm9vfIBSiwZ05k+xgb0PkBQpGsAA/oWdDobNaZTH5ppvHtzCFbnSEwHVw==}
    engines: {node: ^18.17.0 || ^20.3.0 || >=21.0.0}

  shebang-command@2.0.0:
    resolution: {integrity: sha512-kHxr2zZpYtdmrN1qDjrrX/Z1rR1kG8Dx+gkpK1G4eXmvXswmcE1hTWBWYUzlraYw1/yZp6YuDY77YtvbN0dmDA==}
    engines: {node: '>=8'}

  shebang-regex@3.0.0:
    resolution: {integrity: sha512-7++dFhtcx3353uBaq8DDR4NuxBetBzC7ZQOhmTQInHEd6bSrXdiEyzCvG07Z44UYdLShWUyXt5M/yhz8ekcb1A==}
    engines: {node: '>=8'}

  shiki@3.12.2:
    resolution: {integrity: sha512-uIrKI+f9IPz1zDT+GMz+0RjzKJiijVr6WDWm9Pe3NNY6QigKCfifCEv9v9R2mDASKKjzjQ2QpFLcxaR3iHSnMA==}

  side-channel-list@1.0.0:
    resolution: {integrity: sha512-FCLHtRD/gnpCiCHEiJLOwdmFP+wzCmDEkc9y7NsYxeF4u7Btsn1ZuwgwJGxImImHicJArLP4R0yX4c2KCrMrTA==}
    engines: {node: '>= 0.4'}

  side-channel-map@1.0.1:
    resolution: {integrity: sha512-VCjCNfgMsby3tTdo02nbjtM/ewra6jPHmpThenkTYh8pG9ucZ/1P8So4u4FGBek/BjpOVsDCMoLA/iuBKIFXRA==}
    engines: {node: '>= 0.4'}

  side-channel-weakmap@1.0.2:
    resolution: {integrity: sha512-WPS/HvHQTYnHisLo9McqBHOJk2FkHO/tlpvldyrnem4aeQp4hai3gythswg6p01oSoTl58rcpiFAjF2br2Ak2A==}
    engines: {node: '>= 0.4'}

  side-channel@1.1.0:
    resolution: {integrity: sha512-ZX99e6tRweoUXqR+VBrslhda51Nh5MTQwou5tnUDgbtyM0dBgmhEDtWGP/xbKn6hqfPRHujUNwz5fy/wbbhnpw==}
    engines: {node: '>= 0.4'}

  signal-exit@3.0.7:
    resolution: {integrity: sha512-wnD2ZE+l+SPC/uoS0vXeE9L1+0wuaMqKlfz9AMUo38JsyLSBWSFcHR1Rri62LZc12vLr1gb3jl7iwQhgwpAbGQ==}

  signal-exit@4.1.0:
    resolution: {integrity: sha512-bzyZ1e88w9O1iNJbKnOlvYTrWPDl46O1bG0D3XInv+9tkPrxrN8jUUTiFlDkkmKWgn1M6CfIA13SuGqOa9Korw==}
    engines: {node: '>=14'}

  simple-eval@1.0.1:
    resolution: {integrity: sha512-LH7FpTAkeD+y5xQC4fzS+tFtaNlvt3Ib1zKzvhjv/Y+cioV4zIuw4IZr2yhRLu67CWL7FR9/6KXKnjRoZTvGGQ==}
    engines: {node: '>=12'}

  simple-git@3.28.0:
    resolution: {integrity: sha512-Rs/vQRwsn1ILH1oBUy8NucJlXmnnLeLCfcvbSehkPzbv3wwoFWIdtfd6Ndo6ZPhlPsCZ60CPI4rxurnwAa+a2w==}

  simple-swizzle@0.2.2:
    resolution: {integrity: sha512-JA//kQgZtbuY83m+xT+tXJkmJncGMTFT+C+g2h2R9uxkYIrE2yy9sgmcLhCnw57/WSD+Eh3J97FPEDFnbXnDUg==}

  simple-wcswidth@1.1.2:
    resolution: {integrity: sha512-j7piyCjAeTDSjzTSQ7DokZtMNwNlEAyxqSZeCS+CXH7fJ4jx3FuJ/mTW3mE+6JLs4VJBbcll0Kjn+KXI5t21Iw==}

  slash@3.0.0:
    resolution: {integrity: sha512-g9Q1haeby36OSStwb4ntCGGGaKsaVSjQ68fBxoQcutl5fS1vuY18H3wSt3jFyFtrkx+Kz0V1G85A4MyAdDMi2Q==}
    engines: {node: '>=8'}

  slice-ansi@5.0.0:
    resolution: {integrity: sha512-FC+lgizVPfie0kkhqUScwRu1O/lF6NOgJmlCgK+/LYxDCTk8sGelYaHDhFcDN+Sn3Cv+3VSa4Byeo+IMCzpMgQ==}
    engines: {node: '>=12'}

  slice-ansi@7.1.2:
    resolution: {integrity: sha512-iOBWFgUX7caIZiuutICxVgX1SdxwAVFFKwt1EvMYYec/NWO5meOJ6K5uQxhrYBdQJne4KxiqZc+KptFOWFSI9w==}
    engines: {node: '>=18'}

  slugify@1.6.6:
    resolution: {integrity: sha512-h+z7HKHYXj6wJU+AnS/+IH8Uh9fdcX1Lrhg1/VMdf9PwoBQXFcXiAdsy2tSK0P6gKwJLXp02r90ahUCqHk9rrw==}
    engines: {node: '>=8.0.0'}

  smart-buffer@4.2.0:
    resolution: {integrity: sha512-94hK0Hh8rPqQl2xXc3HsaBoOXKV20MToPkcXvwbISWLEs+64sBq5kFgn2kJDHb1Pry9yrP0dxrCI9RRci7RXKg==}
    engines: {node: '>= 6.0.0', npm: '>= 3.0.0'}

  socket.io-adapter@2.5.5:
    resolution: {integrity: sha512-eLDQas5dzPgOWCk9GuuJC2lBqItuhKI4uxGgo9aIV7MYbk2h9Q6uULEh8WBzThoI7l+qU9Ast9fVUmkqPP9wYg==}

  socket.io-parser@4.2.4:
    resolution: {integrity: sha512-/GbIKmo8ioc+NIWIhwdecY0ge+qVBSMdgxGygevmdHj24bsfgtCmcUUcQ5ZzcylGFHsN3k4HB4Cgkl96KVnuew==}
    engines: {node: '>=10.0.0'}

  socket.io@4.8.1:
    resolution: {integrity: sha512-oZ7iUCxph8WYRHHcjBEc9unw3adt5CmSNlppj/5Q4k2RIrhl8Z5yY2Xr4j9zj0+wzVZ0bxmYoGSzKJnRl6A4yg==}
    engines: {node: '>=10.2.0'}

  socks-proxy-agent@8.0.5:
    resolution: {integrity: sha512-HehCEsotFqbPW9sJ8WVYB6UbmIMv7kUUORIF2Nncq4VQvBfNBLibW9YZR5dlYCSUhwcD628pRllm7n+E+YTzJw==}
    engines: {node: '>= 14'}

  socks@2.8.7:
    resolution: {integrity: sha512-HLpt+uLy/pxB+bum/9DzAgiKS8CX1EvbWxI4zlmgGCExImLdiad2iCwXT5Z4c9c3Eq8rP2318mPW2c+QbtjK8A==}
    engines: {node: '>= 10.0.0', npm: '>= 3.0.0'}

  sonic-boom@4.2.0:
    resolution: {integrity: sha512-INb7TM37/mAcsGmc9hyyI6+QR3rR1zVRu36B0NeGXKnOOLiZOfER5SA+N7X7k3yUYRzLWafduTDvJAfDswwEww==}

  source-map-js@1.2.1:
    resolution: {integrity: sha512-UXWMKhLOwVKb728IUtQPXxfYU+usdybtUrK/8uGE8CQMvrhOpwvzDBwj0QhSL7MQc7vIsISBG8VQ8+IDQxpfQA==}
    engines: {node: '>=0.10.0'}

  source-map@0.6.1:
    resolution: {integrity: sha512-UjgapumWlbMhkBgzT7Ykc5YXUT46F0iKu8SGXq0bcwP5dz/h0Plj6enJqjz1Zbq2l5WaqYnrVbwWOWMyF3F47g==}
    engines: {node: '>=0.10.0'}

  source-map@0.7.6:
    resolution: {integrity: sha512-i5uvt8C3ikiWeNZSVZNWcfZPItFQOsYTUAOkcUPGd8DqDy1uOUikjt5dG+uRlwyvR108Fb9DOd4GvXfT0N2/uQ==}
    engines: {node: '>= 12'}

  source-map@0.8.0-beta.0:
    resolution: {integrity: sha512-2ymg6oRBpebeZi9UUNsgQ89bhx01TcTkmNTGnNO88imTmbSgy4nfujrgVEFKWpMTEGA11EDkTt7mqObTPdigIA==}
    engines: {node: '>= 8'}
    deprecated: The work that was done in this beta branch won't be included in future versions

  space-separated-tokens@2.0.2:
    resolution: {integrity: sha512-PEGlAwrG8yXGXRjW32fGbg66JAlOAwbObuqVoJpv/mRgoWDQfgH1wDPvtzWyUSNAXBGSk8h755YDbbcEy3SH2Q==}

  spawndamnit@3.0.1:
    resolution: {integrity: sha512-MmnduQUuHCoFckZoWnXsTg7JaiLBJrKFj9UI2MbRPGaJeVpsLcVBu6P/IGZovziM/YBsellCmsprgNA+w0CzVg==}

  split2@4.2.0:
    resolution: {integrity: sha512-UcjcJOWknrNkF6PLX83qcHM6KHgVKNkV62Y8a5uYDVv9ydGQVwAHMKqHdJje1VTWpljG0WYpCDhrCdAOYH4TWg==}
    engines: {node: '>= 10.x'}

  sprintf-js@1.0.3:
    resolution: {integrity: sha512-D9cPgkvLlV3t3IzL0D0YLvGA9Ahk4PcvVwUbN0dSGr1aP0Nrt4AEnTUbuGvquEC0mA64Gqt1fzirlRs5ibXx8g==}

  sswr@2.2.0:
    resolution: {integrity: sha512-clTszLPZkmycALTHD1mXGU+mOtA/MIoLgS1KGTTzFNVm9rytQVykgRaP+z1zl572cz0bTqj4rFVoC2N+IGK4Sg==}
    peerDependencies:
      svelte: ^4.0.0 || ^5.0.0

  stack-utils@2.0.6:
    resolution: {integrity: sha512-XlkWvfIm6RmsWtNJx+uqtKLS8eqFbxUg0ZzLXqY0caEy9l7hruX8IpiDnjsLavoBgqCCR71TqWO8MaXYheJ3RQ==}
    engines: {node: '>=10'}

  statuses@2.0.1:
    resolution: {integrity: sha512-RwNA9Z/7PrK06rYLIzFMlaF+l73iwpzsqRIFgbMLbTcLD6cOao82TaWefPXQvB2fOC4AjuYSEndS7N/mTCbkdQ==}
    engines: {node: '>= 0.8'}

  stop-iteration-iterator@1.1.0:
    resolution: {integrity: sha512-eLoXW/DHyl62zxY4SCaIgnRhuMr6ri4juEYARS8E6sCEqzKpOiE521Ucofdx+KnDZl5xmvGYaaKCk5FEOxJCoQ==}
    engines: {node: '>= 0.4'}

  streamsearch@1.1.0:
    resolution: {integrity: sha512-Mcc5wHehp9aXz1ax6bZUyY5afg9u2rv5cqQI3mRrYkGC8rW2hM02jWuwjtL++LS5qinSyhj2QfLyNsuc+VsExg==}
    engines: {node: '>=10.0.0'}

  streamx@2.22.1:
    resolution: {integrity: sha512-znKXEBxfatz2GBNK02kRnCXjV+AA4kjZIUxeWSr3UGirZMJfTE9uiwKHobnbgxWyL/JWro8tTq+vOqAK1/qbSA==}

  string-comparison@1.3.0:
    resolution: {integrity: sha512-46aD+slEwybxAMPRII83ATbgMgTiz5P8mVd7Z6VJsCzSHFjdt1hkAVLeFxPIyEb11tc6ihpJTlIqoO0MCF6NPw==}
    engines: {node: ^16.0.0 || >=18.0.0}

  string-width@4.2.3:
    resolution: {integrity: sha512-wKyQRQpjJ0sIp62ErSZdGsjMJWsap5oRNihHhu6G7JVO/9jIB6UyevL+tXuOqrng8j/cxKTWyWUwvSTriiZz/g==}
    engines: {node: '>=8'}

  string-width@5.1.2:
    resolution: {integrity: sha512-HnLOCR3vjcY8beoNLtcjZ5/nxn2afmME6lhrDrebokqMap+XbeW8n9TXpPDOqdGK5qcI3oT0GKTW6wC7EMiVqA==}
    engines: {node: '>=12'}

  string-width@7.2.0:
    resolution: {integrity: sha512-tsaTIkKW9b4N+AEj+SVA+WhJzV7/zMhcSu78mLKWSk7cXMOSHsBKFWUs0fWwq8QyK3MgJBQRX6Gbi4kYbdvGkQ==}
    engines: {node: '>=18'}

  string.prototype.trim@1.2.10:
    resolution: {integrity: sha512-Rs66F0P/1kedk5lyYyH9uBzuiI/kNRmwJAR9quK6VOtIpZ2G+hMZd+HQbbv25MgCA6gEffoMZYxlTod4WcdrKA==}
    engines: {node: '>= 0.4'}

  string.prototype.trimend@1.0.9:
    resolution: {integrity: sha512-G7Ok5C6E/j4SGfyLCloXTrngQIQU3PWtXGst3yM7Bea9FRURf1S42ZHlZZtsNque2FN2PoUhfZXYLNWwEr4dLQ==}
    engines: {node: '>= 0.4'}

  string.prototype.trimstart@1.0.8:
    resolution: {integrity: sha512-UXSH262CSZY1tfu3G3Secr6uGLCFVPMhIqHjlgCUtCCcgihYc/xKs9djMTMUOb2j1mVSeU8EU6NWc/iQKU6Gfg==}
    engines: {node: '>= 0.4'}

  string_decoder@1.1.1:
    resolution: {integrity: sha512-n/ShnvDi6FHbbVfviro+WojiFzv+s8MPMHBczVePfUpDJLwoLT0ht1l4YwBCbi8pJAveEEdnkHyPyTP/mzRfwg==}

  stringify-entities@4.0.4:
    resolution: {integrity: sha512-IwfBptatlO+QCJUo19AqvrPNqlVMpW9YEL2LIVY+Rpv2qsjCGxaDLNRgeGsQWJhfItebuJhsGSLjaBbNSQ+ieg==}

  strip-ansi@6.0.1:
    resolution: {integrity: sha512-Y38VPSHcqkFrCpFnQ9vuSXmquuv5oXOKpGeT6aGrr3o3Gc9AlVa6JBfUSOCnbxGGZF+/0ooI7KrPuUSztUdU5A==}
    engines: {node: '>=8'}

  strip-ansi@7.1.2:
    resolution: {integrity: sha512-gmBGslpoQJtgnMAvOVqGZpEz9dyoKTCzy2nfz/n8aIFhN/jCE/rCmcxabB6jOOHV+0WNnylOxaxBQPSvcWklhA==}
    engines: {node: '>=12'}

  strip-bom-string@1.0.0:
    resolution: {integrity: sha512-uCC2VHvQRYu+lMh4My/sFNmF2klFymLX1wHJeXnbEJERpV/ZsVuonzerjfrGpIGF7LBVa1O7i9kjiWvJiFck8g==}
    engines: {node: '>=0.10.0'}

  strip-bom@3.0.0:
    resolution: {integrity: sha512-vavAMRXOgBVNF6nyEEmL3DBK19iRpDcoIwW+swQ+CbGiu7lju6t+JklA1MHweoWtadgt4ISVUsXLyDq34ddcwA==}
    engines: {node: '>=4'}

  strip-json-comments@3.1.1:
    resolution: {integrity: sha512-6fPc+R4ihwqP6N/aIv2f1gMH8lOVtWQHoqC4yK6oSDVVocumAsfCqjkXnqiYMhmMwS/mEHLp7Vehlt3ql6lEig==}
    engines: {node: '>=8'}

  strip-json-comments@5.0.3:
    resolution: {integrity: sha512-1tB5mhVo7U+ETBKNf92xT4hrQa3pm0MZ0PQvuDnWgAAGHDsfp4lPSpiS6psrSiet87wyGPh9ft6wmhOMQ0hDiw==}
    engines: {node: '>=14.16'}

  style-to-js@1.1.17:
    resolution: {integrity: sha512-xQcBGDxJb6jjFCTzvQtfiPn6YvvP2O8U1MDIPNfJQlWMYfktPy+iGsHE7cssjs7y84d9fQaK4UF3RIJaAHSoYA==}

  style-to-object@1.0.9:
    resolution: {integrity: sha512-G4qppLgKu/k6FwRpHiGiKPaPTFcG3g4wNVX/Qsfu+RqQM30E7Tyu/TEgxcL9PNLF5pdRLwQdE3YKKf+KF2Dzlw==}

  sucrase@3.35.0:
    resolution: {integrity: sha512-8EbVDiu9iN/nESwxeSxDKe0dunta1GOlHufmSSXxMD2z2/tMZpDMpvXQGsc+ajGo8y2uYUmixaSRUc/QPoQ0GA==}
    engines: {node: '>=16 || 14 >=14.17'}
    hasBin: true

  supports-color@7.2.0:
    resolution: {integrity: sha512-qpCAvRl9stuOHveKsn7HncJRvv501qIacKzQlO/+Lwxc9+0q2wLyv4Dfvt80/DPn2pqOBsJdDiogXGR9+OvwRw==}
    engines: {node: '>=8'}

  supports-preserve-symlinks-flag@1.0.0:
    resolution: {integrity: sha512-ot0WnXS9fgdkgIcePe6RHNk1WA8+muPa6cSjeR3V8K27q9BB1rTE3R1p7Hv0z1ZyAc8s6Vvv8DIyWf681MAt0w==}
    engines: {node: '>= 0.4'}

  svelte@5.38.8:
    resolution: {integrity: sha512-UDpTbM/iuZ4MaMnn4ODB3rf5JKDyPOi5oJcopP0j7YHQ9BuJtsAqsR71r2N6AnJf7ygbalTJU5y8eSWGAQZjlQ==}
    engines: {node: '>=18'}

  swr@2.3.6:
    resolution: {integrity: sha512-wfHRmHWk/isGNMwlLGlZX5Gzz/uTgo0o2IRuTMcf4CPuPFJZlq0rDaKUx+ozB5nBOReNV1kiOyzMfj+MBMikLw==}
    peerDependencies:
      react: ^16.11.0 || ^17.0.0 || ^18.0.0 || ^19.0.0

  swrev@4.0.0:
    resolution: {integrity: sha512-LqVcOHSB4cPGgitD1riJ1Hh4vdmITOp+BkmfmXRh4hSF/t7EnS4iD+SOTmq7w5pPm/SiPeto4ADbKS6dHUDWFA==}

  swrv@1.1.0:
    resolution: {integrity: sha512-pjllRDr2s0iTwiE5Isvip51dZGR7GjLH1gCSVyE8bQnbAx6xackXsFdojau+1O5u98yHF5V73HQGOFxKUXO9gQ==}
    peerDependencies:
      vue: '>=3.2.26 < 4'

  tailwindcss@3.4.17:
    resolution: {integrity: sha512-w33E2aCvSDP0tW9RZuNXadXlkHXqFzSkQew/aIa2i/Sj8fThxwovwlXHSPXTbAHwEIhBFXAedUhP2tueAKP8Og==}
    engines: {node: '>=14.0.0'}
    hasBin: true

  tar-fs@3.1.0:
    resolution: {integrity: sha512-5Mty5y/sOF1YWj1J6GiBodjlDc05CUR8PKXrsnFAiSG0xA+GHeWLovaZPYUDXkH/1iKRf2+M5+OrRgzC7O9b7w==}

  tar-stream@3.1.7:
    resolution: {integrity: sha512-qJj60CXt7IU1Ffyc3NJMjh6EkuCFej46zUqJ4J7pqYlThyd9bO0XBTmcOIhSzZJVWfsLks0+nle/j538YAW9RQ==}

  tar@6.2.1:
    resolution: {integrity: sha512-DZ4yORTwrbTj/7MZYq2w+/ZFdI6OZ/f9SFHR+71gIVUZhOQPHzVCLpvRnPgyaMpfWxxk/4ONva3GQSyNIKRv6A==}
    engines: {node: '>=10'}

  term-size@2.2.1:
    resolution: {integrity: sha512-wK0Ri4fOGjv/XPy8SBHZChl8CM7uMc5VML7SqiQ0zG7+J5Vr+RMQDoHa2CNT6KHUnTGIXH34UDMkPzAUyapBZg==}
    engines: {node: '>=8'}

  text-decoder@1.2.3:
    resolution: {integrity: sha512-3/o9z3X0X0fTupwsYvR03pJ/DjWuqqrfwBgTQzdWDiQSm9KitAyz/9WqsT2JQW7KV2m+bC2ol/zqpW37NHxLaA==}

  thenify-all@1.6.0:
    resolution: {integrity: sha512-RNxQH/qI8/t3thXJDwcstUO4zeqo64+Uy/+sNVRBx4Xn2OX+OZ9oP+iJnNFqplFra2ZUVeKCSa2oVWi3T4uVmA==}
    engines: {node: '>=0.8'}

  thenify@3.3.1:
    resolution: {integrity: sha512-RVZSIV5IG10Hk3enotrhvz0T9em6cyHBLkH/YAZuKqd8hRkKhSfCGIcP2KUY0EPxndzANBmNllzWPwak+bheSw==}

  thread-stream@3.1.0:
    resolution: {integrity: sha512-OqyPZ9u96VohAyMfJykzmivOrY2wfMSf3C5TtFJVgN+Hm6aj+voFhlK+kZEIv2FBh1X6Xp3DlnCOfEQ3B2J86A==}

  throttleit@2.1.0:
    resolution: {integrity: sha512-nt6AMGKW1p/70DF/hGBdJB57B8Tspmbp5gfJ8ilhLnt7kkr2ye7hzD6NVG8GGErk2HWF34igrL2CXmNIkzKqKw==}
    engines: {node: '>=18'}

  through@2.3.8:
    resolution: {integrity: sha512-w89qg7PI8wAdvX60bMDP+bFoD5Dvhm9oLheFp5O4a2QF0cSBGsBX4qZmadPMvVqlLJBBci+WqGGOAPvcDeNSVg==}

  tinyexec@0.3.2:
    resolution: {integrity: sha512-KQQR9yN7R5+OSwaK0XQoj22pwHoTlgYqmUscPYoknOoWCWfj/5/ABTMRi69FrKU5ffPVh5QcFikpWJI/P1ocHA==}

  tinyglobby@0.2.15:
    resolution: {integrity: sha512-j2Zq4NyQYG5XMST4cbs02Ak8iJUdxRM0XI5QyxXuZOzKOINmWurp3smXu3y5wDcJrptwpSjgXHzIQxR0omXljQ==}
    engines: {node: '>=12.0.0'}

  tldts-core@6.1.86:
    resolution: {integrity: sha512-Je6p7pkk+KMzMv2XXKmAE3McmolOQFdxkKw0R8EYNr7sELW46JqnNeTX8ybPiQgvg1ymCoF8LXs5fzFaZvJPTA==}

  tldts@6.1.86:
    resolution: {integrity: sha512-WMi/OQ2axVTf/ykqCQgXiIct+mSQDFdH2fkwhPwgEwvJ1kSzZRiinb0zF2Xb8u4+OqPChmyI6MEu4EezNJz+FQ==}
    hasBin: true

  to-regex-range@5.0.1:
    resolution: {integrity: sha512-65P7iz6X5yEr1cwcgvQxbbIw7Uk3gOy5dIdtZ4rDveLqhrdJP+Li/Hx6tyK0NEb+2GCyneCMJiGqrADCSNk8sQ==}
    engines: {node: '>=8.0'}

  toidentifier@1.0.1:
    resolution: {integrity: sha512-o5sSPKEkg/DIQNmH43V0/uerLrpzVedkUh8tGNvaeXpfpuwjKenlSox/2O/BTlZUtEe+JG7s5YhEz608PlAHRA==}
    engines: {node: '>=0.6'}

  tough-cookie@5.1.2:
    resolution: {integrity: sha512-FVDYdxtnj0G6Qm/DhNPSb8Ju59ULcup3tuJxkFb5K8Bv2pUXILbf0xZWU8PX8Ov19OXljbUyveOFwRMwkXzO+A==}
    engines: {node: '>=16'}

  tr46@0.0.3:
    resolution: {integrity: sha512-N3WMsuqV66lT30CrXNbEjx4GEwlow3v6rr4mCcv6prnfwhS01rkgyFdjPNBYd9br7LpXV1+Emh01fHnq2Gdgrw==}

  tr46@1.0.1:
    resolution: {integrity: sha512-dTpowEjclQ7Kgx5SdBkqRzVhERQXov8/l9Ft9dVM9fmg0W0KQSVaXX9T4i6twCPNtYiZM53lpSSUAwJbFPOHxA==}

  tree-kill@1.2.2:
    resolution: {integrity: sha512-L0Orpi8qGpRG//Nd+H90vFB+3iHnue1zSSGmNOOCh1GLJ7rUKVwV2HvijphGQS2UmhUZewS9VgvxYIdgr+fG1A==}
    hasBin: true

  trim-lines@3.0.1:
    resolution: {integrity: sha512-kRj8B+YHZCc9kQYdWfJB2/oUl9rA99qbowYYBtr4ui4mZyAQ2JpvVBd/6U2YloATfqBhBTSMhTpgBHtU0Mf3Rg==}

  trim-trailing-lines@2.1.0:
    resolution: {integrity: sha512-5UR5Biq4VlVOtzqkm2AZlgvSlDJtME46uV0br0gENbwN4l5+mMKT4b9gJKqWtuL2zAIqajGJGuvbCbcAJUZqBg==}

  trough@2.2.0:
    resolution: {integrity: sha512-tmMpK00BjZiUyVyvrBK7knerNgmgvcV/KLVyuma/SC+TQN167GrMRciANTz09+k3zW8L8t60jWO1GpfkZdjTaw==}

  ts-api-utils@2.1.0:
    resolution: {integrity: sha512-CUgTZL1irw8u29bzrOD/nH85jqyc74D6SshFgujOIA7osm2Rz7dYH77agkx7H4FBNxDq7Cjf+IjaX/8zwFW+ZQ==}
    engines: {node: '>=18.12'}
    peerDependencies:
      typescript: '>=4.8.4'

  ts-interface-checker@0.1.13:
    resolution: {integrity: sha512-Y/arvbn+rrz3JCKl9C4kVNfTfSm2/mEp5FSz5EsZSANGPSlQrpRI5M4PKF+mJnE52jOO90PnPSc3Ur3bTQw0gA==}

  tslib@1.14.1:
    resolution: {integrity: sha512-Xni35NKzjgMrwevysHTCArtLDpPvye8zV/0E4EyYn43P7/7qvQwPh9BGkHewbMulVntbigmcT7rdX3BNo9wRJg==}

  tslib@2.8.1:
    resolution: {integrity: sha512-oJFu94HQb+KVduSUQL7wnpmqnfmLsOA/nAh6b6EH0wCEoK0/mPeXU6c3wKDV83MkOuHPRHtSXKKU99IBazS/2w==}

  tsup@8.5.0:
    resolution: {integrity: sha512-VmBp77lWNQq6PfuMqCHD3xWl22vEoWsKajkF8t+yMBawlUS8JzEI+vOVMeuNZIuMML8qXRizFKi9oD5glKQVcQ==}
    engines: {node: '>=18'}
    hasBin: true
    peerDependencies:
      '@microsoft/api-extractor': ^7.36.0
      '@swc/core': ^1
      postcss: ^8.4.12
      typescript: '>=4.5.0'
    peerDependenciesMeta:
      '@microsoft/api-extractor':
        optional: true
      '@swc/core':
        optional: true
      postcss:
        optional: true
      typescript:
        optional: true

  tsx@4.20.5:
    resolution: {integrity: sha512-+wKjMNU9w/EaQayHXb7WA7ZaHY6hN8WgfvHNQ3t1PnU91/7O8TcTnIhCDYTZwnt8JsO9IBqZ30Ln1r7pPF52Aw==}
    engines: {node: '>=18.0.0'}
    hasBin: true

  type-check@0.4.0:
    resolution: {integrity: sha512-XleUoc9uwGXqjWwXaUTZAmzMcFZ5858QA2vvx1Ur5xIcixXIP+8LnFDgRplU30us6teqdlskFfu+ae4K79Ooew==}
    engines: {node: '>= 0.8.0'}

  type-fest@0.21.3:
    resolution: {integrity: sha512-t0rzBq87m3fVcduHDUFhKmyyX+9eo6WQjZvf51Ea/M0Q7+T374Jp1aUiyUl0GKxp8M/OETVHSDvmkyPgvX+X2w==}
    engines: {node: '>=10'}

  type-fest@4.41.0:
    resolution: {integrity: sha512-TeTSQ6H5YHvpqVwBRcnLDCBnDOHWYu7IvGbHT6N8AOymcr9PJGjc1GTtiWZTYg0NCgYwvnYWEkVChQAr9bjfwA==}
    engines: {node: '>=16'}

  type-is@1.6.18:
    resolution: {integrity: sha512-TkRKr9sUTxEH8MdfuCSP7VizJyzRNMjj2J2do2Jr3Kym598JVdEksuzPQCnlFPW4ky9Q+iA+ma9BGm06XQBy8g==}
    engines: {node: '>= 0.6'}

  type-is@2.0.1:
    resolution: {integrity: sha512-OZs6gsjF4vMp32qrCbiVSkrFmXtG/AZhY3t0iAMrMBiAZyV9oALtXO8hsrHbMXF9x6L3grlFuwW2oAz7cav+Gw==}
    engines: {node: '>= 0.6'}

  typed-array-buffer@1.0.3:
    resolution: {integrity: sha512-nAYYwfY3qnzX30IkA6AQZjVbtK6duGontcQm1WSG1MD94YLqK0515GNApXkoxKOWMusVssAHWLh9SeaoefYFGw==}
    engines: {node: '>= 0.4'}

  typed-array-byte-length@1.0.3:
    resolution: {integrity: sha512-BaXgOuIxz8n8pIq3e7Atg/7s+DpiYrxn4vdot3w9KbnBhcRQq6o3xemQdIfynqSeXeDrF32x+WvfzmOjPiY9lg==}
    engines: {node: '>= 0.4'}

  typed-array-byte-offset@1.0.4:
    resolution: {integrity: sha512-bTlAFB/FBYMcuX81gbL4OcpH5PmlFHqlCCpAl8AlEzMz5k53oNDvN8p1PNOWLEmI2x4orp3raOFB51tv9X+MFQ==}
    engines: {node: '>= 0.4'}

  typed-array-length@1.0.7:
    resolution: {integrity: sha512-3KS2b+kL7fsuk/eJZ7EQdnEmQoaho/r6KUef7hxvltNA5DR8NAUM+8wJMbJyZ4G9/7i3v5zPBIMN5aybAh2/Jg==}
    engines: {node: '>= 0.4'}

  typedarray@0.0.6:
    resolution: {integrity: sha512-/aCDEGatGvZ2BIk+HmLf4ifCJFwvKFNb9/JeZPMulfgFracn9QFcAf5GO8B/mweUjSoblS5In0cWhqpfs/5PQA==}

  typescript-eslint@8.43.0:
    resolution: {integrity: sha512-FyRGJKUGvcFekRRcBKFBlAhnp4Ng8rhe8tuvvkR9OiU0gfd4vyvTRQHEckO6VDlH57jbeUQem2IpqPq9kLJH+w==}
    engines: {node: ^18.18.0 || ^20.9.0 || >=21.1.0}
    peerDependencies:
      eslint: ^8.57.0 || ^9.0.0
      typescript: '>=4.8.4 <6.0.0'

  typescript@5.9.2:
    resolution: {integrity: sha512-CWBzXQrc/qOkhidw1OzBTQuYRbfyxDXJMVJ1XNwUHGROVmuaeiEm3OslpZ1RV96d7SKKjZKrSJu3+t/xlw3R9A==}
    engines: {node: '>=14.17'}
    hasBin: true

  ufo@1.6.1:
    resolution: {integrity: sha512-9a4/uxlTWJ4+a5i0ooc1rU7C7YOw3wT+UGqdeNNHWnOF9qcMBgLRS+4IYUqbczewFx4mLEig6gawh7X6mFlEkA==}

  unbox-primitive@1.1.0:
    resolution: {integrity: sha512-nWJ91DjeOkej/TA8pXQ3myruKpKEYgqvpw9lz4OPHj/NWFNluYrjbz9j01CJ8yKQd2g4jFoOkINCTW2I5LEEyw==}
    engines: {node: '>= 0.4'}

  unbzip2-stream@1.4.3:
    resolution: {integrity: sha512-mlExGW4w71ebDJviH16lQLtZS32VKqsSfk80GCfUlwT/4/hNRFsoscrF/c++9xinkMzECL1uL9DDwXqFWkruPg==}

  undici-types@5.26.5:
    resolution: {integrity: sha512-JlCMO+ehdEIKqlFxk6IfVoAUVmgz7cU7zD/h9XZ0qzeosSHmUJVOzSQvvYSYWXkFXC+IfLKSIffhv0sVZup6pA==}

  undici-types@6.21.0:
    resolution: {integrity: sha512-iwDZqg0QAGrg9Rav5H4n0M64c3mkR59cJ6wQp+7C4nI0gsmExaedaYLNO44eT4AtBBwjbTiGPMlt2Md0T9H9JQ==}

  undici@7.16.0:
    resolution: {integrity: sha512-QEg3HPMll0o3t2ourKwOeUAZ159Kn9mx5pnzHRQO8+Wixmh88YdZRiIwat0iNzNNXn0yoEtXJqFpyW7eM8BV7g==}
    engines: {node: '>=20.18.1'}

  unified@11.0.5:
    resolution: {integrity: sha512-xKvGhPWw3k84Qjh8bI3ZeJjqnyadK+GEFtazSfZv/rKeTkTjOJho6mFqh2SM96iIcZokxiOpg78GazTSg8+KHA==}

  unist-builder@4.0.0:
    resolution: {integrity: sha512-wmRFnH+BLpZnTKpc5L7O67Kac89s9HMrtELpnNaE6TAobq5DTZZs5YaTQfAZBA9bFPECx2uVAPO31c+GVug8mg==}

  unist-util-find-after@5.0.0:
    resolution: {integrity: sha512-amQa0Ep2m6hE2g72AugUItjbuM8X8cGQnFoHk0pGfrFeT9GZhzN5SW8nRsiGKK7Aif4CrACPENkA6P/Lw6fHGQ==}

  unist-util-is@5.2.1:
    resolution: {integrity: sha512-u9njyyfEh43npf1M+yGKDGVPbY/JWEemg5nH05ncKPfi+kBbKBJoTdsogMu33uhytuLlv9y0O7GH7fEdwLdLQw==}

  unist-util-is@6.0.0:
    resolution: {integrity: sha512-2qCTHimwdxLfz+YzdGfkqNlH0tLi9xjTnHddPmJwtIG9MGsdbutfTc4P+haPD7l7Cjxf/WZj+we5qfVPvvxfYw==}

  unist-util-map@4.0.0:
    resolution: {integrity: sha512-HJs1tpkSmRJUzj6fskQrS5oYhBYlmtcvy4SepdDEEsL04FjBrgF0Mgggvxc1/qGBGgW7hRh9+UBK1aqTEnBpIA==}

  unist-util-modify-children@4.0.0:
    resolution: {integrity: sha512-+tdN5fGNddvsQdIzUF3Xx82CU9sMM+fA0dLgR9vOmT0oPT2jH+P1nd5lSqfCfXAw+93NhcXNY2qqvTUtE4cQkw==}

  unist-util-position-from-estree@2.0.0:
    resolution: {integrity: sha512-KaFVRjoqLyF6YXCbVLNad/eS4+OfPQQn2yOd7zF/h5T/CSL2v8NpN6a5TPvtbXthAGw5nG+PuTtq+DdIZr+cRQ==}

  unist-util-position@5.0.0:
    resolution: {integrity: sha512-fucsC7HjXvkB5R3kTCO7kUjRdrS0BJt3M/FPxmHMBOm8JQi2BsHAHFsy27E0EolP8rp0NzXsJ+jNPyDWvOJZPA==}

  unist-util-remove-position@5.0.0:
    resolution: {integrity: sha512-Hp5Kh3wLxv0PHj9m2yZhhLt58KzPtEYKQQ4yxfYFEO7EvHwzyDYnduhHnY1mDxoqr7VUwVuHXk9RXKIiYS1N8Q==}

  unist-util-remove@4.0.0:
    resolution: {integrity: sha512-b4gokeGId57UVRX/eVKej5gXqGlc9+trkORhFJpu9raqZkZhU0zm8Doi05+HaiBsMEIJowL+2WtQ5ItjsngPXg==}

  unist-util-stringify-position@4.0.0:
    resolution: {integrity: sha512-0ASV06AAoKCDkS2+xw5RXJywruurpbC4JZSm7nr7MOt1ojAzvyyaO+UxZf18j8FCF6kmzCZKcAgN/yu2gm2XgQ==}

  unist-util-visit-children@3.0.0:
    resolution: {integrity: sha512-RgmdTfSBOg04sdPcpTSD1jzoNBjt9a80/ZCzp5cI9n1qPzLZWF9YdvWGN2zmTumP1HWhXKdUWexjy/Wy/lJ7tA==}

  unist-util-visit-parents@5.1.3:
    resolution: {integrity: sha512-x6+y8g7wWMyQhL1iZfhIPhDAs7Xwbn9nRosDXl7qoPTSCy0yNxnKc+hWokFifWQIDGi154rdUqKvbCa4+1kLhg==}

  unist-util-visit-parents@6.0.1:
    resolution: {integrity: sha512-L/PqWzfTP9lzzEa6CKs0k2nARxTdZduw3zyh8d2NVBnsyvHjSX4TWse388YrrQKbvI8w20fGjGlhgT96WwKykw==}

  unist-util-visit@4.1.2:
    resolution: {integrity: sha512-MSd8OUGISqHdVvfY9TPhyK2VdUrPgxkUtWSuMHF6XAAFuL4LokseigBnZtPnJMu+FbynTkFNnFlyjxpVKujMRg==}

  unist-util-visit@5.0.0:
    resolution: {integrity: sha512-MR04uvD+07cwl/yhVuVWAtw+3GOR/knlL55Nd/wAdblk27GCVt3lqpTivy/tkJcZoNPzTwS1Y+KMojlLDhoTzg==}

  universalify@0.1.2:
    resolution: {integrity: sha512-rBJeI5CXAlmy1pV+617WB9J63U6XcazHHF2f2dbJix4XzpUF0RS3Zbj0FGIOCAva5P/d/GBOYaACQ1w+0azUkg==}
    engines: {node: '>= 4.0.0'}

  universalify@2.0.1:
    resolution: {integrity: sha512-gptHNQghINnc/vTGIk0SOFGFNXw7JVrlRUtConJRlvaw6DuX0wO5Jeko9sWrMBhh+PsYAZ7oXAiOnf/UKogyiw==}
    engines: {node: '>= 10.0.0'}

  unpipe@1.0.0:
    resolution: {integrity: sha512-pjy2bYhSsufwWlKwPc+l3cN7+wuJlK6uz0YdJEOlQDbl6jo/YlPi4mb8agUkVC8BF7V8NuzeyPNqRksA3hztKQ==}
    engines: {node: '>= 0.8'}

  uri-js@4.4.1:
    resolution: {integrity: sha512-7rKUyy33Q1yc98pQ1DAmLtwX109F7TIfWlW1Ydo8Wl1ii1SeHieeh0HHfPeL2fMXK6z0s8ecKs9frCuLJvndBg==}

  urijs@1.19.11:
    resolution: {integrity: sha512-HXgFDgDommxn5/bIv0cnQZsPhHDA90NPHD6+c/v21U5+Sx5hoP8+dP9IZXBU1gIfvdRfhG8cel9QNPeionfcCQ==}

  urlpattern-polyfill@10.0.0:
    resolution: {integrity: sha512-H/A06tKD7sS1O1X2SshBVeA5FLycRpjqiBeqGKmBwBDBy28EnRjORxTNe269KSSr5un5qyWi1iL61wLxpd+ZOg==}

  use-sync-external-store@1.5.0:
    resolution: {integrity: sha512-Rb46I4cGGVBmjamjphe8L/UnvJD+uPPtTkNvX5mZgqdbavhI4EbgIWJiIHXJ8bc/i9EQGPRh4DwEURJ552Do0A==}
    peerDependencies:
      react: ^16.8.0 || ^17.0.0 || ^18.0.0 || ^19.0.0

  util-deprecate@1.0.2:
    resolution: {integrity: sha512-EPD5q1uXyFxJpCrLnCc1nHnq3gOa6DZBocAIiI2TaSCA7VCJ1UJDMagCzIkXNsUYfD1daK//LTEQ8xiIbrHtcw==}

  utility-types@3.11.0:
    resolution: {integrity: sha512-6Z7Ma2aVEWisaL6TvBCy7P8rm2LQoPv6dJ7ecIaIixHcwfbJ0x7mWdbcwlIM5IGQxPZSFYeqRCqlOOeKoJYMkw==}
    engines: {node: '>= 4'}

  utils-merge@1.0.1:
    resolution: {integrity: sha512-pMZTvIkT1d+TFGvDOqodOclx0QWkkgi6Tdoa8gC8ffGAAqz9pzPTZWAybbsHHoED/ztMtkv/VoYTYyShUn81hA==}
    engines: {node: '>= 0.4.0'}

  uuid@10.0.0:
    resolution: {integrity: sha512-8XkAphELsDnEGrDxUOHB3RGvXz6TeuYSGEZBOjtTtPm2lwhGBjLgOzLHB63IUWfBpNucQjND6d3AOudO+H3RWQ==}
    hasBin: true

  uuid@9.0.1:
    resolution: {integrity: sha512-b+1eJOlsR9K8HJpow9Ok3fiWOWSIcIzXodvv0rQjVoOVNpWMpxf1wZNpt4y9h10odCNrqnYp1OBzRktckBe3sA==}
    hasBin: true

  validate.io-array@1.0.6:
    resolution: {integrity: sha512-DeOy7CnPEziggrOO5CZhVKJw6S3Yi7e9e65R1Nl/RTN1vTQKnzjfvks0/8kQ40FP/dsjRAOd4hxmJ7uLa6vxkg==}

  validate.io-function@1.0.2:
    resolution: {integrity: sha512-LlFybRJEriSuBnUhQyG5bwglhh50EpTL2ul23MPIuR1odjO7XaMLFV8vHGwp7AZciFxtYOeiSCT5st+XSPONiQ==}

  vary@1.1.2:
    resolution: {integrity: sha512-BNGbWLfd0eUPabhkXUVm0j8uuvREyTh5ovRa/dyow/BqAbZJyC+5fU+IzQOzmAKzYqYRAISoRhdQr3eIZ/PXqg==}
    engines: {node: '>= 0.8'}

  vfile-location@5.0.3:
    resolution: {integrity: sha512-5yXvWDEgqeiYiBe1lbxYF7UMAIm/IcopxMHrMQDq3nvKcjPKIhZklUKL+AE7J7uApI4kwe2snsK+eI6UTj9EHg==}

  vfile-matter@5.0.1:
    resolution: {integrity: sha512-o6roP82AiX0XfkyTHyRCMXgHfltUNlXSEqCIS80f+mbAyiQBE2fxtDVMtseyytGx75sihiJFo/zR6r/4LTs2Cw==}

  vfile-message@4.0.3:
    resolution: {integrity: sha512-QTHzsGd1EhbZs4AsQ20JX1rC3cOlt/IWJruk893DfLRr57lcnOeMaWG4K0JrRta4mIJZKth2Au3mM3u03/JWKw==}

  vfile@6.0.3:
    resolution: {integrity: sha512-KzIbH/9tXat2u30jf+smMwFCsno4wHVdNmzFyL+T/L3UGqqk6JKfVqOFOZEpZSHADH1k40ab6NUIXZq422ov3Q==}

  vue@3.5.21:
    resolution: {integrity: sha512-xxf9rum9KtOdwdRkiApWL+9hZEMWE90FHh8yS1+KJAiWYh+iGWV1FquPjoO9VUHQ+VIhsCXNNyZ5Sf4++RVZBA==}
    peerDependencies:
      typescript: '*'
    peerDependenciesMeta:
      typescript:
        optional: true

  web-namespaces@2.0.1:
    resolution: {integrity: sha512-bKr1DkiNa2krS7qxNtdrtHAmzuYGFQLiQ13TsorsdT6ULTkPLKuu5+GsFpDlg6JFjUTwX2DyhMPG2be8uPrqsQ==}

  web-streams-polyfill@3.3.3:
    resolution: {integrity: sha512-d2JWLCivmZYTSIoge9MsgFCZrt571BikcWGYkjC1khllbTeDlGqZ2D8vD8E/lJa8WGWbb7Plm8/XJYV7IJHZZw==}
    engines: {node: '>= 8'}

  web-streams-polyfill@4.0.0-beta.3:
    resolution: {integrity: sha512-QW95TCTaHmsYfHDybGMwO5IJIM93I/6vTRk+daHTWFPhwh+C8Cg7j7XyKrwrj8Ib6vYXe0ocYNrmzY4xAAN6ug==}
    engines: {node: '>= 14'}

  webidl-conversions@3.0.1:
    resolution: {integrity: sha512-2JAn3z8AR6rjK8Sm8orRC0h/bcl/DqL7tRPdGZ4I1CjdF+EaMLmYxBHyXuKL849eucPFhvBoxMsflfOb8kxaeQ==}

  webidl-conversions@4.0.2:
    resolution: {integrity: sha512-YQ+BmxuTgd6UXZW3+ICGfyqRyHXVlD5GtQr5+qjiNW7bF0cqrzX500HVXPBOvgXb5YnzDd+h0zqyv61KUD7+Sg==}

  whatwg-encoding@3.1.1:
    resolution: {integrity: sha512-6qN4hJdMwfYBtE3YBTTHhoeuUrDBPZmbQaxWAqSALV/MeEnR5z1xd8UKud2RAkFoPkmB+hli1TZSnyi84xz1vQ==}
    engines: {node: '>=18'}

  whatwg-mimetype@4.0.0:
    resolution: {integrity: sha512-QaKxh0eNIi2mE9p2vEdzfagOKHCcj1pJ56EEHGQOVxp8r9/iszLUUV7v89x9O1p/T+NlTM5W7jW6+cz4Fq1YVg==}
    engines: {node: '>=18'}

  whatwg-url@5.0.0:
    resolution: {integrity: sha512-saE57nupxk6v3HY35+jzBwYa0rKSy0XR8JSxZPwgLr7ys0IBzhGviA1/TUGJLmSVqs8pb9AnvICXEuOHLprYTw==}

  whatwg-url@7.1.0:
    resolution: {integrity: sha512-WUu7Rg1DroM7oQvGWfOiAK21n74Gg+T4elXEQYkOhtyLeWiJFoOGLXPKI/9gzIie9CtwVLm8wtw6YJdKyxSjeg==}

  which-boxed-primitive@1.1.1:
    resolution: {integrity: sha512-TbX3mj8n0odCBFVlY8AxkqcHASw3L60jIuF8jFP78az3C2YhmGvqbHBpAjTRH2/xqYunrJ9g1jSyjCjpoWzIAA==}
    engines: {node: '>= 0.4'}

  which-builtin-type@1.2.1:
    resolution: {integrity: sha512-6iBczoX+kDQ7a3+YJBnh3T+KZRxM/iYNPXicqk66/Qfm1b93iu+yOImkg0zHbj5LNOcNv1TEADiZ0xa34B4q6Q==}
    engines: {node: '>= 0.4'}

  which-collection@1.0.2:
    resolution: {integrity: sha512-K4jVyjnBdgvc86Y6BkaLZEN933SwYOuBFkdmBu9ZfkcAbdVbpITnDmjvZ/aQjRXQrv5EPkTnD1s39GiiqbngCw==}
    engines: {node: '>= 0.4'}

  which-typed-array@1.1.19:
    resolution: {integrity: sha512-rEvr90Bck4WZt9HHFC4DJMsjvu7x+r6bImz0/BrbWb7A2djJ8hnZMrWnHo9F8ssv0OMErasDhftrfROTyqSDrw==}
    engines: {node: '>= 0.4'}

  which@2.0.2:
    resolution: {integrity: sha512-BLI3Tl1TW3Pvl70l3yq3Y64i+awpwXqsGBYWkkqMtnbXgrMD+yj7rhW0kuEDxzJaYXGjEW5ogapKNMEKNMjibA==}
    engines: {node: '>= 8'}
    hasBin: true

  widest-line@5.0.0:
    resolution: {integrity: sha512-c9bZp7b5YtRj2wOe6dlj32MK+Bx/M/d+9VB2SHM1OtsUHR0aV0tdP6DWh/iMt0kWi1t5g1Iudu6hQRNd1A4PVA==}
    engines: {node: '>=18'}

  word-wrap@1.2.5:
    resolution: {integrity: sha512-BN22B5eaMMI9UMtjrGd5g5eCYPpCPDUy0FJXbYsaT5zYxjFOckS53SQDE3pWkVoWpHXVb3BrYcEN4Twa55B5cA==}
    engines: {node: '>=0.10.0'}

  wrap-ansi@6.2.0:
    resolution: {integrity: sha512-r6lPcBGxZXlIcymEu7InxDMhdW0KDxpLgoFLcguasxCaJ/SOIZwINatK9KY/tf+ZrlywOKU0UDj3ATXUBfxJXA==}
    engines: {node: '>=8'}

  wrap-ansi@7.0.0:
    resolution: {integrity: sha512-YVGIj2kamLSTxw6NsZjoBxfSwsn0ycdesmc4p+Q21c5zPuZ1pl+NfxVdxPtdHvmNVOQ6XSYG4AUtyt/Fi7D16Q==}
    engines: {node: '>=10'}

  wrap-ansi@8.1.0:
    resolution: {integrity: sha512-si7QWI6zUMq56bESFvagtmzMdGOtoxfR+Sez11Mobfc7tm+VkUckk9bW2UeffTGVUbOksxmSw0AA2gs8g71NCQ==}
    engines: {node: '>=12'}

  wrap-ansi@9.0.2:
    resolution: {integrity: sha512-42AtmgqjV+X1VpdOfyTGOYRi0/zsoLqtXQckTmqTeybT+BDIbM/Guxo7x3pE2vtpr1ok6xRqM9OpBe+Jyoqyww==}
    engines: {node: '>=18'}

  wrappy@1.0.2:
    resolution: {integrity: sha512-l4Sp/DRseor9wL6EvV2+TuQn63dMkPjZ/sp9XkghTEbV9KlPS1xUsZ3u7/IQO4wxtcFB4bgpQPRcR3QCvezPcQ==}

  ws@8.17.1:
    resolution: {integrity: sha512-6XQFvXTkbfUOZOKKILFG1PDK2NDQs4azKQl26T0YS5CxqWLgXajbPZ+h4gZekJyRqFU8pvnbAbbs/3TgRPy+GQ==}
    engines: {node: '>=10.0.0'}
    peerDependencies:
      bufferutil: ^4.0.1
      utf-8-validate: '>=5.0.2'
    peerDependenciesMeta:
      bufferutil:
        optional: true
      utf-8-validate:
        optional: true

  ws@8.18.3:
    resolution: {integrity: sha512-PEIGCY5tSlUt50cqyMXfCzX+oOPqN0vuGqWzbcJ2xvnkzkq46oOpz7dQaTDBdfICb4N14+GARUDw2XV2N4tvzg==}
    engines: {node: '>=10.0.0'}
    peerDependencies:
      bufferutil: ^4.0.1
      utf-8-validate: '>=5.0.2'
    peerDependenciesMeta:
      bufferutil:
        optional: true
      utf-8-validate:
        optional: true

  xml2js@0.6.2:
    resolution: {integrity: sha512-T4rieHaC1EXcES0Kxxj4JWgaUQHDk+qwHcYOCFHfiwKz7tOVPLq7Hjq9dM1WCMhylqMEfP7hMcOIChvotiZegA==}
    engines: {node: '>=4.0.0'}

  xmlbuilder@11.0.1:
    resolution: {integrity: sha512-fDlsI/kFEx7gLvbecc0/ohLG50fugQp8ryHzMTuW9vSa1GJ0XYWKnhsUx7oie3G98+r56aTQIUB4kht42R3JvA==}
    engines: {node: '>=4.0'}

  xtend@4.0.2:
    resolution: {integrity: sha512-LKYU1iAXJXUgAXn9URjiu+MWhyUXHsvfp7mcuYm9dSUKK0/CjtrUwFAxD82/mCWbtLsGjFIad0wIsod4zrTAEQ==}
    engines: {node: '>=0.4'}

  y18n@5.0.8:
    resolution: {integrity: sha512-0pfFzegeDWJHJIAmTLRP2DwHjdF5s7jo9tuztdQxAhINCdvS+3nGINqPd00AphqJR/0LhANUS6/+7SCb98YOfA==}
    engines: {node: '>=10'}

  yallist@4.0.0:
    resolution: {integrity: sha512-3wdGidZyq5PB084XLES5TpOSRA3wjXAlIWMhum2kRcv/41Sn2emQ0dycQW4uZXLejwKvg6EsvbdlVL+FYEct7A==}

  yaml@2.8.1:
    resolution: {integrity: sha512-lcYcMxX2PO9XMGvAJkJ3OsNMw+/7FKes7/hgerGUYWIoWu5j/+YQqcZr5JnPZWzOsEBgMbSbiSTn/dv/69Mkpw==}
    engines: {node: '>= 14.6'}
    hasBin: true

  yargs-parser@21.1.1:
    resolution: {integrity: sha512-tVpsJW7DdjecAiFpbIB1e3qxIQsE6NoPc5/eTdrbbIC4h0LVsWhnoa3g+m2HclBIujHzsxZ4VJVA+GUuc2/LBw==}
    engines: {node: '>=12'}

  yargs@17.7.2:
    resolution: {integrity: sha512-7dSzzRQ++CKnNI/krKnYRV7JKKPUXMEh61soaHKg9mrWEhzFWhFnxPxGl+69cD1Ou63C13NUPCnmIcrvqCuM6w==}
    engines: {node: '>=12'}

  yauzl@2.10.0:
    resolution: {integrity: sha512-p4a9I6X6nu6IhoGmBqAcbJy1mlC4j27vEPZX9F4L4/vZT3Lyq1VkFHw/V/PUcB9Buo+DG3iHkT0x3Qya58zc3g==}

  yocto-queue@0.1.0:
    resolution: {integrity: sha512-rVksvsnNCdJ/ohGc6xgPwyN8eheCxsiLM8mxuE/t/mOVqJewPuO1miLpTHQiRgTKCLexL4MeAFVagts7HmNZ2Q==}
    engines: {node: '>=10'}

  yoctocolors-cjs@2.1.3:
    resolution: {integrity: sha512-U/PBtDf35ff0D8X8D0jfdzHYEPFxAI7jJlxZXwCSez5M3190m+QobIfh+sWDWSHMCWWJN2AWamkegn6vr6YBTw==}
    engines: {node: '>=18'}

  yoga-layout@3.2.1:
    resolution: {integrity: sha512-0LPOt3AxKqMdFBZA3HBAt/t/8vIKq7VaQYbuA8WxCgung+p9TVyKRYdpvCb80HcdTN2NkbIKbhNwKUfm3tQywQ==}

  zimmerframe@1.1.4:
    resolution: {integrity: sha512-B58NGBEoc8Y9MWWCQGl/gq9xBCe4IiKM0a2x7GZdQKOW5Exr8S1W24J6OgM1njK8xCRGvAJIL/MxXHf6SkmQKQ==}

  zod-to-json-schema@3.24.6:
    resolution: {integrity: sha512-h/z3PKvcTcTetyjl1fkj79MHNEjm+HpD6NXheWjzOekY7kV+lwDYnHw+ivHkijnCSMz1yJaWBD9vu/Fcmk+vEg==}
    peerDependencies:
      zod: ^3.24.1

  zod@3.23.8:
    resolution: {integrity: sha512-XBx9AXhXktjUqnepgTiE5flcKIYWi/rme0Eaj+5Y0lftuGBq+jyRu/md4WnuxqgP1ubdpNCsYEYPxrzVHD8d6g==}

  zod@3.25.67:
    resolution: {integrity: sha512-idA2YXwpCdqUSKRCACDE6ItZD9TZzy3OZMtpfLoh6oPR47lipysRrJfjzMqFxQ3uJuUPyUeWe1r9vLH33xO/Qw==}

  zod@3.25.76:
    resolution: {integrity: sha512-gzUt/qt81nXsFGKIFcC3YnfEAx5NkunCfnDlvuBSSFS02bcXu4Lmea0AFIUwbLWxWPx3d9p8S5QoaujKcNQxcQ==}

  zwitch@2.0.4:
    resolution: {integrity: sha512-bXE4cR/kVZhKZX/RjPEflHaKVhUVl85noU3v6b8apfQEc1x4A+zBxjZ4lN8LqGd6WZ3dl98pY4o717VFmoPp+A==}

snapshots:

  '@ai-sdk/anthropic@1.2.12(zod@3.25.67)':
    dependencies:
      '@ai-sdk/provider': 1.1.3
      '@ai-sdk/provider-utils': 2.2.8(zod@3.25.67)
      zod: 3.25.67
    optional: true

  '@ai-sdk/azure@1.3.25(zod@3.25.67)':
    dependencies:
      '@ai-sdk/openai': 1.3.24(zod@3.25.67)
      '@ai-sdk/provider': 1.1.3
      '@ai-sdk/provider-utils': 2.2.8(zod@3.25.67)
      zod: 3.25.67
    optional: true

  '@ai-sdk/cerebras@0.2.16(zod@3.25.67)':
    dependencies:
      '@ai-sdk/openai-compatible': 0.2.16(zod@3.25.67)
      '@ai-sdk/provider': 1.1.3
      '@ai-sdk/provider-utils': 2.2.8(zod@3.25.67)
      zod: 3.25.67
    optional: true

  '@ai-sdk/deepseek@0.2.16(zod@3.25.67)':
    dependencies:
      '@ai-sdk/openai-compatible': 0.2.16(zod@3.25.67)
      '@ai-sdk/provider': 1.1.3
      '@ai-sdk/provider-utils': 2.2.8(zod@3.25.67)
      zod: 3.25.67
    optional: true

  '@ai-sdk/google@1.2.22(zod@3.25.67)':
    dependencies:
      '@ai-sdk/provider': 1.1.3
      '@ai-sdk/provider-utils': 2.2.8(zod@3.25.67)
      zod: 3.25.67
    optional: true

  '@ai-sdk/groq@1.2.9(zod@3.25.67)':
    dependencies:
      '@ai-sdk/provider': 1.1.3
      '@ai-sdk/provider-utils': 2.2.8(zod@3.25.67)
      zod: 3.25.67
    optional: true

  '@ai-sdk/mistral@1.2.8(zod@3.25.67)':
    dependencies:
      '@ai-sdk/provider': 1.1.3
      '@ai-sdk/provider-utils': 2.2.8(zod@3.25.67)
      zod: 3.25.67
    optional: true

  '@ai-sdk/openai-compatible@0.2.16(zod@3.25.67)':
    dependencies:
      '@ai-sdk/provider': 1.1.3
      '@ai-sdk/provider-utils': 2.2.8(zod@3.25.67)
      zod: 3.25.67
    optional: true

  '@ai-sdk/openai@1.3.24(zod@3.25.67)':
    dependencies:
      '@ai-sdk/provider': 1.1.3
      '@ai-sdk/provider-utils': 2.2.8(zod@3.25.67)
      zod: 3.25.67
    optional: true

  '@ai-sdk/perplexity@1.1.9(zod@3.25.67)':
    dependencies:
      '@ai-sdk/provider': 1.1.3
      '@ai-sdk/provider-utils': 2.2.8(zod@3.25.67)
      zod: 3.25.67
    optional: true

  '@ai-sdk/provider-utils@1.0.22(zod@3.25.67)':
    dependencies:
      '@ai-sdk/provider': 0.0.26
      eventsource-parser: 1.1.2
      nanoid: 3.3.11
      secure-json-parse: 2.7.0
    optionalDependencies:
      zod: 3.25.67

  '@ai-sdk/provider-utils@2.2.8(zod@3.25.67)':
    dependencies:
      '@ai-sdk/provider': 1.1.3
      nanoid: 3.3.11
      secure-json-parse: 2.7.0
      zod: 3.25.67

  '@ai-sdk/provider@0.0.11':
    dependencies:
      json-schema: 0.4.0

  '@ai-sdk/provider@0.0.26':
    dependencies:
      json-schema: 0.4.0

  '@ai-sdk/provider@1.1.3':
    dependencies:
      json-schema: 0.4.0

  '@ai-sdk/react@0.0.70(react@19.1.1)(zod@3.25.67)':
    dependencies:
      '@ai-sdk/provider-utils': 1.0.22(zod@3.25.67)
      '@ai-sdk/ui-utils': 0.0.50(zod@3.25.67)
      swr: 2.3.6(react@19.1.1)
      throttleit: 2.1.0
    optionalDependencies:
      react: 19.1.1
      zod: 3.25.67

  '@ai-sdk/react@1.2.12(react@19.1.1)(zod@3.25.67)':
    dependencies:
      '@ai-sdk/provider-utils': 2.2.8(zod@3.25.67)
      '@ai-sdk/ui-utils': 1.2.11(zod@3.25.67)
      react: 19.1.1
      swr: 2.3.6(react@19.1.1)
      throttleit: 2.1.0
    optionalDependencies:
      zod: 3.25.67

  '@ai-sdk/solid@0.0.54(zod@3.25.67)':
    dependencies:
      '@ai-sdk/provider-utils': 1.0.22(zod@3.25.67)
      '@ai-sdk/ui-utils': 0.0.50(zod@3.25.67)
    transitivePeerDependencies:
      - zod

  '@ai-sdk/svelte@0.0.57(svelte@5.38.8)(zod@3.25.67)':
    dependencies:
      '@ai-sdk/provider-utils': 1.0.22(zod@3.25.67)
      '@ai-sdk/ui-utils': 0.0.50(zod@3.25.67)
      sswr: 2.2.0(svelte@5.38.8)
    optionalDependencies:
      svelte: 5.38.8
    transitivePeerDependencies:
      - zod

  '@ai-sdk/togetherai@0.2.16(zod@3.25.67)':
    dependencies:
      '@ai-sdk/openai-compatible': 0.2.16(zod@3.25.67)
      '@ai-sdk/provider': 1.1.3
      '@ai-sdk/provider-utils': 2.2.8(zod@3.25.67)
      zod: 3.25.67
    optional: true

  '@ai-sdk/ui-utils@0.0.50(zod@3.25.67)':
    dependencies:
      '@ai-sdk/provider': 0.0.26
      '@ai-sdk/provider-utils': 1.0.22(zod@3.25.67)
      json-schema: 0.4.0
      secure-json-parse: 2.7.0
      zod-to-json-schema: 3.24.6(zod@3.25.67)
    optionalDependencies:
      zod: 3.25.67

  '@ai-sdk/ui-utils@1.2.11(zod@3.25.67)':
    dependencies:
      '@ai-sdk/provider': 1.1.3
      '@ai-sdk/provider-utils': 2.2.8(zod@3.25.67)
      zod: 3.25.67
      zod-to-json-schema: 3.24.6(zod@3.25.67)

  '@ai-sdk/vue@0.0.59(vue@3.5.21(typescript@5.9.2))(zod@3.25.67)':
    dependencies:
      '@ai-sdk/provider-utils': 1.0.22(zod@3.25.67)
      '@ai-sdk/ui-utils': 0.0.50(zod@3.25.67)
      swrv: 1.1.0(vue@3.5.21(typescript@5.9.2))
    optionalDependencies:
      vue: 3.5.21(typescript@5.9.2)
    transitivePeerDependencies:
      - zod

  '@ai-sdk/xai@1.2.18(zod@3.25.67)':
    dependencies:
      '@ai-sdk/openai-compatible': 0.2.16(zod@3.25.67)
      '@ai-sdk/provider': 1.1.3
      '@ai-sdk/provider-utils': 2.2.8(zod@3.25.67)
      zod: 3.25.67
    optional: true

  '@alcalzone/ansi-tokenize@0.2.0':
    dependencies:
      ansi-styles: 6.2.3
      is-fullwidth-code-point: 5.1.0

  '@alloc/quick-lru@5.2.0': {}

  '@anthropic-ai/sdk@0.39.0':
    dependencies:
      '@types/node': 18.19.124
      '@types/node-fetch': 2.6.13
      abort-controller: 3.0.0
      agentkeepalive: 4.6.0
      form-data-encoder: 1.7.2
      formdata-node: 4.4.1
      node-fetch: 2.7.0
    transitivePeerDependencies:
      - encoding

  '@ark/schema@0.49.0':
    dependencies:
      '@ark/util': 0.49.0

  '@ark/util@0.49.0': {}

  '@asteasolutions/zod-to-openapi@6.4.0(zod@3.25.67)':
    dependencies:
      openapi3-ts: 4.5.0
      zod: 3.25.67

  '@asyncapi/parser@3.4.0':
    dependencies:
      '@asyncapi/specs': 6.10.0
      '@openapi-contrib/openapi-schema-to-json-schema': 3.2.0
      '@stoplight/json': 3.21.0
      '@stoplight/json-ref-readers': 1.2.2
      '@stoplight/json-ref-resolver': 3.1.6
      '@stoplight/spectral-core': 1.20.0
      '@stoplight/spectral-functions': 1.10.1
      '@stoplight/spectral-parsers': 1.0.5
      '@stoplight/spectral-ref-resolver': 1.0.5
      '@stoplight/types': 13.20.0
      '@types/json-schema': 7.0.15
      '@types/urijs': 1.19.25
      ajv: 8.17.1
      ajv-errors: 3.0.0(ajv@8.17.1)
      ajv-formats: 2.1.1(ajv@8.17.1)
      avsc: 5.7.9
      js-yaml: 4.1.0
      jsonpath-plus: 10.3.0
      node-fetch: 2.6.7
    transitivePeerDependencies:
      - encoding

  '@asyncapi/specs@6.10.0':
    dependencies:
      '@types/json-schema': 7.0.15

  '@babel/code-frame@7.27.1':
    dependencies:
      '@babel/helper-validator-identifier': 7.27.1
      js-tokens: 4.0.0
      picocolors: 1.1.1

  '@babel/helper-string-parser@7.27.1': {}

  '@babel/helper-validator-identifier@7.27.1': {}

  '@babel/parser@7.28.4':
    dependencies:
      '@babel/types': 7.28.4

  '@babel/runtime@7.28.4': {}

  '@babel/types@7.28.4':
    dependencies:
      '@babel/helper-string-parser': 7.27.1
      '@babel/helper-validator-identifier': 7.27.1

  '@braintrust/core@0.0.34':
    dependencies:
      '@asteasolutions/zod-to-openapi': 6.4.0(zod@3.25.67)
      uuid: 9.0.1
      zod: 3.25.67

  '@braintrust/core@0.0.67':
    dependencies:
      '@asteasolutions/zod-to-openapi': 6.4.0(zod@3.25.67)
      uuid: 9.0.1
      zod: 3.25.67

  '@browserbasehq/sdk@2.6.0':
    dependencies:
      '@types/node': 18.19.124
      '@types/node-fetch': 2.6.13
      abort-controller: 3.0.0
      agentkeepalive: 4.6.0
      form-data-encoder: 1.7.2
      formdata-node: 4.4.1
      node-fetch: 2.7.0
    transitivePeerDependencies:
      - encoding

  '@cfworker/json-schema@4.1.1': {}

  '@changesets/apply-release-plan@7.0.13':
    dependencies:
      '@changesets/config': 3.1.1
      '@changesets/get-version-range-type': 0.4.0
      '@changesets/git': 3.0.4
      '@changesets/should-skip-package': 0.1.2
      '@changesets/types': 6.1.0
      '@manypkg/get-packages': 1.1.3
      detect-indent: 6.1.0
      fs-extra: 7.0.1
      lodash.startcase: 4.4.0
      outdent: 0.5.0
      prettier: 2.8.8
      resolve-from: 5.0.0
      semver: 7.7.2

  '@changesets/assemble-release-plan@6.0.9':
    dependencies:
      '@changesets/errors': 0.2.0
      '@changesets/get-dependents-graph': 2.1.3
      '@changesets/should-skip-package': 0.1.2
      '@changesets/types': 6.1.0
      '@manypkg/get-packages': 1.1.3
      semver: 7.7.2

  '@changesets/changelog-git@0.2.1':
    dependencies:
      '@changesets/types': 6.1.0

  '@changesets/changelog-github@0.5.1':
    dependencies:
      '@changesets/get-github-info': 0.6.0
      '@changesets/types': 6.1.0
      dotenv: 8.6.0
    transitivePeerDependencies:
      - encoding

  '@changesets/cli@2.29.7(@types/node@20.19.13)':
    dependencies:
      '@changesets/apply-release-plan': 7.0.13
      '@changesets/assemble-release-plan': 6.0.9
      '@changesets/changelog-git': 0.2.1
      '@changesets/config': 3.1.1
      '@changesets/errors': 0.2.0
      '@changesets/get-dependents-graph': 2.1.3
      '@changesets/get-release-plan': 4.0.13
      '@changesets/git': 3.0.4
      '@changesets/logger': 0.1.1
      '@changesets/pre': 2.0.2
      '@changesets/read': 0.6.5
      '@changesets/should-skip-package': 0.1.2
      '@changesets/types': 6.1.0
      '@changesets/write': 0.4.0
      '@inquirer/external-editor': 1.0.1(@types/node@20.19.13)
      '@manypkg/get-packages': 1.1.3
      ansi-colors: 4.1.3
      ci-info: 3.9.0
      enquirer: 2.4.1
      fs-extra: 7.0.1
      mri: 1.2.0
      p-limit: 2.3.0
      package-manager-detector: 0.2.11
      picocolors: 1.1.1
      resolve-from: 5.0.0
      semver: 7.7.2
      spawndamnit: 3.0.1
      term-size: 2.2.1
    transitivePeerDependencies:
      - '@types/node'

  '@changesets/config@3.1.1':
    dependencies:
      '@changesets/errors': 0.2.0
      '@changesets/get-dependents-graph': 2.1.3
      '@changesets/logger': 0.1.1
      '@changesets/types': 6.1.0
      '@manypkg/get-packages': 1.1.3
      fs-extra: 7.0.1
      micromatch: 4.0.8

  '@changesets/errors@0.2.0':
    dependencies:
      extendable-error: 0.1.7

  '@changesets/get-dependents-graph@2.1.3':
    dependencies:
      '@changesets/types': 6.1.0
      '@manypkg/get-packages': 1.1.3
      picocolors: 1.1.1
      semver: 7.7.2

  '@changesets/get-github-info@0.6.0':
    dependencies:
      dataloader: 1.4.0
      node-fetch: 2.7.0
    transitivePeerDependencies:
      - encoding

  '@changesets/get-release-plan@4.0.13':
    dependencies:
      '@changesets/assemble-release-plan': 6.0.9
      '@changesets/config': 3.1.1
      '@changesets/pre': 2.0.2
      '@changesets/read': 0.6.5
      '@changesets/types': 6.1.0
      '@manypkg/get-packages': 1.1.3

  '@changesets/get-version-range-type@0.4.0': {}

  '@changesets/git@3.0.4':
    dependencies:
      '@changesets/errors': 0.2.0
      '@manypkg/get-packages': 1.1.3
      is-subdir: 1.2.0
      micromatch: 4.0.8
      spawndamnit: 3.0.1

  '@changesets/logger@0.1.1':
    dependencies:
      picocolors: 1.1.1

  '@changesets/parse@0.4.1':
    dependencies:
      '@changesets/types': 6.1.0
      js-yaml: 3.14.1

  '@changesets/pre@2.0.2':
    dependencies:
      '@changesets/errors': 0.2.0
      '@changesets/types': 6.1.0
      '@manypkg/get-packages': 1.1.3
      fs-extra: 7.0.1

  '@changesets/read@0.6.5':
    dependencies:
      '@changesets/git': 3.0.4
      '@changesets/logger': 0.1.1
      '@changesets/parse': 0.4.1
      '@changesets/types': 6.1.0
      fs-extra: 7.0.1
      p-filter: 2.1.0
      picocolors: 1.1.1

  '@changesets/should-skip-package@0.1.2':
    dependencies:
      '@changesets/types': 6.1.0
      '@manypkg/get-packages': 1.1.3

  '@changesets/types@4.1.0': {}

  '@changesets/types@6.1.0': {}

  '@changesets/write@0.4.0':
    dependencies:
      '@changesets/types': 6.1.0
      fs-extra: 7.0.1
      human-id: 4.1.1
      prettier: 2.8.8

  '@emnapi/runtime@1.5.0':
    dependencies:
      tslib: 2.8.1
    optional: true

  '@esbuild/aix-ppc64@0.21.5':
    optional: true

  '@esbuild/aix-ppc64@0.25.9':
    optional: true

  '@esbuild/android-arm64@0.18.20':
    optional: true

  '@esbuild/android-arm64@0.21.5':
    optional: true

  '@esbuild/android-arm64@0.25.9':
    optional: true

  '@esbuild/android-arm@0.18.20':
    optional: true

  '@esbuild/android-arm@0.21.5':
    optional: true

  '@esbuild/android-arm@0.25.9':
    optional: true

  '@esbuild/android-x64@0.18.20':
    optional: true

  '@esbuild/android-x64@0.21.5':
    optional: true

  '@esbuild/android-x64@0.25.9':
    optional: true

  '@esbuild/darwin-arm64@0.18.20':
    optional: true

  '@esbuild/darwin-arm64@0.21.5':
    optional: true

  '@esbuild/darwin-arm64@0.25.9':
    optional: true

  '@esbuild/darwin-x64@0.18.20':
    optional: true

  '@esbuild/darwin-x64@0.21.5':
    optional: true

  '@esbuild/darwin-x64@0.25.9':
    optional: true

  '@esbuild/freebsd-arm64@0.18.20':
    optional: true

  '@esbuild/freebsd-arm64@0.21.5':
    optional: true

  '@esbuild/freebsd-arm64@0.25.9':
    optional: true

  '@esbuild/freebsd-x64@0.18.20':
    optional: true

  '@esbuild/freebsd-x64@0.21.5':
    optional: true

  '@esbuild/freebsd-x64@0.25.9':
    optional: true

  '@esbuild/linux-arm64@0.18.20':
    optional: true

  '@esbuild/linux-arm64@0.21.5':
    optional: true

  '@esbuild/linux-arm64@0.25.9':
    optional: true

  '@esbuild/linux-arm@0.18.20':
    optional: true

  '@esbuild/linux-arm@0.21.5':
    optional: true

  '@esbuild/linux-arm@0.25.9':
    optional: true

  '@esbuild/linux-ia32@0.18.20':
    optional: true

  '@esbuild/linux-ia32@0.21.5':
    optional: true

  '@esbuild/linux-ia32@0.25.9':
    optional: true

  '@esbuild/linux-loong64@0.18.20':
    optional: true

  '@esbuild/linux-loong64@0.21.5':
    optional: true

  '@esbuild/linux-loong64@0.25.9':
    optional: true

  '@esbuild/linux-mips64el@0.18.20':
    optional: true

  '@esbuild/linux-mips64el@0.21.5':
    optional: true

  '@esbuild/linux-mips64el@0.25.9':
    optional: true

  '@esbuild/linux-ppc64@0.18.20':
    optional: true

  '@esbuild/linux-ppc64@0.21.5':
    optional: true

  '@esbuild/linux-ppc64@0.25.9':
    optional: true

  '@esbuild/linux-riscv64@0.18.20':
    optional: true

  '@esbuild/linux-riscv64@0.21.5':
    optional: true

  '@esbuild/linux-riscv64@0.25.9':
    optional: true

  '@esbuild/linux-s390x@0.18.20':
    optional: true

  '@esbuild/linux-s390x@0.21.5':
    optional: true

  '@esbuild/linux-s390x@0.25.9':
    optional: true

  '@esbuild/linux-x64@0.18.20':
    optional: true

  '@esbuild/linux-x64@0.21.5':
    optional: true

  '@esbuild/linux-x64@0.25.9':
    optional: true

  '@esbuild/netbsd-arm64@0.25.9':
    optional: true

  '@esbuild/netbsd-x64@0.18.20':
    optional: true

  '@esbuild/netbsd-x64@0.21.5':
    optional: true

  '@esbuild/netbsd-x64@0.25.9':
    optional: true

  '@esbuild/openbsd-arm64@0.25.9':
    optional: true

  '@esbuild/openbsd-x64@0.18.20':
    optional: true

  '@esbuild/openbsd-x64@0.21.5':
    optional: true

  '@esbuild/openbsd-x64@0.25.9':
    optional: true

  '@esbuild/openharmony-arm64@0.25.9':
    optional: true

  '@esbuild/sunos-x64@0.18.20':
    optional: true

  '@esbuild/sunos-x64@0.21.5':
    optional: true

  '@esbuild/sunos-x64@0.25.9':
    optional: true

  '@esbuild/win32-arm64@0.18.20':
    optional: true

  '@esbuild/win32-arm64@0.21.5':
    optional: true

  '@esbuild/win32-arm64@0.25.9':
    optional: true

  '@esbuild/win32-ia32@0.18.20':
    optional: true

  '@esbuild/win32-ia32@0.21.5':
    optional: true

  '@esbuild/win32-ia32@0.25.9':
    optional: true

  '@esbuild/win32-x64@0.18.20':
    optional: true

  '@esbuild/win32-x64@0.21.5':
    optional: true

  '@esbuild/win32-x64@0.25.9':
    optional: true

  '@eslint-community/eslint-utils@4.9.0(eslint@9.35.0(jiti@1.21.7))':
    dependencies:
      eslint: 9.35.0(jiti@1.21.7)
      eslint-visitor-keys: 3.4.3

  '@eslint-community/regexpp@4.12.1': {}

  '@eslint/config-array@0.21.0':
    dependencies:
      '@eslint/object-schema': 2.1.6
      debug: 4.4.1
      minimatch: 3.1.2
    transitivePeerDependencies:
      - supports-color

  '@eslint/config-helpers@0.3.1': {}

  '@eslint/core@0.15.2':
    dependencies:
      '@types/json-schema': 7.0.15

  '@eslint/eslintrc@3.3.1':
    dependencies:
      ajv: 6.12.6
      debug: 4.4.1
      espree: 10.4.0
      globals: 14.0.0
      ignore: 5.3.2
      import-fresh: 3.3.1
      js-yaml: 4.1.0
      minimatch: 3.1.2
      strip-json-comments: 3.1.1
    transitivePeerDependencies:
      - supports-color

  '@eslint/js@9.35.0': {}

  '@eslint/object-schema@2.1.6': {}

  '@eslint/plugin-kit@0.3.5':
    dependencies:
      '@eslint/core': 0.15.2
      levn: 0.4.1

  '@google/genai@0.8.0':
    dependencies:
      google-auth-library: 9.15.1
      ws: 8.18.3
    transitivePeerDependencies:
      - bufferutil
      - encoding
      - supports-color
      - utf-8-validate

  '@humanfs/core@0.19.1': {}

  '@humanfs/node@0.16.7':
    dependencies:
      '@humanfs/core': 0.19.1
      '@humanwhocodes/retry': 0.4.3

  '@humanwhocodes/module-importer@1.0.1': {}

  '@humanwhocodes/retry@0.4.3': {}

  '@img/sharp-darwin-arm64@0.33.5':
    optionalDependencies:
      '@img/sharp-libvips-darwin-arm64': 1.0.4
    optional: true

  '@img/sharp-darwin-x64@0.33.5':
    optionalDependencies:
      '@img/sharp-libvips-darwin-x64': 1.0.4
    optional: true

  '@img/sharp-libvips-darwin-arm64@1.0.4':
    optional: true

  '@img/sharp-libvips-darwin-x64@1.0.4':
    optional: true

  '@img/sharp-libvips-linux-arm64@1.0.4':
    optional: true

  '@img/sharp-libvips-linux-arm@1.0.5':
    optional: true

  '@img/sharp-libvips-linux-s390x@1.0.4':
    optional: true

  '@img/sharp-libvips-linux-x64@1.0.4':
    optional: true

  '@img/sharp-libvips-linuxmusl-arm64@1.0.4':
    optional: true

  '@img/sharp-libvips-linuxmusl-x64@1.0.4':
    optional: true

  '@img/sharp-linux-arm64@0.33.5':
    optionalDependencies:
      '@img/sharp-libvips-linux-arm64': 1.0.4
    optional: true

  '@img/sharp-linux-arm@0.33.5':
    optionalDependencies:
      '@img/sharp-libvips-linux-arm': 1.0.5
    optional: true

  '@img/sharp-linux-s390x@0.33.5':
    optionalDependencies:
      '@img/sharp-libvips-linux-s390x': 1.0.4
    optional: true

  '@img/sharp-linux-x64@0.33.5':
    optionalDependencies:
      '@img/sharp-libvips-linux-x64': 1.0.4
    optional: true

  '@img/sharp-linuxmusl-arm64@0.33.5':
    optionalDependencies:
      '@img/sharp-libvips-linuxmusl-arm64': 1.0.4
    optional: true

  '@img/sharp-linuxmusl-x64@0.33.5':
    optionalDependencies:
      '@img/sharp-libvips-linuxmusl-x64': 1.0.4
    optional: true

  '@img/sharp-wasm32@0.33.5':
    dependencies:
      '@emnapi/runtime': 1.5.0
    optional: true

  '@img/sharp-win32-ia32@0.33.5':
    optional: true

  '@img/sharp-win32-x64@0.33.5':
    optional: true

  '@inquirer/checkbox@4.2.2(@types/node@20.19.13)':
    dependencies:
      '@inquirer/core': 10.2.0(@types/node@20.19.13)
      '@inquirer/figures': 1.0.13
      '@inquirer/type': 3.0.8(@types/node@20.19.13)
      ansi-escapes: 4.3.2
      yoctocolors-cjs: 2.1.3
    optionalDependencies:
      '@types/node': 20.19.13

  '@inquirer/confirm@5.1.16(@types/node@20.19.13)':
    dependencies:
      '@inquirer/core': 10.2.0(@types/node@20.19.13)
      '@inquirer/type': 3.0.8(@types/node@20.19.13)
    optionalDependencies:
      '@types/node': 20.19.13

  '@inquirer/core@10.2.0(@types/node@20.19.13)':
    dependencies:
      '@inquirer/figures': 1.0.13
      '@inquirer/type': 3.0.8(@types/node@20.19.13)
      ansi-escapes: 4.3.2
      cli-width: 4.1.0
      mute-stream: 2.0.0
      signal-exit: 4.1.0
      wrap-ansi: 6.2.0
      yoctocolors-cjs: 2.1.3
    optionalDependencies:
      '@types/node': 20.19.13

  '@inquirer/editor@4.2.18(@types/node@20.19.13)':
    dependencies:
      '@inquirer/core': 10.2.0(@types/node@20.19.13)
      '@inquirer/external-editor': 1.0.1(@types/node@20.19.13)
      '@inquirer/type': 3.0.8(@types/node@20.19.13)
    optionalDependencies:
      '@types/node': 20.19.13

  '@inquirer/expand@4.0.18(@types/node@20.19.13)':
    dependencies:
      '@inquirer/core': 10.2.0(@types/node@20.19.13)
      '@inquirer/type': 3.0.8(@types/node@20.19.13)
      yoctocolors-cjs: 2.1.3
    optionalDependencies:
      '@types/node': 20.19.13

  '@inquirer/external-editor@1.0.1(@types/node@20.19.13)':
    dependencies:
      chardet: 2.1.0
      iconv-lite: 0.6.3
    optionalDependencies:
      '@types/node': 20.19.13

  '@inquirer/figures@1.0.13': {}

  '@inquirer/input@4.2.2(@types/node@20.19.13)':
    dependencies:
      '@inquirer/core': 10.2.0(@types/node@20.19.13)
      '@inquirer/type': 3.0.8(@types/node@20.19.13)
    optionalDependencies:
      '@types/node': 20.19.13

  '@inquirer/number@3.0.18(@types/node@20.19.13)':
    dependencies:
      '@inquirer/core': 10.2.0(@types/node@20.19.13)
      '@inquirer/type': 3.0.8(@types/node@20.19.13)
    optionalDependencies:
      '@types/node': 20.19.13

  '@inquirer/password@4.0.18(@types/node@20.19.13)':
    dependencies:
      '@inquirer/core': 10.2.0(@types/node@20.19.13)
      '@inquirer/type': 3.0.8(@types/node@20.19.13)
      ansi-escapes: 4.3.2
    optionalDependencies:
      '@types/node': 20.19.13

  '@inquirer/prompts@7.8.4(@types/node@20.19.13)':
    dependencies:
      '@inquirer/checkbox': 4.2.2(@types/node@20.19.13)
      '@inquirer/confirm': 5.1.16(@types/node@20.19.13)
      '@inquirer/editor': 4.2.18(@types/node@20.19.13)
      '@inquirer/expand': 4.0.18(@types/node@20.19.13)
      '@inquirer/input': 4.2.2(@types/node@20.19.13)
      '@inquirer/number': 3.0.18(@types/node@20.19.13)
      '@inquirer/password': 4.0.18(@types/node@20.19.13)
      '@inquirer/rawlist': 4.1.6(@types/node@20.19.13)
      '@inquirer/search': 3.1.1(@types/node@20.19.13)
      '@inquirer/select': 4.3.2(@types/node@20.19.13)
    optionalDependencies:
      '@types/node': 20.19.13

  '@inquirer/rawlist@4.1.6(@types/node@20.19.13)':
    dependencies:
      '@inquirer/core': 10.2.0(@types/node@20.19.13)
      '@inquirer/type': 3.0.8(@types/node@20.19.13)
      yoctocolors-cjs: 2.1.3
    optionalDependencies:
      '@types/node': 20.19.13

  '@inquirer/search@3.1.1(@types/node@20.19.13)':
    dependencies:
      '@inquirer/core': 10.2.0(@types/node@20.19.13)
      '@inquirer/figures': 1.0.13
      '@inquirer/type': 3.0.8(@types/node@20.19.13)
      yoctocolors-cjs: 2.1.3
    optionalDependencies:
      '@types/node': 20.19.13

  '@inquirer/select@4.3.2(@types/node@20.19.13)':
    dependencies:
      '@inquirer/core': 10.2.0(@types/node@20.19.13)
      '@inquirer/figures': 1.0.13
      '@inquirer/type': 3.0.8(@types/node@20.19.13)
      ansi-escapes: 4.3.2
      yoctocolors-cjs: 2.1.3
    optionalDependencies:
      '@types/node': 20.19.13

  '@inquirer/type@3.0.8(@types/node@20.19.13)':
    optionalDependencies:
      '@types/node': 20.19.13

  '@isaacs/cliui@8.0.2':
    dependencies:
      string-width: 5.1.2
      string-width-cjs: string-width@4.2.3
      strip-ansi: 7.1.2
      strip-ansi-cjs: strip-ansi@6.0.1
      wrap-ansi: 8.1.0
      wrap-ansi-cjs: wrap-ansi@7.0.0

  '@jridgewell/gen-mapping@0.3.13':
    dependencies:
      '@jridgewell/sourcemap-codec': 1.5.5
      '@jridgewell/trace-mapping': 0.3.30

  '@jridgewell/remapping@2.3.5':
    dependencies:
      '@jridgewell/gen-mapping': 0.3.13
      '@jridgewell/trace-mapping': 0.3.30

  '@jridgewell/resolve-uri@3.1.2': {}

  '@jridgewell/sourcemap-codec@1.5.5': {}

  '@jridgewell/trace-mapping@0.3.30':
    dependencies:
      '@jridgewell/resolve-uri': 3.1.2
      '@jridgewell/sourcemap-codec': 1.5.5

  '@jsep-plugin/assignment@1.3.0(jsep@1.4.0)':
    dependencies:
      jsep: 1.4.0

  '@jsep-plugin/regex@1.0.4(jsep@1.4.0)':
    dependencies:
      jsep: 1.4.0

  '@jsep-plugin/ternary@1.1.4(jsep@1.4.0)':
    dependencies:
      jsep: 1.4.0

  '@kwsites/file-exists@1.1.1':
    dependencies:
      debug: 4.4.1
    transitivePeerDependencies:
      - supports-color

  '@kwsites/promise-deferred@1.1.1': {}

  '@langchain/core@0.3.75(@opentelemetry/api@1.9.0)(openai@4.104.0(ws@8.18.3)(zod@3.25.67))':
    dependencies:
      '@cfworker/json-schema': 4.1.1
      ansi-styles: 5.2.0
      camelcase: 6.3.0
      decamelize: 1.2.0
      js-tiktoken: 1.0.21
      langsmith: 0.3.67(@opentelemetry/api@1.9.0)(openai@4.104.0(ws@8.18.3)(zod@3.25.67))
      mustache: 4.2.0
      p-queue: 6.6.2
      p-retry: 4.6.2
      uuid: 10.0.0
      zod: 3.25.67
      zod-to-json-schema: 3.24.6(zod@3.25.67)
    transitivePeerDependencies:
      - '@opentelemetry/api'
      - '@opentelemetry/exporter-trace-otlp-proto'
      - '@opentelemetry/sdk-trace-base'
      - openai

  '@langchain/openai@0.4.9(@langchain/core@0.3.75(@opentelemetry/api@1.9.0)(openai@4.104.0(ws@8.18.3)(zod@3.25.67)))(ws@8.18.3)':
    dependencies:
      '@langchain/core': 0.3.75(@opentelemetry/api@1.9.0)(openai@4.104.0(ws@8.18.3)(zod@3.25.67))
      js-tiktoken: 1.0.21
      openai: 4.104.0(ws@8.18.3)(zod@3.25.67)
      zod: 3.25.67
      zod-to-json-schema: 3.24.6(zod@3.25.67)
    transitivePeerDependencies:
      - encoding
      - ws

  '@leichtgewicht/ip-codec@2.0.5': {}

  '@manypkg/find-root@1.1.0':
    dependencies:
      '@babel/runtime': 7.28.4
      '@types/node': 12.20.55
      find-up: 4.1.0
      fs-extra: 8.1.0

  '@manypkg/get-packages@1.1.3':
    dependencies:
      '@babel/runtime': 7.28.4
      '@changesets/types': 4.1.0
      '@manypkg/find-root': 1.1.0
      fs-extra: 8.1.0
      globby: 11.1.0
      read-yaml-file: 1.1.0

  '@mdx-js/mdx@3.1.1':
    dependencies:
      '@types/estree': 1.0.8
      '@types/estree-jsx': 1.0.5
      '@types/hast': 3.0.4
      '@types/mdx': 2.0.13
      acorn: 8.15.0
      collapse-white-space: 2.1.0
      devlop: 1.1.0
      estree-util-is-identifier-name: 3.0.0
      estree-util-scope: 1.0.0
      estree-walker: 3.0.3
      hast-util-to-jsx-runtime: 2.3.6
      markdown-extensions: 2.0.0
      recma-build-jsx: 1.0.0
      recma-jsx: 1.0.1(acorn@8.15.0)
      recma-stringify: 1.0.0
      rehype-recma: 1.0.0
      remark-mdx: 3.1.1
      remark-parse: 11.0.0
      remark-rehype: 11.1.2
      source-map: 0.7.6
      unified: 11.0.5
      unist-util-position-from-estree: 2.0.0
      unist-util-stringify-position: 4.0.0
      unist-util-visit: 5.0.0
      vfile: 6.0.3
    transitivePeerDependencies:
      - supports-color

  '@mdx-js/react@3.1.1(@types/react@19.1.12)(react@19.1.1)':
    dependencies:
      '@types/mdx': 2.0.13
      '@types/react': 19.1.12
      react: 19.1.1

  '@mintlify/cli@4.0.712(@types/node@20.19.13)(@types/react@19.1.12)(react-dom@18.3.1(react@19.1.1))(typescript@5.9.2)':
    dependencies:
      '@mintlify/common': 1.0.522(@types/react@19.1.12)(react-dom@18.3.1(react@19.1.1))(react@19.1.1)
      '@mintlify/link-rot': 3.0.659(@types/react@19.1.12)(react-dom@18.3.1(react@19.1.1))(react@19.1.1)(typescript@5.9.2)
      '@mintlify/models': 0.0.225
      '@mintlify/prebuild': 1.0.646(@types/react@19.1.12)(react-dom@18.3.1(react@19.1.1))(react@19.1.1)(typescript@5.9.2)
      '@mintlify/previewing': 4.0.695(@types/react@19.1.12)(react-dom@18.3.1(react@19.1.1))(typescript@5.9.2)
      '@mintlify/validation': 0.1.462
      chalk: 5.6.2
      detect-port: 1.6.1
      fs-extra: 11.3.1
      gray-matter: 4.0.3
      ink: 6.3.0(@types/react@19.1.12)(react@19.1.1)
      inquirer: 12.9.4(@types/node@20.19.13)
      js-yaml: 4.1.0
      react: 19.1.1
      semver: 7.7.2
      yargs: 17.7.2
    transitivePeerDependencies:
      - '@types/node'
      - '@types/react'
      - bare-buffer
      - bufferutil
      - debug
      - encoding
      - react-devtools-core
      - react-dom
      - react-native-b4a
      - supports-color
      - ts-node
      - typescript
      - utf-8-validate

  '@mintlify/common@1.0.522(@types/react@19.1.12)(react-dom@18.3.1(react@19.1.1))(react@19.1.1)':
    dependencies:
      '@asyncapi/parser': 3.4.0
      '@mintlify/mdx': 2.0.5(@types/react@19.1.12)(react-dom@18.3.1(react@19.1.1))(react@19.1.1)
      '@mintlify/models': 0.0.225
      '@mintlify/openapi-parser': 0.0.7
      '@mintlify/validation': 0.1.462
      '@sindresorhus/slugify': 2.2.1
      acorn: 8.15.0
      acorn-jsx: 5.3.2(acorn@8.15.0)
      estree-util-to-js: 2.0.0
      estree-walker: 3.0.3
      gray-matter: 4.0.3
      hast-util-from-html: 2.0.3
      hast-util-to-html: 9.0.5
      hast-util-to-text: 4.0.2
      js-yaml: 4.1.0
      lodash: 4.17.21
      mdast: 3.0.0
      mdast-util-from-markdown: 2.0.2
      mdast-util-gfm: 3.1.0
      mdast-util-mdx: 3.0.0
      mdast-util-mdx-jsx: 3.2.0
      micromark-extension-gfm: 3.0.0
      micromark-extension-mdx-jsx: 3.0.2
      micromark-extension-mdxjs: 3.0.0
      openapi-types: 12.1.3
      postcss: 8.5.6
      remark: 15.0.1
      remark-frontmatter: 5.0.0
      remark-gfm: 4.0.1
      remark-math: 6.0.0
      remark-mdx: 3.1.1
      remark-stringify: 11.0.0
      tailwindcss: 3.4.17
      unified: 11.0.5
      unist-builder: 4.0.0
      unist-util-map: 4.0.0
      unist-util-remove: 4.0.0
      unist-util-remove-position: 5.0.0
      unist-util-visit: 5.0.0
      unist-util-visit-parents: 6.0.1
      vfile: 6.0.3
    transitivePeerDependencies:
      - '@types/react'
      - debug
      - encoding
      - react
      - react-dom
      - supports-color
      - ts-node

  '@mintlify/link-rot@3.0.659(@types/react@19.1.12)(react-dom@18.3.1(react@19.1.1))(react@19.1.1)(typescript@5.9.2)':
    dependencies:
      '@mintlify/common': 1.0.522(@types/react@19.1.12)(react-dom@18.3.1(react@19.1.1))(react@19.1.1)
      '@mintlify/prebuild': 1.0.646(@types/react@19.1.12)(react-dom@18.3.1(react@19.1.1))(react@19.1.1)(typescript@5.9.2)
      '@mintlify/previewing': 4.0.695(@types/react@19.1.12)(react-dom@18.3.1(react@19.1.1))(typescript@5.9.2)
      '@mintlify/validation': 0.1.462
      fs-extra: 11.3.1
      unist-util-visit: 4.1.2
    transitivePeerDependencies:
      - '@types/react'
      - bare-buffer
      - bufferutil
      - debug
      - encoding
      - react
      - react-devtools-core
      - react-dom
      - react-native-b4a
      - supports-color
      - ts-node
      - typescript
      - utf-8-validate

  '@mintlify/mdx@2.0.5(@types/react@19.1.12)(react-dom@18.3.1(react@19.1.1))(react@19.1.1)':
    dependencies:
      '@shikijs/transformers': 3.12.2
      hast-util-to-string: 3.0.1
      mdast-util-mdx-jsx: 3.2.0
      next-mdx-remote-client: 1.1.2(@types/react@19.1.12)(react-dom@18.3.1(react@19.1.1))(react@19.1.1)(unified@11.0.5)
      react: 19.1.1
      react-dom: 18.3.1(react@19.1.1)
      rehype-katex: 7.0.1
      remark-gfm: 4.0.1
      remark-math: 6.0.0
      remark-smartypants: 3.0.2
      shiki: 3.12.2
      unified: 11.0.5
      unist-util-visit: 5.0.0
    transitivePeerDependencies:
      - '@types/react'
      - supports-color

  '@mintlify/models@0.0.225':
    dependencies:
      axios: 1.11.0
      openapi-types: 12.1.3
    transitivePeerDependencies:
      - debug

  '@mintlify/openapi-parser@0.0.7':
    dependencies:
      ajv: 8.17.1
      ajv-draft-04: 1.0.0(ajv@8.17.1)
      ajv-formats: 3.0.1(ajv@8.17.1)
      jsonpointer: 5.0.1
      leven: 4.0.0
      yaml: 2.8.1

  '@mintlify/prebuild@1.0.646(@types/react@19.1.12)(react-dom@18.3.1(react@19.1.1))(react@19.1.1)(typescript@5.9.2)':
    dependencies:
      '@mintlify/common': 1.0.522(@types/react@19.1.12)(react-dom@18.3.1(react@19.1.1))(react@19.1.1)
      '@mintlify/openapi-parser': 0.0.7
      '@mintlify/scraping': 4.0.381(@types/react@19.1.12)(react-dom@18.3.1(react@19.1.1))(react@19.1.1)(typescript@5.9.2)
      '@mintlify/validation': 0.1.462
      chalk: 5.6.2
      favicons: 7.2.0
      fs-extra: 11.3.1
      gray-matter: 4.0.3
      js-yaml: 4.1.0
      mdast: 3.0.0
      openapi-types: 12.1.3
      unist-util-visit: 4.1.2
    transitivePeerDependencies:
      - '@types/react'
      - bare-buffer
      - bufferutil
      - debug
      - encoding
      - react
      - react-dom
      - react-native-b4a
      - supports-color
      - ts-node
      - typescript
      - utf-8-validate

  '@mintlify/previewing@4.0.695(@types/react@19.1.12)(react-dom@18.3.1(react@19.1.1))(typescript@5.9.2)':
    dependencies:
      '@mintlify/common': 1.0.522(@types/react@19.1.12)(react-dom@18.3.1(react@19.1.1))(react@19.1.1)
      '@mintlify/prebuild': 1.0.646(@types/react@19.1.12)(react-dom@18.3.1(react@19.1.1))(react@19.1.1)(typescript@5.9.2)
      '@mintlify/validation': 0.1.462
      better-opn: 3.0.2
      chalk: 5.6.2
      chokidar: 3.6.0
      express: 4.21.2
      fs-extra: 11.3.1
      got: 13.0.0
      gray-matter: 4.0.3
      ink: 6.3.0(@types/react@19.1.12)(react@19.1.1)
      ink-spinner: 5.0.0(ink@6.3.0(@types/react@19.1.12)(react@19.1.1))(react@19.1.1)
      is-online: 10.0.0
      js-yaml: 4.1.0
      mdast: 3.0.0
      openapi-types: 12.1.3
      react: 19.1.1
      socket.io: 4.8.1
      tar: 6.2.1
      unist-util-visit: 4.1.2
      yargs: 17.7.2
    transitivePeerDependencies:
      - '@types/react'
      - bare-buffer
      - bufferutil
      - debug
      - encoding
      - react-devtools-core
      - react-dom
      - react-native-b4a
      - supports-color
      - ts-node
      - typescript
      - utf-8-validate

  '@mintlify/scraping@4.0.381(@types/react@19.1.12)(react-dom@18.3.1(react@19.1.1))(react@19.1.1)(typescript@5.9.2)':
    dependencies:
      '@mintlify/common': 1.0.522(@types/react@19.1.12)(react-dom@18.3.1(react@19.1.1))(react@19.1.1)
      '@mintlify/openapi-parser': 0.0.7
      fs-extra: 11.3.1
      hast-util-to-mdast: 10.1.2
      js-yaml: 4.1.0
      mdast-util-mdx-jsx: 3.2.0
      neotraverse: 0.6.18
      puppeteer: 22.15.0(typescript@5.9.2)
      rehype-parse: 9.0.1
      remark-gfm: 4.0.1
      remark-mdx: 3.1.1
      remark-parse: 11.0.0
      remark-stringify: 11.0.0
      unified: 11.0.5
      unist-util-visit: 5.0.0
      yargs: 17.7.2
      zod: 3.25.76
    transitivePeerDependencies:
      - '@types/react'
      - bare-buffer
      - bufferutil
      - debug
      - encoding
      - react
      - react-dom
      - react-native-b4a
      - supports-color
      - ts-node
      - typescript
      - utf-8-validate

  '@mintlify/validation@0.1.462':
    dependencies:
      '@mintlify/models': 0.0.225
      arktype: 2.1.22
      lcm: 0.0.3
      lodash: 4.17.21
      openapi-types: 12.1.3
      zod: 3.25.76
      zod-to-json-schema: 3.24.6(zod@3.25.76)
    transitivePeerDependencies:
      - debug

<<<<<<< HEAD
  '@next/env@14.2.32': {}
=======
  '@modelcontextprotocol/sdk@1.17.2':
    dependencies:
      ajv: 6.12.6
      content-type: 1.0.5
      cors: 2.8.5
      cross-spawn: 7.0.6
      eventsource: 3.0.7
      eventsource-parser: 3.0.3
      express: 5.1.0
      express-rate-limit: 7.5.1(express@5.1.0)
      pkce-challenge: 5.0.0
      raw-body: 3.0.0
      zod: 3.25.76
      zod-to-json-schema: 3.24.5(zod@3.25.76)
    transitivePeerDependencies:
      - supports-color

  '@next/env@14.2.28': {}
>>>>>>> c25a253a

  '@nodelib/fs.scandir@2.1.5':
    dependencies:
      '@nodelib/fs.stat': 2.0.5
      run-parallel: 1.2.0

  '@nodelib/fs.stat@2.0.5': {}

  '@nodelib/fs.walk@1.2.8':
    dependencies:
      '@nodelib/fs.scandir': 2.1.5
      fastq: 1.19.1

  '@openapi-contrib/openapi-schema-to-json-schema@3.2.0':
    dependencies:
      fast-deep-equal: 3.1.3

  '@opentelemetry/api@1.9.0': {}

  '@pkgjs/parseargs@0.11.0':
    optional: true

  '@playwright/test@1.55.0':
    dependencies:
      playwright: 1.55.0

  '@puppeteer/browsers@2.3.0':
    dependencies:
      debug: 4.4.1
      extract-zip: 2.0.1
      progress: 2.0.3
      proxy-agent: 6.5.0
      semver: 7.7.2
      tar-fs: 3.1.0
      unbzip2-stream: 1.4.3
      yargs: 17.7.2
    transitivePeerDependencies:
      - bare-buffer
      - react-native-b4a
      - supports-color

  '@rollup/rollup-android-arm-eabi@4.50.1':
    optional: true

  '@rollup/rollup-android-arm64@4.50.1':
    optional: true

  '@rollup/rollup-darwin-arm64@4.50.1':
    optional: true

  '@rollup/rollup-darwin-x64@4.50.1':
    optional: true

  '@rollup/rollup-freebsd-arm64@4.50.1':
    optional: true

  '@rollup/rollup-freebsd-x64@4.50.1':
    optional: true

  '@rollup/rollup-linux-arm-gnueabihf@4.50.1':
    optional: true

  '@rollup/rollup-linux-arm-musleabihf@4.50.1':
    optional: true

  '@rollup/rollup-linux-arm64-gnu@4.50.1':
    optional: true

  '@rollup/rollup-linux-arm64-musl@4.50.1':
    optional: true

  '@rollup/rollup-linux-loongarch64-gnu@4.50.1':
    optional: true

  '@rollup/rollup-linux-ppc64-gnu@4.50.1':
    optional: true

  '@rollup/rollup-linux-riscv64-gnu@4.50.1':
    optional: true

  '@rollup/rollup-linux-riscv64-musl@4.50.1':
    optional: true

  '@rollup/rollup-linux-s390x-gnu@4.50.1':
    optional: true

  '@rollup/rollup-linux-x64-gnu@4.50.1':
    optional: true

  '@rollup/rollup-linux-x64-musl@4.50.1':
    optional: true

  '@rollup/rollup-openharmony-arm64@4.50.1':
    optional: true

  '@rollup/rollup-win32-arm64-msvc@4.50.1':
    optional: true

  '@rollup/rollup-win32-ia32-msvc@4.50.1':
    optional: true

  '@rollup/rollup-win32-x64-msvc@4.50.1':
    optional: true

  '@shikijs/core@3.12.2':
    dependencies:
      '@shikijs/types': 3.12.2
      '@shikijs/vscode-textmate': 10.0.2
      '@types/hast': 3.0.4
      hast-util-to-html: 9.0.5

  '@shikijs/engine-javascript@3.12.2':
    dependencies:
      '@shikijs/types': 3.12.2
      '@shikijs/vscode-textmate': 10.0.2
      oniguruma-to-es: 4.3.3

  '@shikijs/engine-oniguruma@3.12.2':
    dependencies:
      '@shikijs/types': 3.12.2
      '@shikijs/vscode-textmate': 10.0.2

  '@shikijs/langs@3.12.2':
    dependencies:
      '@shikijs/types': 3.12.2

  '@shikijs/themes@3.12.2':
    dependencies:
      '@shikijs/types': 3.12.2

  '@shikijs/transformers@3.12.2':
    dependencies:
      '@shikijs/core': 3.12.2
      '@shikijs/types': 3.12.2

  '@shikijs/types@3.12.2':
    dependencies:
      '@shikijs/vscode-textmate': 10.0.2
      '@types/hast': 3.0.4

  '@shikijs/vscode-textmate@10.0.2': {}

  '@sindresorhus/is@5.6.0': {}

  '@sindresorhus/slugify@2.2.1':
    dependencies:
      '@sindresorhus/transliterate': 1.6.0
      escape-string-regexp: 5.0.0

  '@sindresorhus/transliterate@1.6.0':
    dependencies:
      escape-string-regexp: 5.0.0

  '@socket.io/component-emitter@3.1.2': {}

  '@stoplight/better-ajv-errors@1.0.3(ajv@8.17.1)':
    dependencies:
      ajv: 8.17.1
      jsonpointer: 5.0.1
      leven: 3.1.0

  '@stoplight/json-ref-readers@1.2.2':
    dependencies:
      node-fetch: 2.6.7
      tslib: 1.14.1
    transitivePeerDependencies:
      - encoding

  '@stoplight/json-ref-resolver@3.1.6':
    dependencies:
      '@stoplight/json': 3.21.0
      '@stoplight/path': 1.3.2
      '@stoplight/types': 13.20.0
      '@types/urijs': 1.19.25
      dependency-graph: 0.11.0
      fast-memoize: 2.5.2
      immer: 9.0.21
      lodash: 4.17.21
      tslib: 2.8.1
      urijs: 1.19.11

  '@stoplight/json@3.21.0':
    dependencies:
      '@stoplight/ordered-object-literal': 1.0.5
      '@stoplight/path': 1.3.2
      '@stoplight/types': 13.20.0
      jsonc-parser: 2.2.1
      lodash: 4.17.21
      safe-stable-stringify: 1.1.1

  '@stoplight/ordered-object-literal@1.0.5': {}

  '@stoplight/path@1.3.2': {}

  '@stoplight/spectral-core@1.20.0':
    dependencies:
      '@stoplight/better-ajv-errors': 1.0.3(ajv@8.17.1)
      '@stoplight/json': 3.21.0
      '@stoplight/path': 1.3.2
      '@stoplight/spectral-parsers': 1.0.5
      '@stoplight/spectral-ref-resolver': 1.0.5
      '@stoplight/spectral-runtime': 1.1.4
      '@stoplight/types': 13.6.0
      '@types/es-aggregate-error': 1.0.6
      '@types/json-schema': 7.0.15
      ajv: 8.17.1
      ajv-errors: 3.0.0(ajv@8.17.1)
      ajv-formats: 2.1.1(ajv@8.17.1)
      es-aggregate-error: 1.0.14
      jsonpath-plus: 10.3.0
      lodash: 4.17.21
      lodash.topath: 4.5.2
      minimatch: 3.1.2
      nimma: 0.2.3
      pony-cause: 1.1.1
      simple-eval: 1.0.1
      tslib: 2.8.1
    transitivePeerDependencies:
      - encoding

  '@stoplight/spectral-formats@1.8.2':
    dependencies:
      '@stoplight/json': 3.21.0
      '@stoplight/spectral-core': 1.20.0
      '@types/json-schema': 7.0.15
      tslib: 2.8.1
    transitivePeerDependencies:
      - encoding

  '@stoplight/spectral-functions@1.10.1':
    dependencies:
      '@stoplight/better-ajv-errors': 1.0.3(ajv@8.17.1)
      '@stoplight/json': 3.21.0
      '@stoplight/spectral-core': 1.20.0
      '@stoplight/spectral-formats': 1.8.2
      '@stoplight/spectral-runtime': 1.1.4
      ajv: 8.17.1
      ajv-draft-04: 1.0.0(ajv@8.17.1)
      ajv-errors: 3.0.0(ajv@8.17.1)
      ajv-formats: 2.1.1(ajv@8.17.1)
      lodash: 4.17.21
      tslib: 2.8.1
    transitivePeerDependencies:
      - encoding

  '@stoplight/spectral-parsers@1.0.5':
    dependencies:
      '@stoplight/json': 3.21.0
      '@stoplight/types': 14.1.1
      '@stoplight/yaml': 4.3.0
      tslib: 2.8.1

  '@stoplight/spectral-ref-resolver@1.0.5':
    dependencies:
      '@stoplight/json-ref-readers': 1.2.2
      '@stoplight/json-ref-resolver': 3.1.6
      '@stoplight/spectral-runtime': 1.1.4
      dependency-graph: 0.11.0
      tslib: 2.8.1
    transitivePeerDependencies:
      - encoding

  '@stoplight/spectral-runtime@1.1.4':
    dependencies:
      '@stoplight/json': 3.21.0
      '@stoplight/path': 1.3.2
      '@stoplight/types': 13.20.0
      abort-controller: 3.0.0
      lodash: 4.17.21
      node-fetch: 2.7.0
      tslib: 2.8.1
    transitivePeerDependencies:
      - encoding

  '@stoplight/types@13.20.0':
    dependencies:
      '@types/json-schema': 7.0.15
      utility-types: 3.11.0

  '@stoplight/types@13.6.0':
    dependencies:
      '@types/json-schema': 7.0.15
      utility-types: 3.11.0

  '@stoplight/types@14.1.1':
    dependencies:
      '@types/json-schema': 7.0.15
      utility-types: 3.11.0

  '@stoplight/yaml-ast-parser@0.0.50': {}

  '@stoplight/yaml@4.3.0':
    dependencies:
      '@stoplight/ordered-object-literal': 1.0.5
      '@stoplight/types': 14.1.1
      '@stoplight/yaml-ast-parser': 0.0.50
      tslib: 2.8.1

  '@sveltejs/acorn-typescript@1.0.5(acorn@8.15.0)':
    dependencies:
      acorn: 8.15.0

  '@szmarczak/http-timer@5.0.1':
    dependencies:
      defer-to-connect: 2.0.1

  '@tootallnate/quickjs-emscripten@0.23.0': {}

  '@types/adm-zip@0.5.7':
    dependencies:
      '@types/node': 20.19.13

  '@types/body-parser@1.19.6':
    dependencies:
      '@types/connect': 3.4.38
      '@types/node': 20.19.13

  '@types/cheerio@0.22.35':
    dependencies:
      '@types/node': 20.19.13

  '@types/connect@3.4.38':
    dependencies:
      '@types/node': 20.19.13

  '@types/cors@2.8.19':
    dependencies:
      '@types/node': 20.19.13

  '@types/debug@4.1.12':
    dependencies:
      '@types/ms': 2.1.0

  '@types/diff-match-patch@1.0.36': {}

  '@types/es-aggregate-error@1.0.6':
    dependencies:
      '@types/node': 20.19.13

  '@types/estree-jsx@1.0.5':
    dependencies:
      '@types/estree': 1.0.8

  '@types/estree@1.0.8': {}

  '@types/express-serve-static-core@4.19.6':
    dependencies:
      '@types/node': 20.19.13
      '@types/qs': 6.14.0
      '@types/range-parser': 1.2.7
      '@types/send': 0.17.5

  '@types/express@4.17.23':
    dependencies:
      '@types/body-parser': 1.19.6
      '@types/express-serve-static-core': 4.19.6
      '@types/qs': 6.14.0
      '@types/serve-static': 1.15.8

  '@types/hast@3.0.4':
    dependencies:
      '@types/unist': 3.0.3

  '@types/http-cache-semantics@4.0.4': {}

  '@types/http-errors@2.0.5': {}

  '@types/json-schema@7.0.15': {}

  '@types/katex@0.16.7': {}

  '@types/mdast@4.0.4':
    dependencies:
      '@types/unist': 3.0.3

  '@types/mdx@2.0.13': {}

  '@types/mime@1.3.5': {}

  '@types/ms@2.1.0': {}

  '@types/nlcst@2.0.3':
    dependencies:
      '@types/unist': 3.0.3

  '@types/node-fetch@2.6.13':
    dependencies:
      '@types/node': 20.19.13
      form-data: 4.0.4

  '@types/node@12.20.55': {}

  '@types/node@18.19.124':
    dependencies:
      undici-types: 5.26.5

  '@types/node@20.19.13':
    dependencies:
      undici-types: 6.21.0

  '@types/qs@6.14.0': {}

  '@types/range-parser@1.2.7': {}

  '@types/react@19.1.12':
    dependencies:
      csstype: 3.1.3

  '@types/retry@0.12.0': {}

  '@types/send@0.17.5':
    dependencies:
      '@types/mime': 1.3.5
      '@types/node': 20.19.13

  '@types/serve-static@1.15.8':
    dependencies:
      '@types/http-errors': 2.0.5
      '@types/node': 20.19.13
      '@types/send': 0.17.5

  '@types/unist@2.0.11': {}

  '@types/unist@3.0.3': {}

  '@types/urijs@1.19.25': {}

  '@types/uuid@10.0.0': {}

  '@types/ws@8.18.1':
    dependencies:
      '@types/node': 20.19.13

  '@types/yauzl@2.10.3':
    dependencies:
      '@types/node': 20.19.13
    optional: true

  '@typescript-eslint/eslint-plugin@8.43.0(@typescript-eslint/parser@8.43.0(eslint@9.35.0(jiti@1.21.7))(typescript@5.9.2))(eslint@9.35.0(jiti@1.21.7))(typescript@5.9.2)':
    dependencies:
      '@eslint-community/regexpp': 4.12.1
      '@typescript-eslint/parser': 8.43.0(eslint@9.35.0(jiti@1.21.7))(typescript@5.9.2)
      '@typescript-eslint/scope-manager': 8.43.0
      '@typescript-eslint/type-utils': 8.43.0(eslint@9.35.0(jiti@1.21.7))(typescript@5.9.2)
      '@typescript-eslint/utils': 8.43.0(eslint@9.35.0(jiti@1.21.7))(typescript@5.9.2)
      '@typescript-eslint/visitor-keys': 8.43.0
      eslint: 9.35.0(jiti@1.21.7)
      graphemer: 1.4.0
      ignore: 7.0.5
      natural-compare: 1.4.0
      ts-api-utils: 2.1.0(typescript@5.9.2)
      typescript: 5.9.2
    transitivePeerDependencies:
      - supports-color

  '@typescript-eslint/parser@8.43.0(eslint@9.35.0(jiti@1.21.7))(typescript@5.9.2)':
    dependencies:
      '@typescript-eslint/scope-manager': 8.43.0
      '@typescript-eslint/types': 8.43.0
      '@typescript-eslint/typescript-estree': 8.43.0(typescript@5.9.2)
      '@typescript-eslint/visitor-keys': 8.43.0
      debug: 4.4.1
      eslint: 9.35.0(jiti@1.21.7)
      typescript: 5.9.2
    transitivePeerDependencies:
      - supports-color

  '@typescript-eslint/project-service@8.43.0(typescript@5.9.2)':
    dependencies:
      '@typescript-eslint/tsconfig-utils': 8.43.0(typescript@5.9.2)
      '@typescript-eslint/types': 8.43.0
      debug: 4.4.1
      typescript: 5.9.2
    transitivePeerDependencies:
      - supports-color

  '@typescript-eslint/scope-manager@8.43.0':
    dependencies:
      '@typescript-eslint/types': 8.43.0
      '@typescript-eslint/visitor-keys': 8.43.0

  '@typescript-eslint/tsconfig-utils@8.43.0(typescript@5.9.2)':
    dependencies:
      typescript: 5.9.2

  '@typescript-eslint/type-utils@8.43.0(eslint@9.35.0(jiti@1.21.7))(typescript@5.9.2)':
    dependencies:
      '@typescript-eslint/types': 8.43.0
      '@typescript-eslint/typescript-estree': 8.43.0(typescript@5.9.2)
      '@typescript-eslint/utils': 8.43.0(eslint@9.35.0(jiti@1.21.7))(typescript@5.9.2)
      debug: 4.4.1
      eslint: 9.35.0(jiti@1.21.7)
      ts-api-utils: 2.1.0(typescript@5.9.2)
      typescript: 5.9.2
    transitivePeerDependencies:
      - supports-color

  '@typescript-eslint/types@8.43.0': {}

  '@typescript-eslint/typescript-estree@8.43.0(typescript@5.9.2)':
    dependencies:
      '@typescript-eslint/project-service': 8.43.0(typescript@5.9.2)
      '@typescript-eslint/tsconfig-utils': 8.43.0(typescript@5.9.2)
      '@typescript-eslint/types': 8.43.0
      '@typescript-eslint/visitor-keys': 8.43.0
      debug: 4.4.1
      fast-glob: 3.3.3
      is-glob: 4.0.3
      minimatch: 9.0.5
      semver: 7.7.2
      ts-api-utils: 2.1.0(typescript@5.9.2)
      typescript: 5.9.2
    transitivePeerDependencies:
      - supports-color

  '@typescript-eslint/utils@8.43.0(eslint@9.35.0(jiti@1.21.7))(typescript@5.9.2)':
    dependencies:
      '@eslint-community/eslint-utils': 4.9.0(eslint@9.35.0(jiti@1.21.7))
      '@typescript-eslint/scope-manager': 8.43.0
      '@typescript-eslint/types': 8.43.0
      '@typescript-eslint/typescript-estree': 8.43.0(typescript@5.9.2)
      eslint: 9.35.0(jiti@1.21.7)
      typescript: 5.9.2
    transitivePeerDependencies:
      - supports-color

  '@typescript-eslint/visitor-keys@8.43.0':
    dependencies:
      '@typescript-eslint/types': 8.43.0
      eslint-visitor-keys: 4.2.1

  '@ungap/structured-clone@1.3.0': {}

  '@vercel/functions@1.6.0': {}

  '@vue/compiler-core@3.5.21':
    dependencies:
      '@babel/parser': 7.28.4
      '@vue/shared': 3.5.21
      entities: 4.5.0
      estree-walker: 2.0.2
      source-map-js: 1.2.1

  '@vue/compiler-dom@3.5.21':
    dependencies:
      '@vue/compiler-core': 3.5.21
      '@vue/shared': 3.5.21

  '@vue/compiler-sfc@3.5.21':
    dependencies:
      '@babel/parser': 7.28.4
      '@vue/compiler-core': 3.5.21
      '@vue/compiler-dom': 3.5.21
      '@vue/compiler-ssr': 3.5.21
      '@vue/shared': 3.5.21
      estree-walker: 2.0.2
      magic-string: 0.30.19
      postcss: 8.5.6
      source-map-js: 1.2.1

  '@vue/compiler-ssr@3.5.21':
    dependencies:
      '@vue/compiler-dom': 3.5.21
      '@vue/shared': 3.5.21

  '@vue/reactivity@3.5.21':
    dependencies:
      '@vue/shared': 3.5.21

  '@vue/runtime-core@3.5.21':
    dependencies:
      '@vue/reactivity': 3.5.21
      '@vue/shared': 3.5.21

  '@vue/runtime-dom@3.5.21':
    dependencies:
      '@vue/reactivity': 3.5.21
      '@vue/runtime-core': 3.5.21
      '@vue/shared': 3.5.21
      csstype: 3.1.3

  '@vue/server-renderer@3.5.21(vue@3.5.21(typescript@5.9.2))':
    dependencies:
      '@vue/compiler-ssr': 3.5.21
      '@vue/shared': 3.5.21
      vue: 3.5.21(typescript@5.9.2)

  '@vue/shared@3.5.21': {}

  abort-controller@3.0.0:
    dependencies:
      event-target-shim: 5.0.1

  accepts@1.3.8:
    dependencies:
      mime-types: 2.1.35
      negotiator: 0.6.3

<<<<<<< HEAD
=======
  accepts@2.0.0:
    dependencies:
      mime-types: 3.0.1
      negotiator: 1.0.0

  acorn-jsx@5.3.2(acorn@8.14.1):
    dependencies:
      acorn: 8.14.1

>>>>>>> c25a253a
  acorn-jsx@5.3.2(acorn@8.15.0):
    dependencies:
      acorn: 8.15.0

  acorn@8.15.0: {}

  address@1.2.2: {}

  adm-zip@0.5.16: {}

  agent-base@7.1.4: {}

  agentkeepalive@4.6.0:
    dependencies:
      humanize-ms: 1.2.1

  aggregate-error@4.0.1:
    dependencies:
      clean-stack: 4.2.0
      indent-string: 5.0.0

  ai@3.4.33(openai@4.104.0(ws@8.18.3)(zod@3.25.67))(react@19.1.1)(sswr@2.2.0(svelte@5.38.8))(svelte@5.38.8)(vue@3.5.21(typescript@5.9.2))(zod@3.25.67):
    dependencies:
      '@ai-sdk/provider': 0.0.26
      '@ai-sdk/provider-utils': 1.0.22(zod@3.25.67)
      '@ai-sdk/react': 0.0.70(react@19.1.1)(zod@3.25.67)
      '@ai-sdk/solid': 0.0.54(zod@3.25.67)
      '@ai-sdk/svelte': 0.0.57(svelte@5.38.8)(zod@3.25.67)
      '@ai-sdk/ui-utils': 0.0.50(zod@3.25.67)
      '@ai-sdk/vue': 0.0.59(vue@3.5.21(typescript@5.9.2))(zod@3.25.67)
      '@opentelemetry/api': 1.9.0
      eventsource-parser: 1.1.2
      json-schema: 0.4.0
      jsondiffpatch: 0.6.0
      secure-json-parse: 2.7.0
      zod-to-json-schema: 3.24.6(zod@3.25.67)
    optionalDependencies:
      openai: 4.104.0(ws@8.18.3)(zod@3.25.67)
      react: 19.1.1
      sswr: 2.2.0(svelte@5.38.8)
      svelte: 5.38.8
      zod: 3.25.67
    transitivePeerDependencies:
      - solid-js
      - vue

  ai@4.3.19(react@19.1.1)(zod@3.25.67):
    dependencies:
      '@ai-sdk/provider': 1.1.3
      '@ai-sdk/provider-utils': 2.2.8(zod@3.25.67)
      '@ai-sdk/react': 1.2.12(react@19.1.1)(zod@3.25.67)
      '@ai-sdk/ui-utils': 1.2.11(zod@3.25.67)
      '@opentelemetry/api': 1.9.0
      jsondiffpatch: 0.6.0
      zod: 3.25.67
    optionalDependencies:
      react: 19.1.1

  ajv-draft-04@1.0.0(ajv@8.17.1):
    optionalDependencies:
      ajv: 8.17.1

  ajv-errors@3.0.0(ajv@8.17.1):
    dependencies:
      ajv: 8.17.1

  ajv-formats@2.1.1(ajv@8.17.1):
    optionalDependencies:
      ajv: 8.17.1

  ajv-formats@3.0.1(ajv@8.17.1):
    optionalDependencies:
      ajv: 8.17.1

  ajv@6.12.6:
    dependencies:
      fast-deep-equal: 3.1.3
      fast-json-stable-stringify: 2.1.0
      json-schema-traverse: 0.4.1
      uri-js: 4.4.1

  ajv@8.17.1:
    dependencies:
      fast-deep-equal: 3.1.3
      fast-uri: 3.1.0
      json-schema-traverse: 1.0.0
      require-from-string: 2.0.2

  ansi-colors@4.1.3: {}

  ansi-escapes@4.3.2:
    dependencies:
      type-fest: 0.21.3

  ansi-escapes@7.1.0:
    dependencies:
      environment: 1.1.0

  ansi-regex@5.0.1: {}

  ansi-regex@6.2.2: {}

  ansi-styles@4.3.0:
    dependencies:
      color-convert: 2.0.1

  ansi-styles@5.2.0: {}

  ansi-styles@6.2.3: {}

  any-promise@1.3.0: {}

  anymatch@3.1.3:
    dependencies:
      normalize-path: 3.0.0
      picomatch: 2.3.1

  append-field@1.0.0: {}

  arg@5.0.2: {}

  argparse@1.0.10:
    dependencies:
      sprintf-js: 1.0.3

  argparse@2.0.1: {}

  aria-query@5.3.2: {}

  arktype@2.1.22:
    dependencies:
      '@ark/schema': 0.49.0
      '@ark/util': 0.49.0

  array-buffer-byte-length@1.0.2:
    dependencies:
      call-bound: 1.0.4
      is-array-buffer: 3.0.5

  array-flatten@1.1.1: {}

  array-iterate@2.0.1: {}

  array-union@2.1.0: {}

  arraybuffer.prototype.slice@1.0.4:
    dependencies:
      array-buffer-byte-length: 1.0.2
      call-bind: 1.0.8
      define-properties: 1.2.1
      es-abstract: 1.24.0
      es-errors: 1.3.0
      get-intrinsic: 1.3.0
      is-array-buffer: 3.0.5

  ast-types@0.13.4:
    dependencies:
      tslib: 2.8.1

  astring@1.9.0: {}

  async-function@1.0.0: {}

  asynckit@0.4.0: {}

  atomic-sleep@1.0.0: {}

  auto-bind@5.0.1: {}

  autoevals@0.0.64:
    dependencies:
      '@braintrust/core': 0.0.34
      compute-cosine-similarity: 1.1.0
      js-levenshtein: 1.1.6
      js-yaml: 4.1.0
      linear-sum-assignment: 1.0.7
      mustache: 4.2.0
      openai: 4.23.0
      zod: 3.25.67
      zod-to-json-schema: 3.24.6(zod@3.25.67)
    transitivePeerDependencies:
      - encoding

  available-typed-arrays@1.0.7:
    dependencies:
      possible-typed-array-names: 1.1.0

  avsc@5.7.9: {}

  axios@1.11.0:
    dependencies:
      follow-redirects: 1.15.11
      form-data: 4.0.4
      proxy-from-env: 1.1.0
    transitivePeerDependencies:
      - debug

  axobject-query@4.1.0: {}

  b4a@1.7.0: {}

  bail@2.0.2: {}

  balanced-match@1.0.2: {}

  bare-events@2.6.1:
    optional: true

  bare-fs@4.3.3:
    dependencies:
      bare-events: 2.6.1
      bare-path: 3.0.0
      bare-stream: 2.7.0(bare-events@2.6.1)
      bare-url: 2.2.2
      fast-fifo: 1.3.2
    transitivePeerDependencies:
      - react-native-b4a
    optional: true

  bare-os@3.6.2:
    optional: true

  bare-path@3.0.0:
    dependencies:
      bare-os: 3.6.2
    optional: true

  bare-stream@2.7.0(bare-events@2.6.1):
    dependencies:
      streamx: 2.22.1
    optionalDependencies:
      bare-events: 2.6.1
    transitivePeerDependencies:
      - react-native-b4a
    optional: true

  bare-url@2.2.2:
    dependencies:
      bare-path: 3.0.0
    optional: true

  base-64@0.1.0: {}

  base64-js@1.5.1: {}

  base64id@2.0.0: {}

  basic-ftp@5.0.5: {}

  better-opn@3.0.2:
    dependencies:
      open: 8.4.2

  better-path-resolve@1.0.0:
    dependencies:
      is-windows: 1.0.2

  bignumber.js@9.3.1: {}

  binary-extensions@2.3.0: {}

  binary-search@1.3.6: {}

  body-parser@1.20.3:
    dependencies:
      bytes: 3.1.2
      content-type: 1.0.5
      debug: 2.6.9
      depd: 2.0.0
      destroy: 1.2.0
      http-errors: 2.0.0
      iconv-lite: 0.4.24
      on-finished: 2.4.1
      qs: 6.13.0
      raw-body: 2.5.2
      type-is: 1.6.18
      unpipe: 1.0.0
    transitivePeerDependencies:
      - supports-color

  body-parser@2.2.0:
    dependencies:
      bytes: 3.1.2
      content-type: 1.0.5
      debug: 4.4.0
      http-errors: 2.0.0
      iconv-lite: 0.6.3
      on-finished: 2.4.1
      qs: 6.14.0
      raw-body: 3.0.0
      type-is: 2.0.1
    transitivePeerDependencies:
      - supports-color

  boolbase@1.0.0: {}

  brace-expansion@1.1.12:
    dependencies:
      balanced-match: 1.0.2
      concat-map: 0.0.1

  brace-expansion@2.0.2:
    dependencies:
      balanced-match: 1.0.2

  braces@3.0.3:
    dependencies:
      fill-range: 7.1.1

  braintrust@0.0.171(openai@4.104.0(ws@8.18.3)(zod@3.25.67))(react@19.1.1)(sswr@2.2.0(svelte@5.38.8))(svelte@5.38.8)(vue@3.5.21(typescript@5.9.2))(zod@3.25.67):
    dependencies:
      '@ai-sdk/provider': 0.0.11
      '@braintrust/core': 0.0.67
      '@next/env': 14.2.32
      '@vercel/functions': 1.6.0
      ai: 3.4.33(openai@4.104.0(ws@8.18.3)(zod@3.25.67))(react@19.1.1)(sswr@2.2.0(svelte@5.38.8))(svelte@5.38.8)(vue@3.5.21(typescript@5.9.2))(zod@3.25.67)
      argparse: 2.0.1
      chalk: 4.1.2
      cli-progress: 3.12.0
      dotenv: 16.6.1
      esbuild: 0.18.20
      eventsource-parser: 1.1.2
      graceful-fs: 4.2.11
      minimatch: 9.0.5
      mustache: 4.2.0
      pluralize: 8.0.0
      simple-git: 3.28.0
      slugify: 1.6.6
      source-map: 0.7.6
      uuid: 9.0.1
      zod: 3.25.67
      zod-to-json-schema: 3.24.6(zod@3.25.67)
    transitivePeerDependencies:
      - '@aws-sdk/credential-provider-web-identity'
      - openai
      - react
      - solid-js
      - sswr
      - supports-color
      - svelte
      - vue

  buffer-crc32@0.2.13: {}

  buffer-equal-constant-time@1.0.1: {}

  buffer-from@1.1.2: {}

  buffer@5.7.1:
    dependencies:
      base64-js: 1.5.1
      ieee754: 1.2.1

  bundle-require@5.1.0(esbuild@0.25.9):
    dependencies:
      esbuild: 0.25.9
      load-tsconfig: 0.2.5

  busboy@1.6.0:
    dependencies:
      streamsearch: 1.1.0

  bytes@3.1.2: {}

  cac@6.7.14: {}

  cacheable-lookup@7.0.0: {}

  cacheable-request@10.2.14:
    dependencies:
      '@types/http-cache-semantics': 4.0.4
      get-stream: 6.0.1
      http-cache-semantics: 4.2.0
      keyv: 4.5.4
      mimic-response: 4.0.0
      normalize-url: 8.1.0
      responselike: 3.0.0

  call-bind-apply-helpers@1.0.2:
    dependencies:
      es-errors: 1.3.0
      function-bind: 1.1.2

  call-bind@1.0.8:
    dependencies:
      call-bind-apply-helpers: 1.0.2
      es-define-property: 1.0.1
      get-intrinsic: 1.3.0
      set-function-length: 1.2.2

  call-bound@1.0.4:
    dependencies:
      call-bind-apply-helpers: 1.0.2
      get-intrinsic: 1.3.0

  callsites@3.1.0: {}

  camelcase-css@2.0.1: {}

  camelcase@6.3.0: {}

  ccount@2.0.1: {}

  chalk@4.1.2:
    dependencies:
      ansi-styles: 4.3.0
      supports-color: 7.2.0

  chalk@5.6.2: {}

  character-entities-html4@2.1.0: {}

  character-entities-legacy@3.0.0: {}

  character-entities@2.0.2: {}

  character-reference-invalid@2.0.1: {}

  chardet@2.1.0: {}

  charenc@0.0.2: {}

  cheerio-select@2.1.0:
    dependencies:
      boolbase: 1.0.0
      css-select: 5.2.2
      css-what: 6.2.2
      domelementtype: 2.3.0
      domhandler: 5.0.3
      domutils: 3.2.2

  cheerio@1.1.2:
    dependencies:
      cheerio-select: 2.1.0
      dom-serializer: 2.0.0
      domhandler: 5.0.3
      domutils: 3.2.2
      encoding-sniffer: 0.2.1
      htmlparser2: 10.0.0
      parse5: 7.3.0
      parse5-htmlparser2-tree-adapter: 7.1.0
      parse5-parser-stream: 7.1.2
      undici: 7.16.0
      whatwg-mimetype: 4.0.0

  cheminfo-types@1.8.1: {}

  chokidar@3.6.0:
    dependencies:
      anymatch: 3.1.3
      braces: 3.0.3
      glob-parent: 5.1.2
      is-binary-path: 2.1.0
      is-glob: 4.0.3
      normalize-path: 3.0.0
      readdirp: 3.6.0
    optionalDependencies:
      fsevents: 2.3.3

  chokidar@4.0.3:
    dependencies:
      readdirp: 4.1.2

  chownr@2.0.0: {}

  chromium-bidi@0.10.2(devtools-protocol@0.0.1464554):
    dependencies:
      devtools-protocol: 0.0.1464554
      mitt: 3.0.1
      zod: 3.23.8

  chromium-bidi@0.6.3(devtools-protocol@0.0.1312386):
    dependencies:
      devtools-protocol: 0.0.1312386
      mitt: 3.0.1
      urlpattern-polyfill: 10.0.0
      zod: 3.23.8

  ci-info@3.9.0: {}

  clean-stack@4.2.0:
    dependencies:
      escape-string-regexp: 5.0.0

  cli-boxes@3.0.0: {}

  cli-cursor@4.0.0:
    dependencies:
      restore-cursor: 4.0.0

  cli-progress@3.12.0:
    dependencies:
      string-width: 4.2.3

  cli-spinners@2.9.2: {}

  cli-truncate@4.0.0:
    dependencies:
      slice-ansi: 5.0.0
      string-width: 7.2.0

  cli-width@4.1.0: {}

  cliui@8.0.1:
    dependencies:
      string-width: 4.2.3
      strip-ansi: 6.0.1
      wrap-ansi: 7.0.0

  clsx@2.1.1: {}

  code-excerpt@4.0.0:
    dependencies:
      convert-to-spaces: 2.0.1

  collapse-white-space@2.1.0: {}

  color-convert@2.0.1:
    dependencies:
      color-name: 1.1.4

  color-name@1.1.4: {}

  color-string@1.9.1:
    dependencies:
      color-name: 1.1.4
      simple-swizzle: 0.2.2

  color@4.2.3:
    dependencies:
      color-convert: 2.0.1
      color-string: 1.9.1

  colorette@2.0.20: {}

  combined-stream@1.0.8:
    dependencies:
      delayed-stream: 1.0.0

  comma-separated-tokens@2.0.3: {}

  commander@4.1.1: {}

  commander@8.3.0: {}

  compute-cosine-similarity@1.1.0:
    dependencies:
      compute-dot: 1.1.0
      compute-l2norm: 1.1.0
      validate.io-array: 1.0.6
      validate.io-function: 1.0.2

  compute-dot@1.1.0:
    dependencies:
      validate.io-array: 1.0.6
      validate.io-function: 1.0.2

  compute-l2norm@1.1.0:
    dependencies:
      validate.io-array: 1.0.6
      validate.io-function: 1.0.2

  concat-map@0.0.1: {}

  concat-stream@1.6.2:
    dependencies:
      buffer-from: 1.1.2
      inherits: 2.0.4
      readable-stream: 2.3.8
      typedarray: 0.0.6

  confbox@0.1.8: {}

  consola@3.4.2: {}

  console-table-printer@2.14.6:
    dependencies:
      simple-wcswidth: 1.1.2

  content-disposition@0.5.4:
    dependencies:
      safe-buffer: 5.2.1

  content-disposition@1.0.0:
    dependencies:
      safe-buffer: 5.2.1

  content-type@1.0.5: {}

  convert-to-spaces@2.0.1: {}

  cookie-signature@1.0.6: {}

  cookie-signature@1.2.2: {}

  cookie@0.7.1: {}

  cookie@0.7.2: {}

  core-util-is@1.0.3: {}

  cors@2.8.5:
    dependencies:
      object-assign: 4.1.1
      vary: 1.1.2

  cosmiconfig@9.0.0(typescript@5.9.2):
    dependencies:
      env-paths: 2.2.1
      import-fresh: 3.3.1
      js-yaml: 4.1.0
      parse-json: 5.2.0
    optionalDependencies:
      typescript: 5.9.2

  cross-spawn@7.0.6:
    dependencies:
      path-key: 3.1.1
      shebang-command: 2.0.0
      which: 2.0.2

  crypt@0.0.2: {}

  css-select@5.2.2:
    dependencies:
      boolbase: 1.0.0
      css-what: 6.2.2
      domhandler: 5.0.3
      domutils: 3.2.2
      nth-check: 2.1.1

  css-what@6.2.2: {}

  cssesc@3.0.0: {}

  csstype@3.1.3: {}

  data-uri-to-buffer@6.0.2: {}

  data-view-buffer@1.0.2:
    dependencies:
      call-bound: 1.0.4
      es-errors: 1.3.0
      is-data-view: 1.0.2

  data-view-byte-length@1.0.2:
    dependencies:
      call-bound: 1.0.4
      es-errors: 1.3.0
      is-data-view: 1.0.2

  data-view-byte-offset@1.0.1:
    dependencies:
      call-bound: 1.0.4
      es-errors: 1.3.0
      is-data-view: 1.0.2

  dataloader@1.4.0: {}

  dateformat@4.6.3: {}

  debug@2.6.9:
    dependencies:
      ms: 2.0.0

  debug@4.3.7:
    dependencies:
      ms: 2.1.3

  debug@4.4.1:
    dependencies:
      ms: 2.1.3

  decamelize@1.2.0: {}

  decode-named-character-reference@1.2.0:
    dependencies:
      character-entities: 2.0.2

  decompress-response@6.0.0:
    dependencies:
      mimic-response: 3.1.0

  deep-is@0.1.4: {}

  deepmerge@4.3.1: {}

  defer-to-connect@2.0.1: {}

  define-data-property@1.1.4:
    dependencies:
      es-define-property: 1.0.1
      es-errors: 1.3.0
      gopd: 1.2.0

  define-lazy-prop@2.0.0: {}

  define-properties@1.2.1:
    dependencies:
      define-data-property: 1.1.4
      has-property-descriptors: 1.0.2
      object-keys: 1.1.1

  degenerator@5.0.1:
    dependencies:
      ast-types: 0.13.4
      escodegen: 2.1.0
      esprima: 4.0.1

  delayed-stream@1.0.0: {}

  depd@2.0.0: {}

  dependency-graph@0.11.0: {}

  dequal@2.0.3: {}

  destroy@1.2.0: {}

  detect-indent@6.1.0: {}

  detect-libc@2.0.4: {}

  detect-port@1.6.1:
    dependencies:
      address: 1.2.2
      debug: 4.4.1
    transitivePeerDependencies:
      - supports-color

  devlop@1.1.0:
    dependencies:
      dequal: 2.0.3

  devtools-protocol@0.0.1312386: {}

  devtools-protocol@0.0.1464554: {}

  didyoumean@1.2.2: {}

  diff-match-patch@1.0.5: {}

  digest-fetch@1.3.0:
    dependencies:
      base-64: 0.1.0
      md5: 2.3.0

  dir-glob@3.0.1:
    dependencies:
      path-type: 4.0.0

  dlv@1.1.3: {}

  dns-packet@5.6.1:
    dependencies:
      '@leichtgewicht/ip-codec': 2.0.5

  dns-socket@4.2.2:
    dependencies:
      dns-packet: 5.6.1

  dom-serializer@2.0.0:
    dependencies:
      domelementtype: 2.3.0
      domhandler: 5.0.3
      entities: 4.5.0

  domelementtype@2.3.0: {}

  domhandler@5.0.3:
    dependencies:
      domelementtype: 2.3.0

  domutils@3.2.2:
    dependencies:
      dom-serializer: 2.0.0
      domelementtype: 2.3.0
      domhandler: 5.0.3

  dotenv@16.6.1: {}

  dotenv@8.6.0: {}

  dunder-proto@1.0.1:
    dependencies:
      call-bind-apply-helpers: 1.0.2
      es-errors: 1.3.0
      gopd: 1.2.0

  eastasianwidth@0.2.0: {}

  ecdsa-sig-formatter@1.0.11:
    dependencies:
      safe-buffer: 5.2.1

  ee-first@1.1.1: {}

  emoji-regex@10.5.0: {}

  emoji-regex@8.0.0: {}

  emoji-regex@9.2.2: {}

  encodeurl@1.0.2: {}

  encodeurl@2.0.0: {}

  encoding-sniffer@0.2.1:
    dependencies:
      iconv-lite: 0.6.3
      whatwg-encoding: 3.1.1

  end-of-stream@1.4.5:
    dependencies:
      once: 1.4.0

  engine.io-parser@5.2.3: {}

  engine.io@6.6.4:
    dependencies:
      '@types/cors': 2.8.19
      '@types/node': 20.19.13
      accepts: 1.3.8
      base64id: 2.0.0
      cookie: 0.7.2
      cors: 2.8.5
      debug: 4.3.7
      engine.io-parser: 5.2.3
      ws: 8.17.1
    transitivePeerDependencies:
      - bufferutil
      - supports-color
      - utf-8-validate

  enquirer@2.4.1:
    dependencies:
      ansi-colors: 4.1.3
      strip-ansi: 6.0.1

  entities@4.5.0: {}

  entities@6.0.1: {}

  env-paths@2.2.1: {}

  environment@1.1.0: {}

  error-ex@1.3.2:
    dependencies:
      is-arrayish: 0.2.1

  es-abstract@1.24.0:
    dependencies:
      array-buffer-byte-length: 1.0.2
      arraybuffer.prototype.slice: 1.0.4
      available-typed-arrays: 1.0.7
      call-bind: 1.0.8
      call-bound: 1.0.4
      data-view-buffer: 1.0.2
      data-view-byte-length: 1.0.2
      data-view-byte-offset: 1.0.1
      es-define-property: 1.0.1
      es-errors: 1.3.0
      es-object-atoms: 1.1.1
      es-set-tostringtag: 2.1.0
      es-to-primitive: 1.3.0
      function.prototype.name: 1.1.8
      get-intrinsic: 1.3.0
      get-proto: 1.0.1
      get-symbol-description: 1.1.0
      globalthis: 1.0.4
      gopd: 1.2.0
      has-property-descriptors: 1.0.2
      has-proto: 1.2.0
      has-symbols: 1.1.0
      hasown: 2.0.2
      internal-slot: 1.1.0
      is-array-buffer: 3.0.5
      is-callable: 1.2.7
      is-data-view: 1.0.2
      is-negative-zero: 2.0.3
      is-regex: 1.2.1
      is-set: 2.0.3
      is-shared-array-buffer: 1.0.4
      is-string: 1.1.1
      is-typed-array: 1.1.15
      is-weakref: 1.1.1
      math-intrinsics: 1.1.0
      object-inspect: 1.13.4
      object-keys: 1.1.1
      object.assign: 4.1.7
      own-keys: 1.0.1
      regexp.prototype.flags: 1.5.4
      safe-array-concat: 1.1.3
      safe-push-apply: 1.0.0
      safe-regex-test: 1.1.0
      set-proto: 1.0.0
      stop-iteration-iterator: 1.1.0
      string.prototype.trim: 1.2.10
      string.prototype.trimend: 1.0.9
      string.prototype.trimstart: 1.0.8
      typed-array-buffer: 1.0.3
      typed-array-byte-length: 1.0.3
      typed-array-byte-offset: 1.0.4
      typed-array-length: 1.0.7
      unbox-primitive: 1.1.0
      which-typed-array: 1.1.19

  es-aggregate-error@1.0.14:
    dependencies:
      define-data-property: 1.1.4
      define-properties: 1.2.1
      es-abstract: 1.24.0
      es-errors: 1.3.0
      function-bind: 1.1.2
      globalthis: 1.0.4
      has-property-descriptors: 1.0.2
      set-function-name: 2.0.2

  es-define-property@1.0.1: {}

  es-errors@1.3.0: {}

  es-object-atoms@1.1.1:
    dependencies:
      es-errors: 1.3.0

  es-set-tostringtag@2.1.0:
    dependencies:
      es-errors: 1.3.0
      get-intrinsic: 1.3.0
      has-tostringtag: 1.0.2
      hasown: 2.0.2

  es-to-primitive@1.3.0:
    dependencies:
      is-callable: 1.2.7
      is-date-object: 1.1.0
      is-symbol: 1.1.1

  es-toolkit@1.39.10: {}

  esast-util-from-estree@2.0.0:
    dependencies:
      '@types/estree-jsx': 1.0.5
      devlop: 1.1.0
      estree-util-visit: 2.0.0
      unist-util-position-from-estree: 2.0.0

  esast-util-from-js@2.0.1:
    dependencies:
      '@types/estree-jsx': 1.0.5
      acorn: 8.15.0
      esast-util-from-estree: 2.0.0
      vfile-message: 4.0.3

  esbuild@0.18.20:
    optionalDependencies:
      '@esbuild/android-arm': 0.18.20
      '@esbuild/android-arm64': 0.18.20
      '@esbuild/android-x64': 0.18.20
      '@esbuild/darwin-arm64': 0.18.20
      '@esbuild/darwin-x64': 0.18.20
      '@esbuild/freebsd-arm64': 0.18.20
      '@esbuild/freebsd-x64': 0.18.20
      '@esbuild/linux-arm': 0.18.20
      '@esbuild/linux-arm64': 0.18.20
      '@esbuild/linux-ia32': 0.18.20
      '@esbuild/linux-loong64': 0.18.20
      '@esbuild/linux-mips64el': 0.18.20
      '@esbuild/linux-ppc64': 0.18.20
      '@esbuild/linux-riscv64': 0.18.20
      '@esbuild/linux-s390x': 0.18.20
      '@esbuild/linux-x64': 0.18.20
      '@esbuild/netbsd-x64': 0.18.20
      '@esbuild/openbsd-x64': 0.18.20
      '@esbuild/sunos-x64': 0.18.20
      '@esbuild/win32-arm64': 0.18.20
      '@esbuild/win32-ia32': 0.18.20
      '@esbuild/win32-x64': 0.18.20

  esbuild@0.21.5:
    optionalDependencies:
      '@esbuild/aix-ppc64': 0.21.5
      '@esbuild/android-arm': 0.21.5
      '@esbuild/android-arm64': 0.21.5
      '@esbuild/android-x64': 0.21.5
      '@esbuild/darwin-arm64': 0.21.5
      '@esbuild/darwin-x64': 0.21.5
      '@esbuild/freebsd-arm64': 0.21.5
      '@esbuild/freebsd-x64': 0.21.5
      '@esbuild/linux-arm': 0.21.5
      '@esbuild/linux-arm64': 0.21.5
      '@esbuild/linux-ia32': 0.21.5
      '@esbuild/linux-loong64': 0.21.5
      '@esbuild/linux-mips64el': 0.21.5
      '@esbuild/linux-ppc64': 0.21.5
      '@esbuild/linux-riscv64': 0.21.5
      '@esbuild/linux-s390x': 0.21.5
      '@esbuild/linux-x64': 0.21.5
      '@esbuild/netbsd-x64': 0.21.5
      '@esbuild/openbsd-x64': 0.21.5
      '@esbuild/sunos-x64': 0.21.5
      '@esbuild/win32-arm64': 0.21.5
      '@esbuild/win32-ia32': 0.21.5
      '@esbuild/win32-x64': 0.21.5

  esbuild@0.25.9:
    optionalDependencies:
      '@esbuild/aix-ppc64': 0.25.9
      '@esbuild/android-arm': 0.25.9
      '@esbuild/android-arm64': 0.25.9
      '@esbuild/android-x64': 0.25.9
      '@esbuild/darwin-arm64': 0.25.9
      '@esbuild/darwin-x64': 0.25.9
      '@esbuild/freebsd-arm64': 0.25.9
      '@esbuild/freebsd-x64': 0.25.9
      '@esbuild/linux-arm': 0.25.9
      '@esbuild/linux-arm64': 0.25.9
      '@esbuild/linux-ia32': 0.25.9
      '@esbuild/linux-loong64': 0.25.9
      '@esbuild/linux-mips64el': 0.25.9
      '@esbuild/linux-ppc64': 0.25.9
      '@esbuild/linux-riscv64': 0.25.9
      '@esbuild/linux-s390x': 0.25.9
      '@esbuild/linux-x64': 0.25.9
      '@esbuild/netbsd-arm64': 0.25.9
      '@esbuild/netbsd-x64': 0.25.9
      '@esbuild/openbsd-arm64': 0.25.9
      '@esbuild/openbsd-x64': 0.25.9
      '@esbuild/openharmony-arm64': 0.25.9
      '@esbuild/sunos-x64': 0.25.9
      '@esbuild/win32-arm64': 0.25.9
      '@esbuild/win32-ia32': 0.25.9
      '@esbuild/win32-x64': 0.25.9

  escalade@3.2.0: {}

  escape-html@1.0.3: {}

  escape-string-regexp@2.0.0: {}

  escape-string-regexp@4.0.0: {}

  escape-string-regexp@5.0.0: {}

  escodegen@2.1.0:
    dependencies:
      esprima: 4.0.1
      estraverse: 5.3.0
      esutils: 2.0.3
    optionalDependencies:
      source-map: 0.6.1

  eslint-scope@8.4.0:
    dependencies:
      esrecurse: 4.3.0
      estraverse: 5.3.0

  eslint-visitor-keys@3.4.3: {}

  eslint-visitor-keys@4.2.1: {}

  eslint@9.35.0(jiti@1.21.7):
    dependencies:
      '@eslint-community/eslint-utils': 4.9.0(eslint@9.35.0(jiti@1.21.7))
      '@eslint-community/regexpp': 4.12.1
      '@eslint/config-array': 0.21.0
      '@eslint/config-helpers': 0.3.1
      '@eslint/core': 0.15.2
      '@eslint/eslintrc': 3.3.1
      '@eslint/js': 9.35.0
      '@eslint/plugin-kit': 0.3.5
      '@humanfs/node': 0.16.7
      '@humanwhocodes/module-importer': 1.0.1
      '@humanwhocodes/retry': 0.4.3
      '@types/estree': 1.0.8
      '@types/json-schema': 7.0.15
      ajv: 6.12.6
      chalk: 4.1.2
      cross-spawn: 7.0.6
      debug: 4.4.1
      escape-string-regexp: 4.0.0
      eslint-scope: 8.4.0
      eslint-visitor-keys: 4.2.1
      espree: 10.4.0
      esquery: 1.6.0
      esutils: 2.0.3
      fast-deep-equal: 3.1.3
      file-entry-cache: 8.0.0
      find-up: 5.0.0
      glob-parent: 6.0.2
      ignore: 5.3.2
      imurmurhash: 0.1.4
      is-glob: 4.0.3
      json-stable-stringify-without-jsonify: 1.0.1
      lodash.merge: 4.6.2
      minimatch: 3.1.2
      natural-compare: 1.4.0
      optionator: 0.9.4
    optionalDependencies:
      jiti: 1.21.7
    transitivePeerDependencies:
      - supports-color

  esm-env@1.2.2: {}

  espree@10.4.0:
    dependencies:
      acorn: 8.15.0
      acorn-jsx: 5.3.2(acorn@8.15.0)
      eslint-visitor-keys: 4.2.1

  esprima@4.0.1: {}

  esquery@1.6.0:
    dependencies:
      estraverse: 5.3.0

  esrap@2.1.0:
    dependencies:
      '@jridgewell/sourcemap-codec': 1.5.5

  esrecurse@4.3.0:
    dependencies:
      estraverse: 5.3.0

  estraverse@5.3.0: {}

  estree-util-attach-comments@3.0.0:
    dependencies:
      '@types/estree': 1.0.8

  estree-util-build-jsx@3.0.1:
    dependencies:
      '@types/estree-jsx': 1.0.5
      devlop: 1.1.0
      estree-util-is-identifier-name: 3.0.0
      estree-walker: 3.0.3

  estree-util-is-identifier-name@3.0.0: {}

  estree-util-scope@1.0.0:
    dependencies:
      '@types/estree': 1.0.8
      devlop: 1.1.0

  estree-util-to-js@2.0.0:
    dependencies:
      '@types/estree-jsx': 1.0.5
      astring: 1.9.0
      source-map: 0.7.6

  estree-util-visit@2.0.0:
    dependencies:
      '@types/estree-jsx': 1.0.5
      '@types/unist': 3.0.3

  estree-walker@2.0.2: {}

  estree-walker@3.0.3:
    dependencies:
      '@types/estree': 1.0.8

  esutils@2.0.3: {}

  etag@1.8.1: {}

  event-target-shim@5.0.1: {}

  eventemitter3@4.0.7: {}

  eventsource-parser@1.1.2: {}

  eventsource-parser@3.0.3: {}

  eventsource@3.0.7:
    dependencies:
      eventsource-parser: 3.0.3

  express-rate-limit@7.5.1(express@5.1.0):
    dependencies:
      express: 5.1.0

  express@4.21.2:
    dependencies:
      accepts: 1.3.8
      array-flatten: 1.1.1
      body-parser: 1.20.3
      content-disposition: 0.5.4
      content-type: 1.0.5
      cookie: 0.7.1
      cookie-signature: 1.0.6
      debug: 2.6.9
      depd: 2.0.0
      encodeurl: 2.0.0
      escape-html: 1.0.3
      etag: 1.8.1
      finalhandler: 1.3.1
      fresh: 0.5.2
      http-errors: 2.0.0
      merge-descriptors: 1.0.3
      methods: 1.1.2
      on-finished: 2.4.1
      parseurl: 1.3.3
      path-to-regexp: 0.1.12
      proxy-addr: 2.0.7
      qs: 6.13.0
      range-parser: 1.2.1
      safe-buffer: 5.2.1
      send: 0.19.0
      serve-static: 1.16.2
      setprototypeof: 1.2.0
      statuses: 2.0.1
      type-is: 1.6.18
      utils-merge: 1.0.1
      vary: 1.1.2
    transitivePeerDependencies:
      - supports-color

  express@5.1.0:
    dependencies:
      accepts: 2.0.0
      body-parser: 2.2.0
      content-disposition: 1.0.0
      content-type: 1.0.5
      cookie: 0.7.2
      cookie-signature: 1.2.2
      debug: 4.4.0
      encodeurl: 2.0.0
      escape-html: 1.0.3
      etag: 1.8.1
      finalhandler: 2.1.0
      fresh: 2.0.0
      http-errors: 2.0.0
      merge-descriptors: 2.0.0
      mime-types: 3.0.1
      on-finished: 2.4.1
      once: 1.4.0
      parseurl: 1.3.3
      proxy-addr: 2.0.7
      qs: 6.14.0
      range-parser: 1.2.1
      router: 2.2.0
      send: 1.2.0
      serve-static: 2.2.0
      statuses: 2.0.1
      type-is: 2.0.1
      vary: 1.1.2
    transitivePeerDependencies:
      - supports-color

  extend-shallow@2.0.1:
    dependencies:
      is-extendable: 0.1.1

  extend@3.0.2: {}

  extendable-error@0.1.7: {}

  extract-zip@2.0.1:
    dependencies:
      debug: 4.4.1
      get-stream: 5.2.0
      yauzl: 2.10.0
    optionalDependencies:
      '@types/yauzl': 2.10.3
    transitivePeerDependencies:
      - supports-color

  fast-copy@3.0.2: {}

  fast-deep-equal@3.1.3: {}

  fast-fifo@1.3.2: {}

  fast-glob@3.3.3:
    dependencies:
      '@nodelib/fs.stat': 2.0.5
      '@nodelib/fs.walk': 1.2.8
      glob-parent: 5.1.2
      merge2: 1.4.1
      micromatch: 4.0.8

  fast-json-stable-stringify@2.1.0: {}

  fast-levenshtein@2.0.6: {}

  fast-memoize@2.5.2: {}

  fast-redact@3.5.0: {}

  fast-safe-stringify@2.1.1: {}

  fast-uri@3.1.0: {}

  fastq@1.19.1:
    dependencies:
      reusify: 1.1.0

  fault@2.0.1:
    dependencies:
      format: 0.2.2

  favicons@7.2.0:
    dependencies:
      escape-html: 1.0.3
      sharp: 0.33.5
      xml2js: 0.6.2

  fd-slicer@1.1.0:
    dependencies:
      pend: 1.2.0

  fdir@6.5.0(picomatch@4.0.3):
    optionalDependencies:
      picomatch: 4.0.3

  fetch-cookie@3.1.0:
    dependencies:
      set-cookie-parser: 2.7.1
      tough-cookie: 5.1.2

  fft.js@4.0.4: {}

  file-entry-cache@8.0.0:
    dependencies:
      flat-cache: 4.0.1

  fill-range@7.1.1:
    dependencies:
      to-regex-range: 5.0.1

  finalhandler@1.3.1:
    dependencies:
      debug: 2.6.9
      encodeurl: 2.0.0
      escape-html: 1.0.3
      on-finished: 2.4.1
      parseurl: 1.3.3
      statuses: 2.0.1
      unpipe: 1.0.0
    transitivePeerDependencies:
      - supports-color

  finalhandler@2.1.0:
    dependencies:
      debug: 4.4.0
      encodeurl: 2.0.0
      escape-html: 1.0.3
      on-finished: 2.4.1
      parseurl: 1.3.3
      statuses: 2.0.1
    transitivePeerDependencies:
      - supports-color

  find-up@4.1.0:
    dependencies:
      locate-path: 5.0.0
      path-exists: 4.0.0

  find-up@5.0.0:
    dependencies:
      locate-path: 6.0.0
      path-exists: 4.0.0

  fix-dts-default-cjs-exports@1.0.1:
    dependencies:
      magic-string: 0.30.19
      mlly: 1.8.0
      rollup: 4.50.1

  flat-cache@4.0.1:
    dependencies:
      flatted: 3.3.3
      keyv: 4.5.4

  flatted@3.3.3: {}

  follow-redirects@1.15.11: {}

  for-each@0.3.5:
    dependencies:
      is-callable: 1.2.7

  foreground-child@3.3.1:
    dependencies:
      cross-spawn: 7.0.6
      signal-exit: 4.1.0

  form-data-encoder@1.7.2: {}

  form-data-encoder@2.1.4: {}

  form-data@4.0.4:
    dependencies:
      asynckit: 0.4.0
      combined-stream: 1.0.8
      es-set-tostringtag: 2.1.0
      hasown: 2.0.2
      mime-types: 2.1.35

  format@0.2.2: {}

  formdata-node@4.4.1:
    dependencies:
      node-domexception: 1.0.0
      web-streams-polyfill: 4.0.0-beta.3

  forwarded@0.2.0: {}

  fresh@0.5.2: {}

<<<<<<< HEAD
  fs-extra@11.3.1:
=======
  fresh@2.0.0: {}

  fs-extra@11.3.0:
>>>>>>> c25a253a
    dependencies:
      graceful-fs: 4.2.11
      jsonfile: 6.2.0
      universalify: 2.0.1

  fs-extra@7.0.1:
    dependencies:
      graceful-fs: 4.2.11
      jsonfile: 4.0.0
      universalify: 0.1.2

  fs-extra@8.1.0:
    dependencies:
      graceful-fs: 4.2.11
      jsonfile: 4.0.0
      universalify: 0.1.2

  fs-minipass@2.1.0:
    dependencies:
      minipass: 3.3.6

  fsevents@2.3.2:
    optional: true

  fsevents@2.3.3:
    optional: true

  function-bind@1.1.2: {}

  function.prototype.name@1.1.8:
    dependencies:
      call-bind: 1.0.8
      call-bound: 1.0.4
      define-properties: 1.2.1
      functions-have-names: 1.2.3
      hasown: 2.0.2
      is-callable: 1.2.7

  functions-have-names@1.2.3: {}

  gaxios@6.7.1:
    dependencies:
      extend: 3.0.2
      https-proxy-agent: 7.0.6
      is-stream: 2.0.1
      node-fetch: 2.7.0
      uuid: 9.0.1
    transitivePeerDependencies:
      - encoding
      - supports-color

  gcd@0.0.1: {}

  gcp-metadata@6.1.1:
    dependencies:
      gaxios: 6.7.1
      google-logging-utils: 0.0.2
      json-bigint: 1.0.0
    transitivePeerDependencies:
      - encoding
      - supports-color

  get-caller-file@2.0.5: {}

  get-east-asian-width@1.4.0: {}

  get-intrinsic@1.3.0:
    dependencies:
      call-bind-apply-helpers: 1.0.2
      es-define-property: 1.0.1
      es-errors: 1.3.0
      es-object-atoms: 1.1.1
      function-bind: 1.1.2
      get-proto: 1.0.1
      gopd: 1.2.0
      has-symbols: 1.1.0
      hasown: 2.0.2
      math-intrinsics: 1.1.0

  get-proto@1.0.1:
    dependencies:
      dunder-proto: 1.0.1
      es-object-atoms: 1.1.1

  get-stream@5.2.0:
    dependencies:
      pump: 3.0.3

  get-stream@6.0.1: {}

  get-symbol-description@1.1.0:
    dependencies:
      call-bound: 1.0.4
      es-errors: 1.3.0
      get-intrinsic: 1.3.0

  get-tsconfig@4.10.1:
    dependencies:
      resolve-pkg-maps: 1.0.0

  get-uri@6.0.5:
    dependencies:
      basic-ftp: 5.0.5
      data-uri-to-buffer: 6.0.2
      debug: 4.4.1
    transitivePeerDependencies:
      - supports-color

  glob-parent@5.1.2:
    dependencies:
      is-glob: 4.0.3

  glob-parent@6.0.2:
    dependencies:
      is-glob: 4.0.3

  glob@10.4.5:
    dependencies:
      foreground-child: 3.3.1
      jackspeak: 3.4.3
      minimatch: 9.0.5
      minipass: 7.1.2
      package-json-from-dist: 1.0.1
      path-scurry: 1.11.1

  globals@14.0.0: {}

  globals@15.15.0: {}

  globalthis@1.0.4:
    dependencies:
      define-properties: 1.2.1
      gopd: 1.2.0

  globby@11.1.0:
    dependencies:
      array-union: 2.1.0
      dir-glob: 3.0.1
      fast-glob: 3.3.3
      ignore: 5.3.2
      merge2: 1.4.1
      slash: 3.0.0

  google-auth-library@9.15.1:
    dependencies:
      base64-js: 1.5.1
      ecdsa-sig-formatter: 1.0.11
      gaxios: 6.7.1
      gcp-metadata: 6.1.1
      gtoken: 7.1.0
      jws: 4.0.0
    transitivePeerDependencies:
      - encoding
      - supports-color

  google-logging-utils@0.0.2: {}

  gopd@1.2.0: {}

  got@12.6.1:
    dependencies:
      '@sindresorhus/is': 5.6.0
      '@szmarczak/http-timer': 5.0.1
      cacheable-lookup: 7.0.0
      cacheable-request: 10.2.14
      decompress-response: 6.0.0
      form-data-encoder: 2.1.4
      get-stream: 6.0.1
      http2-wrapper: 2.2.1
      lowercase-keys: 3.0.0
      p-cancelable: 3.0.0
      responselike: 3.0.0

  got@13.0.0:
    dependencies:
      '@sindresorhus/is': 5.6.0
      '@szmarczak/http-timer': 5.0.1
      cacheable-lookup: 7.0.0
      cacheable-request: 10.2.14
      decompress-response: 6.0.0
      form-data-encoder: 2.1.4
      get-stream: 6.0.1
      http2-wrapper: 2.2.1
      lowercase-keys: 3.0.0
      p-cancelable: 3.0.0
      responselike: 3.0.0

  graceful-fs@4.2.11: {}

  graphemer@1.4.0: {}

  gray-matter@4.0.3:
    dependencies:
      js-yaml: 3.14.1
      kind-of: 6.0.3
      section-matter: 1.0.0
      strip-bom-string: 1.0.0

  gtoken@7.1.0:
    dependencies:
      gaxios: 6.7.1
      jws: 4.0.0
    transitivePeerDependencies:
      - encoding
      - supports-color

  has-bigints@1.1.0: {}

  has-flag@4.0.0: {}

  has-property-descriptors@1.0.2:
    dependencies:
      es-define-property: 1.0.1

  has-proto@1.2.0:
    dependencies:
      dunder-proto: 1.0.1

  has-symbols@1.1.0: {}

  has-tostringtag@1.0.2:
    dependencies:
      has-symbols: 1.1.0

  hasown@2.0.2:
    dependencies:
      function-bind: 1.1.2

  hast-util-embedded@3.0.0:
    dependencies:
      '@types/hast': 3.0.4
      hast-util-is-element: 3.0.0

  hast-util-from-dom@5.0.1:
    dependencies:
      '@types/hast': 3.0.4
      hastscript: 9.0.1
      web-namespaces: 2.0.1

  hast-util-from-html-isomorphic@2.0.0:
    dependencies:
      '@types/hast': 3.0.4
      hast-util-from-dom: 5.0.1
      hast-util-from-html: 2.0.3
      unist-util-remove-position: 5.0.0

  hast-util-from-html@2.0.3:
    dependencies:
      '@types/hast': 3.0.4
      devlop: 1.1.0
      hast-util-from-parse5: 8.0.3
      parse5: 7.3.0
      vfile: 6.0.3
      vfile-message: 4.0.3

  hast-util-from-parse5@8.0.3:
    dependencies:
      '@types/hast': 3.0.4
      '@types/unist': 3.0.3
      devlop: 1.1.0
      hastscript: 9.0.1
      property-information: 7.1.0
      vfile: 6.0.3
      vfile-location: 5.0.3
      web-namespaces: 2.0.1

  hast-util-has-property@3.0.0:
    dependencies:
      '@types/hast': 3.0.4

  hast-util-is-body-ok-link@3.0.1:
    dependencies:
      '@types/hast': 3.0.4

  hast-util-is-element@3.0.0:
    dependencies:
      '@types/hast': 3.0.4

  hast-util-minify-whitespace@1.0.1:
    dependencies:
      '@types/hast': 3.0.4
      hast-util-embedded: 3.0.0
      hast-util-is-element: 3.0.0
      hast-util-whitespace: 3.0.0
      unist-util-is: 6.0.0

  hast-util-parse-selector@4.0.0:
    dependencies:
      '@types/hast': 3.0.4

  hast-util-phrasing@3.0.1:
    dependencies:
      '@types/hast': 3.0.4
      hast-util-embedded: 3.0.0
      hast-util-has-property: 3.0.0
      hast-util-is-body-ok-link: 3.0.1
      hast-util-is-element: 3.0.0

  hast-util-to-estree@3.1.3:
    dependencies:
      '@types/estree': 1.0.8
      '@types/estree-jsx': 1.0.5
      '@types/hast': 3.0.4
      comma-separated-tokens: 2.0.3
      devlop: 1.1.0
      estree-util-attach-comments: 3.0.0
      estree-util-is-identifier-name: 3.0.0
      hast-util-whitespace: 3.0.0
      mdast-util-mdx-expression: 2.0.1
      mdast-util-mdx-jsx: 3.2.0
      mdast-util-mdxjs-esm: 2.0.1
      property-information: 7.1.0
      space-separated-tokens: 2.0.2
      style-to-js: 1.1.17
      unist-util-position: 5.0.0
      zwitch: 2.0.4
    transitivePeerDependencies:
      - supports-color

  hast-util-to-html@9.0.5:
    dependencies:
      '@types/hast': 3.0.4
      '@types/unist': 3.0.3
      ccount: 2.0.1
      comma-separated-tokens: 2.0.3
      hast-util-whitespace: 3.0.0
      html-void-elements: 3.0.0
      mdast-util-to-hast: 13.2.0
      property-information: 7.1.0
      space-separated-tokens: 2.0.2
      stringify-entities: 4.0.4
      zwitch: 2.0.4

  hast-util-to-jsx-runtime@2.3.6:
    dependencies:
      '@types/estree': 1.0.8
      '@types/hast': 3.0.4
      '@types/unist': 3.0.3
      comma-separated-tokens: 2.0.3
      devlop: 1.1.0
      estree-util-is-identifier-name: 3.0.0
      hast-util-whitespace: 3.0.0
      mdast-util-mdx-expression: 2.0.1
      mdast-util-mdx-jsx: 3.2.0
      mdast-util-mdxjs-esm: 2.0.1
      property-information: 7.1.0
      space-separated-tokens: 2.0.2
      style-to-js: 1.1.17
      unist-util-position: 5.0.0
      vfile-message: 4.0.3
    transitivePeerDependencies:
      - supports-color

  hast-util-to-mdast@10.1.2:
    dependencies:
      '@types/hast': 3.0.4
      '@types/mdast': 4.0.4
      '@ungap/structured-clone': 1.3.0
      hast-util-phrasing: 3.0.1
      hast-util-to-html: 9.0.5
      hast-util-to-text: 4.0.2
      hast-util-whitespace: 3.0.0
      mdast-util-phrasing: 4.1.0
      mdast-util-to-hast: 13.2.0
      mdast-util-to-string: 4.0.0
      rehype-minify-whitespace: 6.0.2
      trim-trailing-lines: 2.1.0
      unist-util-position: 5.0.0
      unist-util-visit: 5.0.0

  hast-util-to-string@3.0.1:
    dependencies:
      '@types/hast': 3.0.4

  hast-util-to-text@4.0.2:
    dependencies:
      '@types/hast': 3.0.4
      '@types/unist': 3.0.3
      hast-util-is-element: 3.0.0
      unist-util-find-after: 5.0.0

  hast-util-whitespace@3.0.0:
    dependencies:
      '@types/hast': 3.0.4

  hastscript@9.0.1:
    dependencies:
      '@types/hast': 3.0.4
      comma-separated-tokens: 2.0.3
      hast-util-parse-selector: 4.0.0
      property-information: 7.1.0
      space-separated-tokens: 2.0.2

  help-me@5.0.0: {}

  html-void-elements@3.0.0: {}

  htmlparser2@10.0.0:
    dependencies:
      domelementtype: 2.3.0
      domhandler: 5.0.3
      domutils: 3.2.2
      entities: 6.0.1

  http-cache-semantics@4.2.0: {}

  http-errors@2.0.0:
    dependencies:
      depd: 2.0.0
      inherits: 2.0.4
      setprototypeof: 1.2.0
      statuses: 2.0.1
      toidentifier: 1.0.1

  http-proxy-agent@7.0.2:
    dependencies:
      agent-base: 7.1.4
      debug: 4.4.1
    transitivePeerDependencies:
      - supports-color

  http2-wrapper@2.2.1:
    dependencies:
      quick-lru: 5.1.1
      resolve-alpn: 1.2.1

  https-proxy-agent@7.0.6:
    dependencies:
      agent-base: 7.1.4
      debug: 4.4.1
    transitivePeerDependencies:
      - supports-color

  human-id@4.1.1: {}

  humanize-ms@1.2.1:
    dependencies:
      ms: 2.1.3

  iconv-lite@0.4.24:
    dependencies:
      safer-buffer: 2.1.2

  iconv-lite@0.6.3:
    dependencies:
      safer-buffer: 2.1.2

  ieee754@1.2.1: {}

  ignore@5.3.2: {}

  ignore@7.0.5: {}

  immediate@3.0.6: {}

  immer@9.0.21: {}

  import-fresh@3.3.1:
    dependencies:
      parent-module: 1.0.1
      resolve-from: 4.0.0

  imurmurhash@0.1.4: {}

  indent-string@5.0.0: {}

  inherits@2.0.4: {}

  ink-spinner@5.0.0(ink@6.3.0(@types/react@19.1.12)(react@19.1.1))(react@19.1.1):
    dependencies:
      cli-spinners: 2.9.2
      ink: 6.3.0(@types/react@19.1.12)(react@19.1.1)
      react: 19.1.1

  ink@6.3.0(@types/react@19.1.12)(react@19.1.1):
    dependencies:
      '@alcalzone/ansi-tokenize': 0.2.0
      ansi-escapes: 7.1.0
      ansi-styles: 6.2.3
      auto-bind: 5.0.1
      chalk: 5.6.2
      cli-boxes: 3.0.0
      cli-cursor: 4.0.0
      cli-truncate: 4.0.0
      code-excerpt: 4.0.0
      es-toolkit: 1.39.10
      indent-string: 5.0.0
      is-in-ci: 2.0.0
      patch-console: 2.0.0
      react: 19.1.1
      react-reconciler: 0.32.0(react@19.1.1)
      signal-exit: 3.0.7
      slice-ansi: 7.1.2
      stack-utils: 2.0.6
      string-width: 7.2.0
      type-fest: 4.41.0
      widest-line: 5.0.0
      wrap-ansi: 9.0.2
      ws: 8.18.3
      yoga-layout: 3.2.1
    optionalDependencies:
      '@types/react': 19.1.12
    transitivePeerDependencies:
      - bufferutil
      - utf-8-validate

  inline-style-parser@0.2.4: {}

  inquirer@12.9.4(@types/node@20.19.13):
    dependencies:
      '@inquirer/core': 10.2.0(@types/node@20.19.13)
      '@inquirer/prompts': 7.8.4(@types/node@20.19.13)
      '@inquirer/type': 3.0.8(@types/node@20.19.13)
      ansi-escapes: 4.3.2
      mute-stream: 2.0.0
      run-async: 4.0.6
      rxjs: 7.8.2
    optionalDependencies:
      '@types/node': 20.19.13

  install@0.13.0: {}

  internal-slot@1.1.0:
    dependencies:
      es-errors: 1.3.0
      hasown: 2.0.2
      side-channel: 1.1.0

  ip-address@10.0.1: {}

  ip-regex@4.3.0: {}

  ipaddr.js@1.9.1: {}

  is-alphabetical@2.0.1: {}

  is-alphanumerical@2.0.1:
    dependencies:
      is-alphabetical: 2.0.1
      is-decimal: 2.0.1

  is-any-array@2.0.1: {}

  is-array-buffer@3.0.5:
    dependencies:
      call-bind: 1.0.8
      call-bound: 1.0.4
      get-intrinsic: 1.3.0

  is-arrayish@0.2.1: {}

  is-arrayish@0.3.2: {}

  is-async-function@2.1.1:
    dependencies:
      async-function: 1.0.0
      call-bound: 1.0.4
      get-proto: 1.0.1
      has-tostringtag: 1.0.2
      safe-regex-test: 1.1.0

  is-bigint@1.1.0:
    dependencies:
      has-bigints: 1.1.0

  is-binary-path@2.1.0:
    dependencies:
      binary-extensions: 2.3.0

  is-boolean-object@1.2.2:
    dependencies:
      call-bound: 1.0.4
      has-tostringtag: 1.0.2

  is-buffer@1.1.6: {}

  is-callable@1.2.7: {}

  is-core-module@2.16.1:
    dependencies:
      hasown: 2.0.2

  is-data-view@1.0.2:
    dependencies:
      call-bound: 1.0.4
      get-intrinsic: 1.3.0
      is-typed-array: 1.1.15

  is-date-object@1.1.0:
    dependencies:
      call-bound: 1.0.4
      has-tostringtag: 1.0.2

  is-decimal@2.0.1: {}

  is-docker@2.2.1: {}

  is-extendable@0.1.1: {}

  is-extglob@2.1.1: {}

  is-finalizationregistry@1.1.1:
    dependencies:
      call-bound: 1.0.4

  is-fullwidth-code-point@3.0.0: {}

  is-fullwidth-code-point@4.0.0: {}

  is-fullwidth-code-point@5.1.0:
    dependencies:
      get-east-asian-width: 1.4.0

  is-generator-function@1.1.0:
    dependencies:
      call-bound: 1.0.4
      get-proto: 1.0.1
      has-tostringtag: 1.0.2
      safe-regex-test: 1.1.0

  is-glob@4.0.3:
    dependencies:
      is-extglob: 2.1.1

  is-hexadecimal@2.0.1: {}

  is-in-ci@2.0.0: {}

  is-ip@3.1.0:
    dependencies:
      ip-regex: 4.3.0

  is-map@2.0.3: {}

  is-negative-zero@2.0.3: {}

  is-number-object@1.1.1:
    dependencies:
      call-bound: 1.0.4
      has-tostringtag: 1.0.2

  is-number@7.0.0: {}

  is-online@10.0.0:
    dependencies:
      got: 12.6.1
      p-any: 4.0.0
      p-timeout: 5.1.0
      public-ip: 5.0.0

  is-plain-obj@4.1.0: {}

  is-promise@4.0.0: {}

  is-reference@3.0.3:
    dependencies:
      '@types/estree': 1.0.8

  is-regex@1.2.1:
    dependencies:
      call-bound: 1.0.4
      gopd: 1.2.0
      has-tostringtag: 1.0.2
      hasown: 2.0.2

  is-set@2.0.3: {}

  is-shared-array-buffer@1.0.4:
    dependencies:
      call-bound: 1.0.4

  is-stream@2.0.1: {}

  is-string@1.1.1:
    dependencies:
      call-bound: 1.0.4
      has-tostringtag: 1.0.2

  is-subdir@1.2.0:
    dependencies:
      better-path-resolve: 1.0.0

  is-symbol@1.1.1:
    dependencies:
      call-bound: 1.0.4
      has-symbols: 1.1.0
      safe-regex-test: 1.1.0

  is-typed-array@1.1.15:
    dependencies:
      which-typed-array: 1.1.19

  is-weakmap@2.0.2: {}

  is-weakref@1.1.1:
    dependencies:
      call-bound: 1.0.4

  is-weakset@2.0.4:
    dependencies:
      call-bound: 1.0.4
      get-intrinsic: 1.3.0

  is-windows@1.0.2: {}

  is-wsl@2.2.0:
    dependencies:
      is-docker: 2.2.1

  isarray@1.0.0: {}

  isarray@2.0.5: {}

  isexe@2.0.0: {}

  jackspeak@3.4.3:
    dependencies:
      '@isaacs/cliui': 8.0.2
    optionalDependencies:
      '@pkgjs/parseargs': 0.11.0

  jiti@1.21.7: {}

  joycon@3.1.1: {}

  js-levenshtein@1.1.6: {}

  js-tiktoken@1.0.21:
    dependencies:
      base64-js: 1.5.1

  js-tokens@4.0.0: {}

  js-yaml@3.14.1:
    dependencies:
      argparse: 1.0.10
      esprima: 4.0.1

  js-yaml@4.1.0:
    dependencies:
      argparse: 2.0.1

  jsep@1.4.0: {}

  json-bigint@1.0.0:
    dependencies:
      bignumber.js: 9.3.1

  json-buffer@3.0.1: {}

  json-parse-even-better-errors@2.3.1: {}

  json-schema-traverse@0.4.1: {}

  json-schema-traverse@1.0.0: {}

  json-schema@0.4.0: {}

  json-stable-stringify-without-jsonify@1.0.1: {}

  jsonc-parser@2.2.1: {}

  jsondiffpatch@0.6.0:
    dependencies:
      '@types/diff-match-patch': 1.0.36
      chalk: 5.6.2
      diff-match-patch: 1.0.5

  jsonfile@4.0.0:
    optionalDependencies:
      graceful-fs: 4.2.11

  jsonfile@6.2.0:
    dependencies:
      universalify: 2.0.1
    optionalDependencies:
      graceful-fs: 4.2.11

  jsonpath-plus@10.3.0:
    dependencies:
      '@jsep-plugin/assignment': 1.3.0(jsep@1.4.0)
      '@jsep-plugin/regex': 1.0.4(jsep@1.4.0)
      jsep: 1.4.0

  jsonpointer@5.0.1: {}

  jszip@3.10.1:
    dependencies:
      lie: 3.3.0
      pako: 1.0.11
      readable-stream: 2.3.8
      setimmediate: 1.0.5

  jwa@2.0.1:
    dependencies:
      buffer-equal-constant-time: 1.0.1
      ecdsa-sig-formatter: 1.0.11
      safe-buffer: 5.2.1

  jws@4.0.0:
    dependencies:
      jwa: 2.0.1
      safe-buffer: 5.2.1

  katex@0.16.22:
    dependencies:
      commander: 8.3.0

  keyv@4.5.4:
    dependencies:
      json-buffer: 3.0.1

  kind-of@6.0.3: {}

  langsmith@0.3.67(@opentelemetry/api@1.9.0)(openai@4.104.0(ws@8.18.3)(zod@3.25.67)):
    dependencies:
      '@types/uuid': 10.0.0
      chalk: 4.1.2
      console-table-printer: 2.14.6
      p-queue: 6.6.2
      p-retry: 4.6.2
      semver: 7.7.2
      uuid: 10.0.0
    optionalDependencies:
      '@opentelemetry/api': 1.9.0
      openai: 4.104.0(ws@8.18.3)(zod@3.25.67)

  lcm@0.0.3:
    dependencies:
      gcd: 0.0.1

  leven@3.1.0: {}

  leven@4.0.0: {}

  levn@0.4.1:
    dependencies:
      prelude-ls: 1.2.1
      type-check: 0.4.0

  lie@3.3.0:
    dependencies:
      immediate: 3.0.6

  lilconfig@3.1.3: {}

  linear-sum-assignment@1.0.7:
    dependencies:
      cheminfo-types: 1.8.1
      install: 0.13.0
      ml-matrix: 6.12.1
      ml-spectra-processing: 14.17.1

  lines-and-columns@1.2.4: {}

  load-tsconfig@0.2.5: {}

  locate-character@3.0.0: {}

  locate-path@5.0.0:
    dependencies:
      p-locate: 4.1.0

  locate-path@6.0.0:
    dependencies:
      p-locate: 5.0.0

  lodash.merge@4.6.2: {}

  lodash.sortby@4.7.0: {}

  lodash.startcase@4.4.0: {}

  lodash.topath@4.5.2: {}

  lodash@4.17.21: {}

  longest-streak@3.1.0: {}

  loose-envify@1.4.0:
    dependencies:
      js-tokens: 4.0.0

  lowercase-keys@3.0.0: {}

  lru-cache@10.4.3: {}

  lru-cache@7.18.3: {}

  magic-string@0.30.19:
    dependencies:
      '@jridgewell/sourcemap-codec': 1.5.5

  markdown-extensions@2.0.0: {}

  markdown-table@3.0.4: {}

  math-intrinsics@1.1.0: {}

  md5@2.3.0:
    dependencies:
      charenc: 0.0.2
      crypt: 0.0.2
      is-buffer: 1.1.6

  mdast-util-find-and-replace@3.0.2:
    dependencies:
      '@types/mdast': 4.0.4
      escape-string-regexp: 5.0.0
      unist-util-is: 6.0.0
      unist-util-visit-parents: 6.0.1

  mdast-util-from-markdown@2.0.2:
    dependencies:
      '@types/mdast': 4.0.4
      '@types/unist': 3.0.3
      decode-named-character-reference: 1.2.0
      devlop: 1.1.0
      mdast-util-to-string: 4.0.0
      micromark: 4.0.2
      micromark-util-decode-numeric-character-reference: 2.0.2
      micromark-util-decode-string: 2.0.1
      micromark-util-normalize-identifier: 2.0.1
      micromark-util-symbol: 2.0.1
      micromark-util-types: 2.0.2
      unist-util-stringify-position: 4.0.0
    transitivePeerDependencies:
      - supports-color

  mdast-util-frontmatter@2.0.1:
    dependencies:
      '@types/mdast': 4.0.4
      devlop: 1.1.0
      escape-string-regexp: 5.0.0
      mdast-util-from-markdown: 2.0.2
      mdast-util-to-markdown: 2.1.2
      micromark-extension-frontmatter: 2.0.0
    transitivePeerDependencies:
      - supports-color

  mdast-util-gfm-autolink-literal@2.0.1:
    dependencies:
      '@types/mdast': 4.0.4
      ccount: 2.0.1
      devlop: 1.1.0
      mdast-util-find-and-replace: 3.0.2
      micromark-util-character: 2.1.1

  mdast-util-gfm-footnote@2.1.0:
    dependencies:
      '@types/mdast': 4.0.4
      devlop: 1.1.0
      mdast-util-from-markdown: 2.0.2
      mdast-util-to-markdown: 2.1.2
      micromark-util-normalize-identifier: 2.0.1
    transitivePeerDependencies:
      - supports-color

  mdast-util-gfm-strikethrough@2.0.0:
    dependencies:
      '@types/mdast': 4.0.4
      mdast-util-from-markdown: 2.0.2
      mdast-util-to-markdown: 2.1.2
    transitivePeerDependencies:
      - supports-color

  mdast-util-gfm-table@2.0.0:
    dependencies:
      '@types/mdast': 4.0.4
      devlop: 1.1.0
      markdown-table: 3.0.4
      mdast-util-from-markdown: 2.0.2
      mdast-util-to-markdown: 2.1.2
    transitivePeerDependencies:
      - supports-color

  mdast-util-gfm-task-list-item@2.0.0:
    dependencies:
      '@types/mdast': 4.0.4
      devlop: 1.1.0
      mdast-util-from-markdown: 2.0.2
      mdast-util-to-markdown: 2.1.2
    transitivePeerDependencies:
      - supports-color

  mdast-util-gfm@3.1.0:
    dependencies:
      mdast-util-from-markdown: 2.0.2
      mdast-util-gfm-autolink-literal: 2.0.1
      mdast-util-gfm-footnote: 2.1.0
      mdast-util-gfm-strikethrough: 2.0.0
      mdast-util-gfm-table: 2.0.0
      mdast-util-gfm-task-list-item: 2.0.0
      mdast-util-to-markdown: 2.1.2
    transitivePeerDependencies:
      - supports-color

  mdast-util-math@3.0.0:
    dependencies:
      '@types/hast': 3.0.4
      '@types/mdast': 4.0.4
      devlop: 1.1.0
      longest-streak: 3.1.0
      mdast-util-from-markdown: 2.0.2
      mdast-util-to-markdown: 2.1.2
      unist-util-remove-position: 5.0.0
    transitivePeerDependencies:
      - supports-color

  mdast-util-mdx-expression@2.0.1:
    dependencies:
      '@types/estree-jsx': 1.0.5
      '@types/hast': 3.0.4
      '@types/mdast': 4.0.4
      devlop: 1.1.0
      mdast-util-from-markdown: 2.0.2
      mdast-util-to-markdown: 2.1.2
    transitivePeerDependencies:
      - supports-color

  mdast-util-mdx-jsx@3.2.0:
    dependencies:
      '@types/estree-jsx': 1.0.5
      '@types/hast': 3.0.4
      '@types/mdast': 4.0.4
      '@types/unist': 3.0.3
      ccount: 2.0.1
      devlop: 1.1.0
      mdast-util-from-markdown: 2.0.2
      mdast-util-to-markdown: 2.1.2
      parse-entities: 4.0.2
      stringify-entities: 4.0.4
      unist-util-stringify-position: 4.0.0
      vfile-message: 4.0.3
    transitivePeerDependencies:
      - supports-color

  mdast-util-mdx@3.0.0:
    dependencies:
      mdast-util-from-markdown: 2.0.2
      mdast-util-mdx-expression: 2.0.1
      mdast-util-mdx-jsx: 3.2.0
      mdast-util-mdxjs-esm: 2.0.1
      mdast-util-to-markdown: 2.1.2
    transitivePeerDependencies:
      - supports-color

  mdast-util-mdxjs-esm@2.0.1:
    dependencies:
      '@types/estree-jsx': 1.0.5
      '@types/hast': 3.0.4
      '@types/mdast': 4.0.4
      devlop: 1.1.0
      mdast-util-from-markdown: 2.0.2
      mdast-util-to-markdown: 2.1.2
    transitivePeerDependencies:
      - supports-color

  mdast-util-phrasing@4.1.0:
    dependencies:
      '@types/mdast': 4.0.4
      unist-util-is: 6.0.0

  mdast-util-to-hast@13.2.0:
    dependencies:
      '@types/hast': 3.0.4
      '@types/mdast': 4.0.4
      '@ungap/structured-clone': 1.3.0
      devlop: 1.1.0
      micromark-util-sanitize-uri: 2.0.1
      trim-lines: 3.0.1
      unist-util-position: 5.0.0
      unist-util-visit: 5.0.0
      vfile: 6.0.3

  mdast-util-to-markdown@2.1.2:
    dependencies:
      '@types/mdast': 4.0.4
      '@types/unist': 3.0.3
      longest-streak: 3.1.0
      mdast-util-phrasing: 4.1.0
      mdast-util-to-string: 4.0.0
      micromark-util-classify-character: 2.0.1
      micromark-util-decode-string: 2.0.1
      unist-util-visit: 5.0.0
      zwitch: 2.0.4

  mdast-util-to-string@4.0.0:
    dependencies:
      '@types/mdast': 4.0.4

  mdast@3.0.0: {}

  media-typer@0.3.0: {}

  media-typer@1.1.0: {}

  merge-descriptors@1.0.3: {}

  merge-descriptors@2.0.0: {}

  merge2@1.4.1: {}

  methods@1.1.2: {}

  micromark-core-commonmark@2.0.3:
    dependencies:
      decode-named-character-reference: 1.2.0
      devlop: 1.1.0
      micromark-factory-destination: 2.0.1
      micromark-factory-label: 2.0.1
      micromark-factory-space: 2.0.1
      micromark-factory-title: 2.0.1
      micromark-factory-whitespace: 2.0.1
      micromark-util-character: 2.1.1
      micromark-util-chunked: 2.0.1
      micromark-util-classify-character: 2.0.1
      micromark-util-html-tag-name: 2.0.1
      micromark-util-normalize-identifier: 2.0.1
      micromark-util-resolve-all: 2.0.1
      micromark-util-subtokenize: 2.1.0
      micromark-util-symbol: 2.0.1
      micromark-util-types: 2.0.2

  micromark-extension-frontmatter@2.0.0:
    dependencies:
      fault: 2.0.1
      micromark-util-character: 2.1.1
      micromark-util-symbol: 2.0.1
      micromark-util-types: 2.0.2

  micromark-extension-gfm-autolink-literal@2.1.0:
    dependencies:
      micromark-util-character: 2.1.1
      micromark-util-sanitize-uri: 2.0.1
      micromark-util-symbol: 2.0.1
      micromark-util-types: 2.0.2

  micromark-extension-gfm-footnote@2.1.0:
    dependencies:
      devlop: 1.1.0
      micromark-core-commonmark: 2.0.3
      micromark-factory-space: 2.0.1
      micromark-util-character: 2.1.1
      micromark-util-normalize-identifier: 2.0.1
      micromark-util-sanitize-uri: 2.0.1
      micromark-util-symbol: 2.0.1
      micromark-util-types: 2.0.2

  micromark-extension-gfm-strikethrough@2.1.0:
    dependencies:
      devlop: 1.1.0
      micromark-util-chunked: 2.0.1
      micromark-util-classify-character: 2.0.1
      micromark-util-resolve-all: 2.0.1
      micromark-util-symbol: 2.0.1
      micromark-util-types: 2.0.2

  micromark-extension-gfm-table@2.1.1:
    dependencies:
      devlop: 1.1.0
      micromark-factory-space: 2.0.1
      micromark-util-character: 2.1.1
      micromark-util-symbol: 2.0.1
      micromark-util-types: 2.0.2

  micromark-extension-gfm-tagfilter@2.0.0:
    dependencies:
      micromark-util-types: 2.0.2

  micromark-extension-gfm-task-list-item@2.1.0:
    dependencies:
      devlop: 1.1.0
      micromark-factory-space: 2.0.1
      micromark-util-character: 2.1.1
      micromark-util-symbol: 2.0.1
      micromark-util-types: 2.0.2

  micromark-extension-gfm@3.0.0:
    dependencies:
      micromark-extension-gfm-autolink-literal: 2.1.0
      micromark-extension-gfm-footnote: 2.1.0
      micromark-extension-gfm-strikethrough: 2.1.0
      micromark-extension-gfm-table: 2.1.1
      micromark-extension-gfm-tagfilter: 2.0.0
      micromark-extension-gfm-task-list-item: 2.1.0
      micromark-util-combine-extensions: 2.0.1
      micromark-util-types: 2.0.2

  micromark-extension-math@3.1.0:
    dependencies:
      '@types/katex': 0.16.7
      devlop: 1.1.0
      katex: 0.16.22
      micromark-factory-space: 2.0.1
      micromark-util-character: 2.1.1
      micromark-util-symbol: 2.0.1
      micromark-util-types: 2.0.2

  micromark-extension-mdx-expression@3.0.1:
    dependencies:
      '@types/estree': 1.0.8
      devlop: 1.1.0
      micromark-factory-mdx-expression: 2.0.3
      micromark-factory-space: 2.0.1
      micromark-util-character: 2.1.1
      micromark-util-events-to-acorn: 2.0.3
      micromark-util-symbol: 2.0.1
      micromark-util-types: 2.0.2

  micromark-extension-mdx-jsx@3.0.2:
    dependencies:
      '@types/estree': 1.0.8
      devlop: 1.1.0
      estree-util-is-identifier-name: 3.0.0
      micromark-factory-mdx-expression: 2.0.3
      micromark-factory-space: 2.0.1
      micromark-util-character: 2.1.1
      micromark-util-events-to-acorn: 2.0.3
      micromark-util-symbol: 2.0.1
      micromark-util-types: 2.0.2
      vfile-message: 4.0.3

  micromark-extension-mdx-md@2.0.0:
    dependencies:
      micromark-util-types: 2.0.2

  micromark-extension-mdxjs-esm@3.0.0:
    dependencies:
      '@types/estree': 1.0.8
      devlop: 1.1.0
      micromark-core-commonmark: 2.0.3
      micromark-util-character: 2.1.1
      micromark-util-events-to-acorn: 2.0.3
      micromark-util-symbol: 2.0.1
      micromark-util-types: 2.0.2
      unist-util-position-from-estree: 2.0.0
      vfile-message: 4.0.3

  micromark-extension-mdxjs@3.0.0:
    dependencies:
      acorn: 8.15.0
      acorn-jsx: 5.3.2(acorn@8.15.0)
      micromark-extension-mdx-expression: 3.0.1
      micromark-extension-mdx-jsx: 3.0.2
      micromark-extension-mdx-md: 2.0.0
      micromark-extension-mdxjs-esm: 3.0.0
      micromark-util-combine-extensions: 2.0.1
      micromark-util-types: 2.0.2

  micromark-factory-destination@2.0.1:
    dependencies:
      micromark-util-character: 2.1.1
      micromark-util-symbol: 2.0.1
      micromark-util-types: 2.0.2

  micromark-factory-label@2.0.1:
    dependencies:
      devlop: 1.1.0
      micromark-util-character: 2.1.1
      micromark-util-symbol: 2.0.1
      micromark-util-types: 2.0.2

  micromark-factory-mdx-expression@2.0.3:
    dependencies:
      '@types/estree': 1.0.8
      devlop: 1.1.0
      micromark-factory-space: 2.0.1
      micromark-util-character: 2.1.1
      micromark-util-events-to-acorn: 2.0.3
      micromark-util-symbol: 2.0.1
      micromark-util-types: 2.0.2
      unist-util-position-from-estree: 2.0.0
      vfile-message: 4.0.3

  micromark-factory-space@2.0.1:
    dependencies:
      micromark-util-character: 2.1.1
      micromark-util-types: 2.0.2

  micromark-factory-title@2.0.1:
    dependencies:
      micromark-factory-space: 2.0.1
      micromark-util-character: 2.1.1
      micromark-util-symbol: 2.0.1
      micromark-util-types: 2.0.2

  micromark-factory-whitespace@2.0.1:
    dependencies:
      micromark-factory-space: 2.0.1
      micromark-util-character: 2.1.1
      micromark-util-symbol: 2.0.1
      micromark-util-types: 2.0.2

  micromark-util-character@2.1.1:
    dependencies:
      micromark-util-symbol: 2.0.1
      micromark-util-types: 2.0.2

  micromark-util-chunked@2.0.1:
    dependencies:
      micromark-util-symbol: 2.0.1

  micromark-util-classify-character@2.0.1:
    dependencies:
      micromark-util-character: 2.1.1
      micromark-util-symbol: 2.0.1
      micromark-util-types: 2.0.2

  micromark-util-combine-extensions@2.0.1:
    dependencies:
      micromark-util-chunked: 2.0.1
      micromark-util-types: 2.0.2

  micromark-util-decode-numeric-character-reference@2.0.2:
    dependencies:
      micromark-util-symbol: 2.0.1

  micromark-util-decode-string@2.0.1:
    dependencies:
      decode-named-character-reference: 1.2.0
      micromark-util-character: 2.1.1
      micromark-util-decode-numeric-character-reference: 2.0.2
      micromark-util-symbol: 2.0.1

  micromark-util-encode@2.0.1: {}

  micromark-util-events-to-acorn@2.0.3:
    dependencies:
      '@types/estree': 1.0.8
      '@types/unist': 3.0.3
      devlop: 1.1.0
      estree-util-visit: 2.0.0
      micromark-util-symbol: 2.0.1
      micromark-util-types: 2.0.2
      vfile-message: 4.0.3

  micromark-util-html-tag-name@2.0.1: {}

  micromark-util-normalize-identifier@2.0.1:
    dependencies:
      micromark-util-symbol: 2.0.1

  micromark-util-resolve-all@2.0.1:
    dependencies:
      micromark-util-types: 2.0.2

  micromark-util-sanitize-uri@2.0.1:
    dependencies:
      micromark-util-character: 2.1.1
      micromark-util-encode: 2.0.1
      micromark-util-symbol: 2.0.1

  micromark-util-subtokenize@2.1.0:
    dependencies:
      devlop: 1.1.0
      micromark-util-chunked: 2.0.1
      micromark-util-symbol: 2.0.1
      micromark-util-types: 2.0.2

  micromark-util-symbol@2.0.1: {}

  micromark-util-types@2.0.2: {}

  micromark@4.0.2:
    dependencies:
      '@types/debug': 4.1.12
      debug: 4.4.1
      decode-named-character-reference: 1.2.0
      devlop: 1.1.0
      micromark-core-commonmark: 2.0.3
      micromark-factory-space: 2.0.1
      micromark-util-character: 2.1.1
      micromark-util-chunked: 2.0.1
      micromark-util-combine-extensions: 2.0.1
      micromark-util-decode-numeric-character-reference: 2.0.2
      micromark-util-encode: 2.0.1
      micromark-util-normalize-identifier: 2.0.1
      micromark-util-resolve-all: 2.0.1
      micromark-util-sanitize-uri: 2.0.1
      micromark-util-subtokenize: 2.1.0
      micromark-util-symbol: 2.0.1
      micromark-util-types: 2.0.2
    transitivePeerDependencies:
      - supports-color

  micromatch@4.0.8:
    dependencies:
      braces: 3.0.3
      picomatch: 2.3.1

  mime-db@1.52.0: {}

  mime-db@1.54.0: {}

  mime-types@2.1.35:
    dependencies:
      mime-db: 1.52.0

  mime-types@3.0.1:
    dependencies:
      mime-db: 1.54.0

  mime@1.6.0: {}

  mimic-fn@2.1.0: {}

  mimic-response@3.1.0: {}

  mimic-response@4.0.0: {}

  minimatch@3.1.2:
    dependencies:
      brace-expansion: 1.1.12

  minimatch@9.0.5:
    dependencies:
      brace-expansion: 2.0.2

  minimist@1.2.8: {}

  minipass@3.3.6:
    dependencies:
      yallist: 4.0.0

  minipass@5.0.0: {}

  minipass@7.1.2: {}

  minizlib@2.1.2:
    dependencies:
      minipass: 3.3.6
      yallist: 4.0.0

  mintlify@4.2.108(@types/node@20.19.13)(@types/react@19.1.12)(react-dom@18.3.1(react@19.1.1))(typescript@5.9.2):
    dependencies:
      '@mintlify/cli': 4.0.712(@types/node@20.19.13)(@types/react@19.1.12)(react-dom@18.3.1(react@19.1.1))(typescript@5.9.2)
    transitivePeerDependencies:
      - '@types/node'
      - '@types/react'
      - bare-buffer
      - bufferutil
      - debug
      - encoding
      - react-devtools-core
      - react-dom
      - react-native-b4a
      - supports-color
      - ts-node
      - typescript
      - utf-8-validate

  mitt@3.0.1: {}

  mkdirp@0.5.6:
    dependencies:
      minimist: 1.2.8

  mkdirp@1.0.4: {}

  ml-array-max@1.2.4:
    dependencies:
      is-any-array: 2.0.1

  ml-array-min@1.2.3:
    dependencies:
      is-any-array: 2.0.1

  ml-array-rescale@1.3.7:
    dependencies:
      is-any-array: 2.0.1
      ml-array-max: 1.2.4
      ml-array-min: 1.2.3

  ml-matrix@6.12.1:
    dependencies:
      is-any-array: 2.0.1
      ml-array-rescale: 1.3.7

  ml-spectra-processing@14.17.1:
    dependencies:
      binary-search: 1.3.6
      cheminfo-types: 1.8.1
      fft.js: 4.0.4
      is-any-array: 2.0.1
      ml-matrix: 6.12.1
      ml-xsadd: 3.0.1

  ml-xsadd@3.0.1: {}

  mlly@1.8.0:
    dependencies:
      acorn: 8.15.0
      pathe: 2.0.3
      pkg-types: 1.3.1
      ufo: 1.6.1

  mri@1.2.0: {}

  ms@2.0.0: {}

  ms@2.1.3: {}

  multer@1.4.5-lts.2:
    dependencies:
      append-field: 1.0.0
      busboy: 1.6.0
      concat-stream: 1.6.2
      mkdirp: 0.5.6
      object-assign: 4.1.1
      type-is: 1.6.18
      xtend: 4.0.2

  mustache@4.2.0: {}

  mute-stream@2.0.0: {}

  mz@2.7.0:
    dependencies:
      any-promise: 1.3.0
      object-assign: 4.1.1
      thenify-all: 1.6.0

  nanoid@3.3.11: {}

  natural-compare@1.4.0: {}

  negotiator@0.6.3: {}

  negotiator@1.0.0: {}

  neotraverse@0.6.18: {}

  netmask@2.0.2: {}

  next-mdx-remote-client@1.1.2(@types/react@19.1.12)(react-dom@18.3.1(react@19.1.1))(react@19.1.1)(unified@11.0.5):
    dependencies:
      '@babel/code-frame': 7.27.1
      '@mdx-js/mdx': 3.1.1
      '@mdx-js/react': 3.1.1(@types/react@19.1.12)(react@19.1.1)
      react: 19.1.1
      react-dom: 18.3.1(react@19.1.1)
      remark-mdx-remove-esm: 1.2.1(unified@11.0.5)
      serialize-error: 12.0.0
      vfile: 6.0.3
      vfile-matter: 5.0.1
    transitivePeerDependencies:
      - '@types/react'
      - supports-color
      - unified

  nimma@0.2.3:
    dependencies:
      '@jsep-plugin/regex': 1.0.4(jsep@1.4.0)
      '@jsep-plugin/ternary': 1.1.4(jsep@1.4.0)
      astring: 1.9.0
      jsep: 1.4.0
    optionalDependencies:
      jsonpath-plus: 10.3.0
      lodash.topath: 4.5.2

  nlcst-to-string@4.0.0:
    dependencies:
      '@types/nlcst': 2.0.3

  node-domexception@1.0.0: {}

  node-fetch@2.6.7:
    dependencies:
      whatwg-url: 5.0.0

  node-fetch@2.7.0:
    dependencies:
      whatwg-url: 5.0.0

  normalize-path@3.0.0: {}

  normalize-url@8.1.0: {}

  nth-check@2.1.1:
    dependencies:
      boolbase: 1.0.0

  object-assign@4.1.1: {}

  object-hash@3.0.0: {}

  object-inspect@1.13.4: {}

  object-keys@1.1.1: {}

  object.assign@4.1.7:
    dependencies:
      call-bind: 1.0.8
      call-bound: 1.0.4
      define-properties: 1.2.1
      es-object-atoms: 1.1.1
      has-symbols: 1.1.0
      object-keys: 1.1.1

  ollama-ai-provider@1.2.0(zod@3.25.67):
    dependencies:
      '@ai-sdk/provider': 1.1.3
      '@ai-sdk/provider-utils': 2.2.8(zod@3.25.67)
      partial-json: 0.1.7
    optionalDependencies:
      zod: 3.25.67
    optional: true

  on-exit-leak-free@2.1.2: {}

  on-finished@2.4.1:
    dependencies:
      ee-first: 1.1.1

  once@1.4.0:
    dependencies:
      wrappy: 1.0.2

  onetime@5.1.2:
    dependencies:
      mimic-fn: 2.1.0

  oniguruma-parser@0.12.1: {}

  oniguruma-to-es@4.3.3:
    dependencies:
      oniguruma-parser: 0.12.1
      regex: 6.0.1
      regex-recursion: 6.0.2

  open@8.4.2:
    dependencies:
      define-lazy-prop: 2.0.0
      is-docker: 2.2.1
      is-wsl: 2.2.0

  openai@4.104.0(ws@8.18.3)(zod@3.25.67):
    dependencies:
      '@types/node': 18.19.124
      '@types/node-fetch': 2.6.13
      abort-controller: 3.0.0
      agentkeepalive: 4.6.0
      form-data-encoder: 1.7.2
      formdata-node: 4.4.1
      node-fetch: 2.7.0
    optionalDependencies:
      ws: 8.18.3
      zod: 3.25.67
    transitivePeerDependencies:
      - encoding

  openai@4.23.0:
    dependencies:
      '@types/node': 18.19.124
      '@types/node-fetch': 2.6.13
      abort-controller: 3.0.0
      agentkeepalive: 4.6.0
      digest-fetch: 1.3.0
      form-data-encoder: 1.7.2
      formdata-node: 4.4.1
      node-fetch: 2.7.0
      web-streams-polyfill: 3.3.3
    transitivePeerDependencies:
      - encoding

  openapi-types@12.1.3: {}

  openapi3-ts@4.5.0:
    dependencies:
      yaml: 2.8.1

  optionator@0.9.4:
    dependencies:
      deep-is: 0.1.4
      fast-levenshtein: 2.0.6
      levn: 0.4.1
      prelude-ls: 1.2.1
      type-check: 0.4.0
      word-wrap: 1.2.5

  outdent@0.5.0: {}

  own-keys@1.0.1:
    dependencies:
      get-intrinsic: 1.3.0
      object-keys: 1.1.1
      safe-push-apply: 1.0.0

  p-any@4.0.0:
    dependencies:
      p-cancelable: 3.0.0
      p-some: 6.0.0

  p-cancelable@3.0.0: {}

  p-filter@2.1.0:
    dependencies:
      p-map: 2.1.0

  p-finally@1.0.0: {}

  p-limit@2.3.0:
    dependencies:
      p-try: 2.2.0

  p-limit@3.1.0:
    dependencies:
      yocto-queue: 0.1.0

  p-locate@4.1.0:
    dependencies:
      p-limit: 2.3.0

  p-locate@5.0.0:
    dependencies:
      p-limit: 3.1.0

  p-map@2.1.0: {}

  p-queue@6.6.2:
    dependencies:
      eventemitter3: 4.0.7
      p-timeout: 3.2.0

  p-retry@4.6.2:
    dependencies:
      '@types/retry': 0.12.0
      retry: 0.13.1

  p-some@6.0.0:
    dependencies:
      aggregate-error: 4.0.1
      p-cancelable: 3.0.0

  p-timeout@3.2.0:
    dependencies:
      p-finally: 1.0.0

  p-timeout@5.1.0: {}

  p-try@2.2.0: {}

  pac-proxy-agent@7.2.0:
    dependencies:
      '@tootallnate/quickjs-emscripten': 0.23.0
      agent-base: 7.1.4
      debug: 4.4.1
      get-uri: 6.0.5
      http-proxy-agent: 7.0.2
      https-proxy-agent: 7.0.6
      pac-resolver: 7.0.1
      socks-proxy-agent: 8.0.5
    transitivePeerDependencies:
      - supports-color

  pac-resolver@7.0.1:
    dependencies:
      degenerator: 5.0.1
      netmask: 2.0.2

  package-json-from-dist@1.0.1: {}

  package-manager-detector@0.2.11:
    dependencies:
      quansync: 0.2.11

  pako@1.0.11: {}

  parent-module@1.0.1:
    dependencies:
      callsites: 3.1.0

  parse-entities@4.0.2:
    dependencies:
      '@types/unist': 2.0.11
      character-entities-legacy: 3.0.0
      character-reference-invalid: 2.0.1
      decode-named-character-reference: 1.2.0
      is-alphanumerical: 2.0.1
      is-decimal: 2.0.1
      is-hexadecimal: 2.0.1

  parse-json@5.2.0:
    dependencies:
      '@babel/code-frame': 7.27.1
      error-ex: 1.3.2
      json-parse-even-better-errors: 2.3.1
      lines-and-columns: 1.2.4

  parse-latin@7.0.0:
    dependencies:
      '@types/nlcst': 2.0.3
      '@types/unist': 3.0.3
      nlcst-to-string: 4.0.0
      unist-util-modify-children: 4.0.0
      unist-util-visit-children: 3.0.0
      vfile: 6.0.3

  parse5-htmlparser2-tree-adapter@7.1.0:
    dependencies:
      domhandler: 5.0.3
      parse5: 7.3.0

  parse5-parser-stream@7.1.2:
    dependencies:
      parse5: 7.3.0

  parse5@7.3.0:
    dependencies:
      entities: 6.0.1

  parseurl@1.3.3: {}

  partial-json@0.1.7:
    optional: true

  patch-console@2.0.0: {}

  path-exists@4.0.0: {}

  path-key@3.1.1: {}

  path-parse@1.0.7: {}

  path-scurry@1.11.1:
    dependencies:
      lru-cache: 10.4.3
      minipass: 7.1.2

  path-to-regexp@0.1.12: {}

  path-to-regexp@8.2.0: {}

  path-type@4.0.0: {}

  pathe@2.0.3: {}

  pend@1.2.0: {}

  picocolors@1.1.1: {}

  picomatch@2.3.1: {}

  picomatch@4.0.3: {}

  pify@2.3.0: {}

  pify@4.0.1: {}

  pino-abstract-transport@2.0.0:
    dependencies:
      split2: 4.2.0

  pino-pretty@13.1.1:
    dependencies:
      colorette: 2.0.20
      dateformat: 4.6.3
      fast-copy: 3.0.2
      fast-safe-stringify: 2.1.1
      help-me: 5.0.0
      joycon: 3.1.1
      minimist: 1.2.8
      on-exit-leak-free: 2.1.2
      pino-abstract-transport: 2.0.0
      pump: 3.0.3
      secure-json-parse: 4.0.0
      sonic-boom: 4.2.0
      strip-json-comments: 5.0.3

  pino-std-serializers@7.0.0: {}

  pino@9.9.5:
    dependencies:
      atomic-sleep: 1.0.0
      fast-redact: 3.5.0
      on-exit-leak-free: 2.1.2
      pino-abstract-transport: 2.0.0
      pino-std-serializers: 7.0.0
      process-warning: 5.0.0
      quick-format-unescaped: 4.0.4
      real-require: 0.2.0
      safe-stable-stringify: 2.5.0
      sonic-boom: 4.2.0
      thread-stream: 3.1.0

  pirates@4.0.7: {}

<<<<<<< HEAD
  pkg-types@1.3.1:
    dependencies:
      confbox: 0.1.8
      mlly: 1.8.0
      pathe: 2.0.3

  playwright-core@1.55.0: {}
=======
  pkce-challenge@5.0.0: {}

  playwright-core@1.52.0: {}
>>>>>>> c25a253a

  playwright@1.55.0:
    dependencies:
      playwright-core: 1.55.0
    optionalDependencies:
      fsevents: 2.3.2

  pluralize@8.0.0: {}

  pony-cause@1.1.1: {}

  possible-typed-array-names@1.1.0: {}

  postcss-import@15.1.0(postcss@8.5.6):
    dependencies:
      postcss: 8.5.6
      postcss-value-parser: 4.2.0
      read-cache: 1.0.0
      resolve: 1.22.10

  postcss-js@4.0.1(postcss@8.5.6):
    dependencies:
      camelcase-css: 2.0.1
      postcss: 8.5.6

  postcss-load-config@4.0.2(postcss@8.5.6):
    dependencies:
      lilconfig: 3.1.3
      yaml: 2.8.1
    optionalDependencies:
      postcss: 8.5.6

  postcss-load-config@6.0.1(jiti@1.21.7)(postcss@8.5.6)(tsx@4.20.5)(yaml@2.8.1):
    dependencies:
      lilconfig: 3.1.3
    optionalDependencies:
      jiti: 1.21.7
      postcss: 8.5.6
      tsx: 4.20.5
      yaml: 2.8.1

  postcss-nested@6.2.0(postcss@8.5.6):
    dependencies:
      postcss: 8.5.6
      postcss-selector-parser: 6.1.2

  postcss-selector-parser@6.1.2:
    dependencies:
      cssesc: 3.0.0
      util-deprecate: 1.0.2

  postcss-value-parser@4.2.0: {}

  postcss@8.5.6:
    dependencies:
      nanoid: 3.3.11
      picocolors: 1.1.1
      source-map-js: 1.2.1

  prelude-ls@1.2.1: {}

  prettier@2.8.8: {}

  prettier@3.6.2: {}

  process-nextick-args@2.0.1: {}

  process-warning@5.0.0: {}

  progress@2.0.3: {}

  property-information@7.1.0: {}

  proxy-addr@2.0.7:
    dependencies:
      forwarded: 0.2.0
      ipaddr.js: 1.9.1

  proxy-agent@6.5.0:
    dependencies:
      agent-base: 7.1.4
      debug: 4.4.1
      http-proxy-agent: 7.0.2
      https-proxy-agent: 7.0.6
      lru-cache: 7.18.3
      pac-proxy-agent: 7.2.0
      proxy-from-env: 1.1.0
      socks-proxy-agent: 8.0.5
    transitivePeerDependencies:
      - supports-color

  proxy-from-env@1.1.0: {}

  public-ip@5.0.0:
    dependencies:
      dns-socket: 4.2.2
      got: 12.6.1
      is-ip: 3.1.0

  pump@3.0.3:
    dependencies:
      end-of-stream: 1.4.5
      once: 1.4.0

  punycode@2.3.1: {}

  puppeteer-core@22.15.0:
    dependencies:
      '@puppeteer/browsers': 2.3.0
      chromium-bidi: 0.6.3(devtools-protocol@0.0.1312386)
      debug: 4.4.1
      devtools-protocol: 0.0.1312386
      ws: 8.18.3
    transitivePeerDependencies:
      - bare-buffer
      - bufferutil
      - react-native-b4a
      - supports-color
      - utf-8-validate

  puppeteer@22.15.0(typescript@5.9.2):
    dependencies:
      '@puppeteer/browsers': 2.3.0
      cosmiconfig: 9.0.0(typescript@5.9.2)
      devtools-protocol: 0.0.1312386
      puppeteer-core: 22.15.0
    transitivePeerDependencies:
      - bare-buffer
      - bufferutil
      - react-native-b4a
      - supports-color
      - typescript
      - utf-8-validate

  qs@6.13.0:
    dependencies:
      side-channel: 1.1.0

<<<<<<< HEAD
  quansync@0.2.11: {}
=======
  qs@6.14.0:
    dependencies:
      side-channel: 1.1.0

  quansync@0.2.10: {}
>>>>>>> c25a253a

  queue-microtask@1.2.3: {}

  quick-format-unescaped@4.0.4: {}

  quick-lru@5.1.1: {}

  range-parser@1.2.1: {}

  raw-body@2.5.2:
    dependencies:
      bytes: 3.1.2
      http-errors: 2.0.0
      iconv-lite: 0.4.24
      unpipe: 1.0.0

<<<<<<< HEAD
  react-dom@18.3.1(react@19.1.1):
=======
  raw-body@3.0.0:
    dependencies:
      bytes: 3.1.2
      http-errors: 2.0.0
      iconv-lite: 0.6.3
      unpipe: 1.0.0

  react-dom@18.3.1(react@18.3.1):
>>>>>>> c25a253a
    dependencies:
      loose-envify: 1.4.0
      react: 19.1.1
      scheduler: 0.23.2

  react-reconciler@0.32.0(react@19.1.1):
    dependencies:
      react: 19.1.1
      scheduler: 0.26.0

  react@19.1.1: {}

  read-cache@1.0.0:
    dependencies:
      pify: 2.3.0

  read-yaml-file@1.1.0:
    dependencies:
      graceful-fs: 4.2.11
      js-yaml: 3.14.1
      pify: 4.0.1
      strip-bom: 3.0.0

  readable-stream@2.3.8:
    dependencies:
      core-util-is: 1.0.3
      inherits: 2.0.4
      isarray: 1.0.0
      process-nextick-args: 2.0.1
      safe-buffer: 5.1.2
      string_decoder: 1.1.1
      util-deprecate: 1.0.2

  readdirp@3.6.0:
    dependencies:
      picomatch: 2.3.1

  readdirp@4.1.2: {}

  real-require@0.2.0: {}

  recma-build-jsx@1.0.0:
    dependencies:
      '@types/estree': 1.0.8
      estree-util-build-jsx: 3.0.1
      vfile: 6.0.3

  recma-jsx@1.0.1(acorn@8.15.0):
    dependencies:
      acorn: 8.15.0
      acorn-jsx: 5.3.2(acorn@8.15.0)
      estree-util-to-js: 2.0.0
      recma-parse: 1.0.0
      recma-stringify: 1.0.0
      unified: 11.0.5

  recma-parse@1.0.0:
    dependencies:
      '@types/estree': 1.0.8
      esast-util-from-js: 2.0.1
      unified: 11.0.5
      vfile: 6.0.3

  recma-stringify@1.0.0:
    dependencies:
      '@types/estree': 1.0.8
      estree-util-to-js: 2.0.0
      unified: 11.0.5
      vfile: 6.0.3

  reflect.getprototypeof@1.0.10:
    dependencies:
      call-bind: 1.0.8
      define-properties: 1.2.1
      es-abstract: 1.24.0
      es-errors: 1.3.0
      es-object-atoms: 1.1.1
      get-intrinsic: 1.3.0
      get-proto: 1.0.1
      which-builtin-type: 1.2.1

  regex-recursion@6.0.2:
    dependencies:
      regex-utilities: 2.3.0

  regex-utilities@2.3.0: {}

  regex@6.0.1:
    dependencies:
      regex-utilities: 2.3.0

  regexp.prototype.flags@1.5.4:
    dependencies:
      call-bind: 1.0.8
      define-properties: 1.2.1
      es-errors: 1.3.0
      get-proto: 1.0.1
      gopd: 1.2.0
      set-function-name: 2.0.2

  rehype-katex@7.0.1:
    dependencies:
      '@types/hast': 3.0.4
      '@types/katex': 0.16.7
      hast-util-from-html-isomorphic: 2.0.0
      hast-util-to-text: 4.0.2
      katex: 0.16.22
      unist-util-visit-parents: 6.0.1
      vfile: 6.0.3

  rehype-minify-whitespace@6.0.2:
    dependencies:
      '@types/hast': 3.0.4
      hast-util-minify-whitespace: 1.0.1

  rehype-parse@9.0.1:
    dependencies:
      '@types/hast': 3.0.4
      hast-util-from-html: 2.0.3
      unified: 11.0.5

  rehype-recma@1.0.0:
    dependencies:
      '@types/estree': 1.0.8
      '@types/hast': 3.0.4
      hast-util-to-estree: 3.1.3
    transitivePeerDependencies:
      - supports-color

  remark-frontmatter@5.0.0:
    dependencies:
      '@types/mdast': 4.0.4
      mdast-util-frontmatter: 2.0.1
      micromark-extension-frontmatter: 2.0.0
      unified: 11.0.5
    transitivePeerDependencies:
      - supports-color

  remark-gfm@4.0.1:
    dependencies:
      '@types/mdast': 4.0.4
      mdast-util-gfm: 3.1.0
      micromark-extension-gfm: 3.0.0
      remark-parse: 11.0.0
      remark-stringify: 11.0.0
      unified: 11.0.5
    transitivePeerDependencies:
      - supports-color

  remark-math@6.0.0:
    dependencies:
      '@types/mdast': 4.0.4
      mdast-util-math: 3.0.0
      micromark-extension-math: 3.1.0
      unified: 11.0.5
    transitivePeerDependencies:
      - supports-color

  remark-mdx-remove-esm@1.2.1(unified@11.0.5):
    dependencies:
      '@types/mdast': 4.0.4
      mdast-util-mdxjs-esm: 2.0.1
      unified: 11.0.5
      unist-util-remove: 4.0.0
    transitivePeerDependencies:
      - supports-color

  remark-mdx@3.1.1:
    dependencies:
      mdast-util-mdx: 3.0.0
      micromark-extension-mdxjs: 3.0.0
    transitivePeerDependencies:
      - supports-color

  remark-parse@11.0.0:
    dependencies:
      '@types/mdast': 4.0.4
      mdast-util-from-markdown: 2.0.2
      micromark-util-types: 2.0.2
      unified: 11.0.5
    transitivePeerDependencies:
      - supports-color

  remark-rehype@11.1.2:
    dependencies:
      '@types/hast': 3.0.4
      '@types/mdast': 4.0.4
      mdast-util-to-hast: 13.2.0
      unified: 11.0.5
      vfile: 6.0.3

  remark-smartypants@3.0.2:
    dependencies:
      retext: 9.0.0
      retext-smartypants: 6.2.0
      unified: 11.0.5
      unist-util-visit: 5.0.0

  remark-stringify@11.0.0:
    dependencies:
      '@types/mdast': 4.0.4
      mdast-util-to-markdown: 2.1.2
      unified: 11.0.5

  remark@15.0.1:
    dependencies:
      '@types/mdast': 4.0.4
      remark-parse: 11.0.0
      remark-stringify: 11.0.0
      unified: 11.0.5
    transitivePeerDependencies:
      - supports-color

  require-directory@2.1.1: {}

  require-from-string@2.0.2: {}

  resolve-alpn@1.2.1: {}

  resolve-from@4.0.0: {}

  resolve-from@5.0.0: {}

  resolve-pkg-maps@1.0.0: {}

  resolve@1.22.10:
    dependencies:
      is-core-module: 2.16.1
      path-parse: 1.0.7
      supports-preserve-symlinks-flag: 1.0.0

  responselike@3.0.0:
    dependencies:
      lowercase-keys: 3.0.0

  restore-cursor@4.0.0:
    dependencies:
      onetime: 5.1.2
      signal-exit: 3.0.7

  retext-latin@4.0.0:
    dependencies:
      '@types/nlcst': 2.0.3
      parse-latin: 7.0.0
      unified: 11.0.5

  retext-smartypants@6.2.0:
    dependencies:
      '@types/nlcst': 2.0.3
      nlcst-to-string: 4.0.0
      unist-util-visit: 5.0.0

  retext-stringify@4.0.0:
    dependencies:
      '@types/nlcst': 2.0.3
      nlcst-to-string: 4.0.0
      unified: 11.0.5

  retext@9.0.0:
    dependencies:
      '@types/nlcst': 2.0.3
      retext-latin: 4.0.0
      retext-stringify: 4.0.0
      unified: 11.0.5

  retry@0.13.1: {}

  reusify@1.1.0: {}

  rollup@4.50.1:
    dependencies:
      '@types/estree': 1.0.8
    optionalDependencies:
      '@rollup/rollup-android-arm-eabi': 4.50.1
      '@rollup/rollup-android-arm64': 4.50.1
      '@rollup/rollup-darwin-arm64': 4.50.1
      '@rollup/rollup-darwin-x64': 4.50.1
      '@rollup/rollup-freebsd-arm64': 4.50.1
      '@rollup/rollup-freebsd-x64': 4.50.1
      '@rollup/rollup-linux-arm-gnueabihf': 4.50.1
      '@rollup/rollup-linux-arm-musleabihf': 4.50.1
      '@rollup/rollup-linux-arm64-gnu': 4.50.1
      '@rollup/rollup-linux-arm64-musl': 4.50.1
      '@rollup/rollup-linux-loongarch64-gnu': 4.50.1
      '@rollup/rollup-linux-ppc64-gnu': 4.50.1
      '@rollup/rollup-linux-riscv64-gnu': 4.50.1
      '@rollup/rollup-linux-riscv64-musl': 4.50.1
      '@rollup/rollup-linux-s390x-gnu': 4.50.1
      '@rollup/rollup-linux-x64-gnu': 4.50.1
      '@rollup/rollup-linux-x64-musl': 4.50.1
      '@rollup/rollup-openharmony-arm64': 4.50.1
      '@rollup/rollup-win32-arm64-msvc': 4.50.1
      '@rollup/rollup-win32-ia32-msvc': 4.50.1
      '@rollup/rollup-win32-x64-msvc': 4.50.1
      fsevents: 2.3.3

<<<<<<< HEAD
  run-async@4.0.6: {}
=======
  router@2.2.0:
    dependencies:
      debug: 4.4.0
      depd: 2.0.0
      is-promise: 4.0.0
      parseurl: 1.3.3
      path-to-regexp: 8.2.0
    transitivePeerDependencies:
      - supports-color

  run-async@3.0.0: {}
>>>>>>> c25a253a

  run-parallel@1.2.0:
    dependencies:
      queue-microtask: 1.2.3

  rxjs@7.8.2:
    dependencies:
      tslib: 2.8.1

  safe-array-concat@1.1.3:
    dependencies:
      call-bind: 1.0.8
      call-bound: 1.0.4
      get-intrinsic: 1.3.0
      has-symbols: 1.1.0
      isarray: 2.0.5

  safe-buffer@5.1.2: {}

  safe-buffer@5.2.1: {}

  safe-push-apply@1.0.0:
    dependencies:
      es-errors: 1.3.0
      isarray: 2.0.5

  safe-regex-test@1.1.0:
    dependencies:
      call-bound: 1.0.4
      es-errors: 1.3.0
      is-regex: 1.2.1

  safe-stable-stringify@1.1.1: {}

  safe-stable-stringify@2.5.0: {}

  safer-buffer@2.1.2: {}

  sax@1.4.1: {}

  scheduler@0.23.2:
    dependencies:
      loose-envify: 1.4.0

  scheduler@0.26.0: {}

  section-matter@1.0.0:
    dependencies:
      extend-shallow: 2.0.1
      kind-of: 6.0.3

  secure-json-parse@2.7.0: {}

  secure-json-parse@4.0.0: {}

  semver@7.7.2: {}

  send@0.19.0:
    dependencies:
      debug: 2.6.9
      depd: 2.0.0
      destroy: 1.2.0
      encodeurl: 1.0.2
      escape-html: 1.0.3
      etag: 1.8.1
      fresh: 0.5.2
      http-errors: 2.0.0
      mime: 1.6.0
      ms: 2.1.3
      on-finished: 2.4.1
      range-parser: 1.2.1
      statuses: 2.0.1
    transitivePeerDependencies:
      - supports-color

  send@1.2.0:
    dependencies:
      debug: 4.4.0
      encodeurl: 2.0.0
      escape-html: 1.0.3
      etag: 1.8.1
      fresh: 2.0.0
      http-errors: 2.0.0
      mime-types: 3.0.1
      ms: 2.1.3
      on-finished: 2.4.1
      range-parser: 1.2.1
      statuses: 2.0.1
    transitivePeerDependencies:
      - supports-color

  serialize-error@12.0.0:
    dependencies:
      type-fest: 4.41.0

  serve-static@1.16.2:
    dependencies:
      encodeurl: 2.0.0
      escape-html: 1.0.3
      parseurl: 1.3.3
      send: 0.19.0
    transitivePeerDependencies:
      - supports-color

  serve-static@2.2.0:
    dependencies:
      encodeurl: 2.0.0
      escape-html: 1.0.3
      parseurl: 1.3.3
      send: 1.2.0
    transitivePeerDependencies:
      - supports-color

  set-cookie-parser@2.7.1: {}

  set-function-length@1.2.2:
    dependencies:
      define-data-property: 1.1.4
      es-errors: 1.3.0
      function-bind: 1.1.2
      get-intrinsic: 1.3.0
      gopd: 1.2.0
      has-property-descriptors: 1.0.2

  set-function-name@2.0.2:
    dependencies:
      define-data-property: 1.1.4
      es-errors: 1.3.0
      functions-have-names: 1.2.3
      has-property-descriptors: 1.0.2

  set-proto@1.0.0:
    dependencies:
      dunder-proto: 1.0.1
      es-errors: 1.3.0
      es-object-atoms: 1.1.1

  setimmediate@1.0.5: {}

  setprototypeof@1.2.0: {}

  sharp@0.33.5:
    dependencies:
      color: 4.2.3
      detect-libc: 2.0.4
      semver: 7.7.2
    optionalDependencies:
      '@img/sharp-darwin-arm64': 0.33.5
      '@img/sharp-darwin-x64': 0.33.5
      '@img/sharp-libvips-darwin-arm64': 1.0.4
      '@img/sharp-libvips-darwin-x64': 1.0.4
      '@img/sharp-libvips-linux-arm': 1.0.5
      '@img/sharp-libvips-linux-arm64': 1.0.4
      '@img/sharp-libvips-linux-s390x': 1.0.4
      '@img/sharp-libvips-linux-x64': 1.0.4
      '@img/sharp-libvips-linuxmusl-arm64': 1.0.4
      '@img/sharp-libvips-linuxmusl-x64': 1.0.4
      '@img/sharp-linux-arm': 0.33.5
      '@img/sharp-linux-arm64': 0.33.5
      '@img/sharp-linux-s390x': 0.33.5
      '@img/sharp-linux-x64': 0.33.5
      '@img/sharp-linuxmusl-arm64': 0.33.5
      '@img/sharp-linuxmusl-x64': 0.33.5
      '@img/sharp-wasm32': 0.33.5
      '@img/sharp-win32-ia32': 0.33.5
      '@img/sharp-win32-x64': 0.33.5

  shebang-command@2.0.0:
    dependencies:
      shebang-regex: 3.0.0

  shebang-regex@3.0.0: {}

  shiki@3.12.2:
    dependencies:
      '@shikijs/core': 3.12.2
      '@shikijs/engine-javascript': 3.12.2
      '@shikijs/engine-oniguruma': 3.12.2
      '@shikijs/langs': 3.12.2
      '@shikijs/themes': 3.12.2
      '@shikijs/types': 3.12.2
      '@shikijs/vscode-textmate': 10.0.2
      '@types/hast': 3.0.4

  side-channel-list@1.0.0:
    dependencies:
      es-errors: 1.3.0
      object-inspect: 1.13.4

  side-channel-map@1.0.1:
    dependencies:
      call-bound: 1.0.4
      es-errors: 1.3.0
      get-intrinsic: 1.3.0
      object-inspect: 1.13.4

  side-channel-weakmap@1.0.2:
    dependencies:
      call-bound: 1.0.4
      es-errors: 1.3.0
      get-intrinsic: 1.3.0
      object-inspect: 1.13.4
      side-channel-map: 1.0.1

  side-channel@1.1.0:
    dependencies:
      es-errors: 1.3.0
      object-inspect: 1.13.4
      side-channel-list: 1.0.0
      side-channel-map: 1.0.1
      side-channel-weakmap: 1.0.2

  signal-exit@3.0.7: {}

  signal-exit@4.1.0: {}

  simple-eval@1.0.1:
    dependencies:
      jsep: 1.4.0

  simple-git@3.28.0:
    dependencies:
      '@kwsites/file-exists': 1.1.1
      '@kwsites/promise-deferred': 1.1.1
      debug: 4.4.1
    transitivePeerDependencies:
      - supports-color

  simple-swizzle@0.2.2:
    dependencies:
      is-arrayish: 0.3.2

  simple-wcswidth@1.1.2: {}

  slash@3.0.0: {}

  slice-ansi@5.0.0:
    dependencies:
      ansi-styles: 6.2.3
      is-fullwidth-code-point: 4.0.0

  slice-ansi@7.1.2:
    dependencies:
      ansi-styles: 6.2.3
      is-fullwidth-code-point: 5.1.0

  slugify@1.6.6: {}

  smart-buffer@4.2.0: {}

  socket.io-adapter@2.5.5:
    dependencies:
      debug: 4.3.7
      ws: 8.17.1
    transitivePeerDependencies:
      - bufferutil
      - supports-color
      - utf-8-validate

  socket.io-parser@4.2.4:
    dependencies:
      '@socket.io/component-emitter': 3.1.2
      debug: 4.3.7
    transitivePeerDependencies:
      - supports-color

  socket.io@4.8.1:
    dependencies:
      accepts: 1.3.8
      base64id: 2.0.0
      cors: 2.8.5
      debug: 4.3.7
      engine.io: 6.6.4
      socket.io-adapter: 2.5.5
      socket.io-parser: 4.2.4
    transitivePeerDependencies:
      - bufferutil
      - supports-color
      - utf-8-validate

  socks-proxy-agent@8.0.5:
    dependencies:
      agent-base: 7.1.4
      debug: 4.4.1
      socks: 2.8.7
    transitivePeerDependencies:
      - supports-color

  socks@2.8.7:
    dependencies:
      ip-address: 10.0.1
      smart-buffer: 4.2.0

  sonic-boom@4.2.0:
    dependencies:
      atomic-sleep: 1.0.0

  source-map-js@1.2.1: {}

  source-map@0.6.1:
    optional: true

  source-map@0.7.6: {}

  source-map@0.8.0-beta.0:
    dependencies:
      whatwg-url: 7.1.0

  space-separated-tokens@2.0.2: {}

  spawndamnit@3.0.1:
    dependencies:
      cross-spawn: 7.0.6
      signal-exit: 4.1.0

  split2@4.2.0: {}

  sprintf-js@1.0.3: {}

  sswr@2.2.0(svelte@5.38.8):
    dependencies:
      svelte: 5.38.8
      swrev: 4.0.0

  stack-utils@2.0.6:
    dependencies:
      escape-string-regexp: 2.0.0

  statuses@2.0.1: {}

  stop-iteration-iterator@1.1.0:
    dependencies:
      es-errors: 1.3.0
      internal-slot: 1.1.0

  streamsearch@1.1.0: {}

  streamx@2.22.1:
    dependencies:
      fast-fifo: 1.3.2
      text-decoder: 1.2.3
    optionalDependencies:
      bare-events: 2.6.1
    transitivePeerDependencies:
      - react-native-b4a

  string-comparison@1.3.0: {}

  string-width@4.2.3:
    dependencies:
      emoji-regex: 8.0.0
      is-fullwidth-code-point: 3.0.0
      strip-ansi: 6.0.1

  string-width@5.1.2:
    dependencies:
      eastasianwidth: 0.2.0
      emoji-regex: 9.2.2
      strip-ansi: 7.1.2

  string-width@7.2.0:
    dependencies:
      emoji-regex: 10.5.0
      get-east-asian-width: 1.4.0
      strip-ansi: 7.1.2

  string.prototype.trim@1.2.10:
    dependencies:
      call-bind: 1.0.8
      call-bound: 1.0.4
      define-data-property: 1.1.4
      define-properties: 1.2.1
      es-abstract: 1.24.0
      es-object-atoms: 1.1.1
      has-property-descriptors: 1.0.2

  string.prototype.trimend@1.0.9:
    dependencies:
      call-bind: 1.0.8
      call-bound: 1.0.4
      define-properties: 1.2.1
      es-object-atoms: 1.1.1

  string.prototype.trimstart@1.0.8:
    dependencies:
      call-bind: 1.0.8
      define-properties: 1.2.1
      es-object-atoms: 1.1.1

  string_decoder@1.1.1:
    dependencies:
      safe-buffer: 5.1.2

  stringify-entities@4.0.4:
    dependencies:
      character-entities-html4: 2.1.0
      character-entities-legacy: 3.0.0

  strip-ansi@6.0.1:
    dependencies:
      ansi-regex: 5.0.1

  strip-ansi@7.1.2:
    dependencies:
      ansi-regex: 6.2.2

  strip-bom-string@1.0.0: {}

  strip-bom@3.0.0: {}

  strip-json-comments@3.1.1: {}

  strip-json-comments@5.0.3: {}

  style-to-js@1.1.17:
    dependencies:
      style-to-object: 1.0.9

  style-to-object@1.0.9:
    dependencies:
      inline-style-parser: 0.2.4

  sucrase@3.35.0:
    dependencies:
      '@jridgewell/gen-mapping': 0.3.13
      commander: 4.1.1
      glob: 10.4.5
      lines-and-columns: 1.2.4
      mz: 2.7.0
      pirates: 4.0.7
      ts-interface-checker: 0.1.13

  supports-color@7.2.0:
    dependencies:
      has-flag: 4.0.0

  supports-preserve-symlinks-flag@1.0.0: {}

  svelte@5.38.8:
    dependencies:
      '@jridgewell/remapping': 2.3.5
      '@jridgewell/sourcemap-codec': 1.5.5
      '@sveltejs/acorn-typescript': 1.0.5(acorn@8.15.0)
      '@types/estree': 1.0.8
      acorn: 8.15.0
      aria-query: 5.3.2
      axobject-query: 4.1.0
      clsx: 2.1.1
      esm-env: 1.2.2
      esrap: 2.1.0
      is-reference: 3.0.3
      locate-character: 3.0.0
      magic-string: 0.30.19
      zimmerframe: 1.1.4

  swr@2.3.6(react@19.1.1):
    dependencies:
      dequal: 2.0.3
      react: 19.1.1
      use-sync-external-store: 1.5.0(react@19.1.1)

  swrev@4.0.0: {}

  swrv@1.1.0(vue@3.5.21(typescript@5.9.2)):
    dependencies:
      vue: 3.5.21(typescript@5.9.2)

  tailwindcss@3.4.17:
    dependencies:
      '@alloc/quick-lru': 5.2.0
      arg: 5.0.2
      chokidar: 3.6.0
      didyoumean: 1.2.2
      dlv: 1.1.3
      fast-glob: 3.3.3
      glob-parent: 6.0.2
      is-glob: 4.0.3
      jiti: 1.21.7
      lilconfig: 3.1.3
      micromatch: 4.0.8
      normalize-path: 3.0.0
      object-hash: 3.0.0
      picocolors: 1.1.1
      postcss: 8.5.6
      postcss-import: 15.1.0(postcss@8.5.6)
      postcss-js: 4.0.1(postcss@8.5.6)
      postcss-load-config: 4.0.2(postcss@8.5.6)
      postcss-nested: 6.2.0(postcss@8.5.6)
      postcss-selector-parser: 6.1.2
      resolve: 1.22.10
      sucrase: 3.35.0
    transitivePeerDependencies:
      - ts-node

  tar-fs@3.1.0:
    dependencies:
      pump: 3.0.3
      tar-stream: 3.1.7
    optionalDependencies:
      bare-fs: 4.3.3
      bare-path: 3.0.0
    transitivePeerDependencies:
      - bare-buffer
      - react-native-b4a

  tar-stream@3.1.7:
    dependencies:
      b4a: 1.7.0
      fast-fifo: 1.3.2
      streamx: 2.22.1
    transitivePeerDependencies:
      - react-native-b4a

  tar@6.2.1:
    dependencies:
      chownr: 2.0.0
      fs-minipass: 2.1.0
      minipass: 5.0.0
      minizlib: 2.1.2
      mkdirp: 1.0.4
      yallist: 4.0.0

  term-size@2.2.1: {}

  text-decoder@1.2.3:
    dependencies:
      b4a: 1.7.0
    transitivePeerDependencies:
      - react-native-b4a

  thenify-all@1.6.0:
    dependencies:
      thenify: 3.3.1

  thenify@3.3.1:
    dependencies:
      any-promise: 1.3.0

  thread-stream@3.1.0:
    dependencies:
      real-require: 0.2.0

  throttleit@2.1.0: {}

  through@2.3.8: {}

  tinyexec@0.3.2: {}

  tinyglobby@0.2.15:
    dependencies:
      fdir: 6.5.0(picomatch@4.0.3)
      picomatch: 4.0.3

  tldts-core@6.1.86: {}

  tldts@6.1.86:
    dependencies:
      tldts-core: 6.1.86

  to-regex-range@5.0.1:
    dependencies:
      is-number: 7.0.0

  toidentifier@1.0.1: {}

  tough-cookie@5.1.2:
    dependencies:
      tldts: 6.1.86

  tr46@0.0.3: {}

  tr46@1.0.1:
    dependencies:
      punycode: 2.3.1

  tree-kill@1.2.2: {}

  trim-lines@3.0.1: {}

  trim-trailing-lines@2.1.0: {}

  trough@2.2.0: {}

  ts-api-utils@2.1.0(typescript@5.9.2):
    dependencies:
      typescript: 5.9.2

  ts-interface-checker@0.1.13: {}

  tslib@1.14.1: {}

  tslib@2.8.1: {}

  tsup@8.5.0(jiti@1.21.7)(postcss@8.5.6)(tsx@4.20.5)(typescript@5.9.2)(yaml@2.8.1):
    dependencies:
      bundle-require: 5.1.0(esbuild@0.25.9)
      cac: 6.7.14
      chokidar: 4.0.3
      consola: 3.4.2
      debug: 4.4.1
      esbuild: 0.25.9
      fix-dts-default-cjs-exports: 1.0.1
      joycon: 3.1.1
      picocolors: 1.1.1
      postcss-load-config: 6.0.1(jiti@1.21.7)(postcss@8.5.6)(tsx@4.20.5)(yaml@2.8.1)
      resolve-from: 5.0.0
      rollup: 4.50.1
      source-map: 0.8.0-beta.0
      sucrase: 3.35.0
      tinyexec: 0.3.2
      tinyglobby: 0.2.15
      tree-kill: 1.2.2
    optionalDependencies:
      postcss: 8.5.6
      typescript: 5.9.2
    transitivePeerDependencies:
      - jiti
      - supports-color
      - tsx
      - yaml

  tsx@4.20.5:
    dependencies:
      esbuild: 0.25.9
      get-tsconfig: 4.10.1
    optionalDependencies:
      fsevents: 2.3.3

  type-check@0.4.0:
    dependencies:
      prelude-ls: 1.2.1

  type-fest@0.21.3: {}

  type-fest@4.41.0: {}

  type-is@1.6.18:
    dependencies:
      media-typer: 0.3.0
      mime-types: 2.1.35

  type-is@2.0.1:
    dependencies:
      content-type: 1.0.5
      media-typer: 1.1.0
      mime-types: 3.0.1

  typed-array-buffer@1.0.3:
    dependencies:
      call-bound: 1.0.4
      es-errors: 1.3.0
      is-typed-array: 1.1.15

  typed-array-byte-length@1.0.3:
    dependencies:
      call-bind: 1.0.8
      for-each: 0.3.5
      gopd: 1.2.0
      has-proto: 1.2.0
      is-typed-array: 1.1.15

  typed-array-byte-offset@1.0.4:
    dependencies:
      available-typed-arrays: 1.0.7
      call-bind: 1.0.8
      for-each: 0.3.5
      gopd: 1.2.0
      has-proto: 1.2.0
      is-typed-array: 1.1.15
      reflect.getprototypeof: 1.0.10

  typed-array-length@1.0.7:
    dependencies:
      call-bind: 1.0.8
      for-each: 0.3.5
      gopd: 1.2.0
      is-typed-array: 1.1.15
      possible-typed-array-names: 1.1.0
      reflect.getprototypeof: 1.0.10

  typedarray@0.0.6: {}

  typescript-eslint@8.43.0(eslint@9.35.0(jiti@1.21.7))(typescript@5.9.2):
    dependencies:
      '@typescript-eslint/eslint-plugin': 8.43.0(@typescript-eslint/parser@8.43.0(eslint@9.35.0(jiti@1.21.7))(typescript@5.9.2))(eslint@9.35.0(jiti@1.21.7))(typescript@5.9.2)
      '@typescript-eslint/parser': 8.43.0(eslint@9.35.0(jiti@1.21.7))(typescript@5.9.2)
      '@typescript-eslint/typescript-estree': 8.43.0(typescript@5.9.2)
      '@typescript-eslint/utils': 8.43.0(eslint@9.35.0(jiti@1.21.7))(typescript@5.9.2)
      eslint: 9.35.0(jiti@1.21.7)
      typescript: 5.9.2
    transitivePeerDependencies:
      - supports-color

  typescript@5.9.2: {}

  ufo@1.6.1: {}

  unbox-primitive@1.1.0:
    dependencies:
      call-bound: 1.0.4
      has-bigints: 1.1.0
      has-symbols: 1.1.0
      which-boxed-primitive: 1.1.1

  unbzip2-stream@1.4.3:
    dependencies:
      buffer: 5.7.1
      through: 2.3.8

  undici-types@5.26.5: {}

  undici-types@6.21.0: {}

  undici@7.16.0: {}

  unified@11.0.5:
    dependencies:
      '@types/unist': 3.0.3
      bail: 2.0.2
      devlop: 1.1.0
      extend: 3.0.2
      is-plain-obj: 4.1.0
      trough: 2.2.0
      vfile: 6.0.3

  unist-builder@4.0.0:
    dependencies:
      '@types/unist': 3.0.3

  unist-util-find-after@5.0.0:
    dependencies:
      '@types/unist': 3.0.3
      unist-util-is: 6.0.0

  unist-util-is@5.2.1:
    dependencies:
      '@types/unist': 2.0.11

  unist-util-is@6.0.0:
    dependencies:
      '@types/unist': 3.0.3

  unist-util-map@4.0.0:
    dependencies:
      '@types/unist': 3.0.3

  unist-util-modify-children@4.0.0:
    dependencies:
      '@types/unist': 3.0.3
      array-iterate: 2.0.1

  unist-util-position-from-estree@2.0.0:
    dependencies:
      '@types/unist': 3.0.3

  unist-util-position@5.0.0:
    dependencies:
      '@types/unist': 3.0.3

  unist-util-remove-position@5.0.0:
    dependencies:
      '@types/unist': 3.0.3
      unist-util-visit: 5.0.0

  unist-util-remove@4.0.0:
    dependencies:
      '@types/unist': 3.0.3
      unist-util-is: 6.0.0
      unist-util-visit-parents: 6.0.1

  unist-util-stringify-position@4.0.0:
    dependencies:
      '@types/unist': 3.0.3

  unist-util-visit-children@3.0.0:
    dependencies:
      '@types/unist': 3.0.3

  unist-util-visit-parents@5.1.3:
    dependencies:
      '@types/unist': 2.0.11
      unist-util-is: 5.2.1

  unist-util-visit-parents@6.0.1:
    dependencies:
      '@types/unist': 3.0.3
      unist-util-is: 6.0.0

  unist-util-visit@4.1.2:
    dependencies:
      '@types/unist': 2.0.11
      unist-util-is: 5.2.1
      unist-util-visit-parents: 5.1.3

  unist-util-visit@5.0.0:
    dependencies:
      '@types/unist': 3.0.3
      unist-util-is: 6.0.0
      unist-util-visit-parents: 6.0.1

  universalify@0.1.2: {}

  universalify@2.0.1: {}

  unpipe@1.0.0: {}

  uri-js@4.4.1:
    dependencies:
      punycode: 2.3.1

  urijs@1.19.11: {}

  urlpattern-polyfill@10.0.0: {}

  use-sync-external-store@1.5.0(react@19.1.1):
    dependencies:
      react: 19.1.1

  util-deprecate@1.0.2: {}

  utility-types@3.11.0: {}

  utils-merge@1.0.1: {}

  uuid@10.0.0: {}

  uuid@9.0.1: {}

  validate.io-array@1.0.6: {}

  validate.io-function@1.0.2: {}

  vary@1.1.2: {}

  vfile-location@5.0.3:
    dependencies:
      '@types/unist': 3.0.3
      vfile: 6.0.3

  vfile-matter@5.0.1:
    dependencies:
      vfile: 6.0.3
      yaml: 2.8.1

  vfile-message@4.0.3:
    dependencies:
      '@types/unist': 3.0.3
      unist-util-stringify-position: 4.0.0

  vfile@6.0.3:
    dependencies:
      '@types/unist': 3.0.3
      vfile-message: 4.0.3

  vue@3.5.21(typescript@5.9.2):
    dependencies:
      '@vue/compiler-dom': 3.5.21
      '@vue/compiler-sfc': 3.5.21
      '@vue/runtime-dom': 3.5.21
      '@vue/server-renderer': 3.5.21(vue@3.5.21(typescript@5.9.2))
      '@vue/shared': 3.5.21
    optionalDependencies:
      typescript: 5.9.2

  web-namespaces@2.0.1: {}

  web-streams-polyfill@3.3.3: {}

  web-streams-polyfill@4.0.0-beta.3: {}

  webidl-conversions@3.0.1: {}

  webidl-conversions@4.0.2: {}

  whatwg-encoding@3.1.1:
    dependencies:
      iconv-lite: 0.6.3

  whatwg-mimetype@4.0.0: {}

  whatwg-url@5.0.0:
    dependencies:
      tr46: 0.0.3
      webidl-conversions: 3.0.1

  whatwg-url@7.1.0:
    dependencies:
      lodash.sortby: 4.7.0
      tr46: 1.0.1
      webidl-conversions: 4.0.2

  which-boxed-primitive@1.1.1:
    dependencies:
      is-bigint: 1.1.0
      is-boolean-object: 1.2.2
      is-number-object: 1.1.1
      is-string: 1.1.1
      is-symbol: 1.1.1

  which-builtin-type@1.2.1:
    dependencies:
      call-bound: 1.0.4
      function.prototype.name: 1.1.8
      has-tostringtag: 1.0.2
      is-async-function: 2.1.1
      is-date-object: 1.1.0
      is-finalizationregistry: 1.1.1
      is-generator-function: 1.1.0
      is-regex: 1.2.1
      is-weakref: 1.1.1
      isarray: 2.0.5
      which-boxed-primitive: 1.1.1
      which-collection: 1.0.2
      which-typed-array: 1.1.19

  which-collection@1.0.2:
    dependencies:
      is-map: 2.0.3
      is-set: 2.0.3
      is-weakmap: 2.0.2
      is-weakset: 2.0.4

  which-typed-array@1.1.19:
    dependencies:
      available-typed-arrays: 1.0.7
      call-bind: 1.0.8
      call-bound: 1.0.4
      for-each: 0.3.5
      get-proto: 1.0.1
      gopd: 1.2.0
      has-tostringtag: 1.0.2

  which@2.0.2:
    dependencies:
      isexe: 2.0.0

  widest-line@5.0.0:
    dependencies:
      string-width: 7.2.0

  word-wrap@1.2.5: {}

  wrap-ansi@6.2.0:
    dependencies:
      ansi-styles: 4.3.0
      string-width: 4.2.3
      strip-ansi: 6.0.1

  wrap-ansi@7.0.0:
    dependencies:
      ansi-styles: 4.3.0
      string-width: 4.2.3
      strip-ansi: 6.0.1

  wrap-ansi@8.1.0:
    dependencies:
      ansi-styles: 6.2.3
      string-width: 5.1.2
      strip-ansi: 7.1.2

  wrap-ansi@9.0.2:
    dependencies:
      ansi-styles: 6.2.3
      string-width: 7.2.0
      strip-ansi: 7.1.2

  wrappy@1.0.2: {}

  ws@8.17.1: {}

  ws@8.18.3: {}

  xml2js@0.6.2:
    dependencies:
      sax: 1.4.1
      xmlbuilder: 11.0.1

  xmlbuilder@11.0.1: {}

  xtend@4.0.2: {}

  y18n@5.0.8: {}

  yallist@4.0.0: {}

  yaml@2.8.1: {}

  yargs-parser@21.1.1: {}

  yargs@17.7.2:
    dependencies:
      cliui: 8.0.1
      escalade: 3.2.0
      get-caller-file: 2.0.5
      require-directory: 2.1.1
      string-width: 4.2.3
      y18n: 5.0.8
      yargs-parser: 21.1.1

  yauzl@2.10.0:
    dependencies:
      buffer-crc32: 0.2.13
      fd-slicer: 1.1.0

  yocto-queue@0.1.0: {}

  yoctocolors-cjs@2.1.3: {}

  yoga-layout@3.2.1: {}

  zimmerframe@1.1.4: {}

  zod-to-json-schema@3.24.6(zod@3.25.67):
    dependencies:
      zod: 3.25.67

  zod-to-json-schema@3.24.6(zod@3.25.76):
    dependencies:
      zod: 3.25.76

  zod@3.23.8: {}

  zod@3.25.67: {}

  zod@3.25.76: {}

  zwitch@2.0.4: {}<|MERGE_RESOLUTION|>--- conflicted
+++ resolved
@@ -55,43 +55,6 @@
         version: 3.25.67
       zod-to-json-schema:
         specifier: ^3.23.5
-<<<<<<< HEAD
-        version: 3.24.6(zod@3.25.67)
-    optionalDependencies:
-      '@ai-sdk/anthropic':
-        specifier: ^1.2.6
-        version: 1.2.12(zod@3.25.67)
-      '@ai-sdk/azure':
-        specifier: ^1.3.19
-        version: 1.3.25(zod@3.25.67)
-      '@ai-sdk/cerebras':
-        specifier: ^0.2.6
-        version: 0.2.16(zod@3.25.67)
-      '@ai-sdk/deepseek':
-        specifier: ^0.2.13
-        version: 0.2.16(zod@3.25.67)
-      '@ai-sdk/google':
-        specifier: ^1.2.6
-        version: 1.2.22(zod@3.25.67)
-      '@ai-sdk/groq':
-        specifier: ^1.2.4
-        version: 1.2.9(zod@3.25.67)
-      '@ai-sdk/mistral':
-        specifier: ^1.2.7
-        version: 1.2.8(zod@3.25.67)
-      '@ai-sdk/openai':
-        specifier: ^1.0.14
-        version: 1.3.24(zod@3.25.67)
-      '@ai-sdk/perplexity':
-        specifier: ^1.1.7
-        version: 1.1.9(zod@3.25.67)
-      '@ai-sdk/togetherai':
-        specifier: ^0.2.6
-        version: 0.2.16(zod@3.25.67)
-      '@ai-sdk/xai':
-        specifier: ^1.2.15
-        version: 1.2.18(zod@3.25.67)
-=======
         version: 3.24.5(zod@3.25.67)
     optionalDependencies:
       '@ai-sdk/anthropic':
@@ -127,7 +90,6 @@
       '@ai-sdk/xai':
         specifier: ^1.2.15
         version: 1.2.15(zod@3.25.67)
->>>>>>> c25a253a
       ollama-ai-provider:
         specifier: ^1.2.0
         version: 1.2.0(zod@3.25.67)
@@ -215,11 +177,7 @@
         version: 5.9.2
       typescript-eslint:
         specifier: ^8.17.0
-<<<<<<< HEAD
-        version: 8.43.0(eslint@9.35.0(jiti@1.21.7))(typescript@5.9.2)
-=======
         version: 8.31.1(eslint@9.25.1(jiti@1.21.7))(typescript@5.8.3)
->>>>>>> c25a253a
 
   docs:
     dependencies:
@@ -1384,17 +1342,12 @@
   '@mintlify/validation@0.1.462':
     resolution: {integrity: sha512-4ZicHpaqebfYy4NybuumKjU53H4RNGUkEt+iX+4XB+laAfGthzUaSaL/Hlebz7X+PSPpeW8Z3qvUiROai6zcZA==}
 
-<<<<<<< HEAD
-  '@next/env@14.2.32':
-    resolution: {integrity: sha512-n9mQdigI6iZ/DF6pCTwMKeWgF2e8lg7qgt5M7HXMLtyhZYMnf/u905M18sSpPmHL9MKp9JHo56C6jrD2EvWxng==}
-=======
   '@modelcontextprotocol/sdk@1.17.2':
     resolution: {integrity: sha512-EFLRNXR/ixpXQWu6/3Cu30ndDFIFNaqUXcTqsGebujeMan9FzhAaFFswLRiFj61rgygDRr8WO1N+UijjgRxX9g==}
     engines: {node: '>=18'}
 
   '@next/env@14.2.28':
     resolution: {integrity: sha512-PAmWhJfJQlP+kxZwCjrVd9QnR5x0R3u0mTXTiZDgSd4h5LdXmjxCCWbN9kq6hkZBOax8Rm3xDW5HagWyJuT37g==}
->>>>>>> c25a253a
 
   '@nodelib/fs.scandir@2.1.5':
     resolution: {integrity: sha512-vq24Bq3ym5HEQm2NKCr3yXDwjc7vTsEThRDnkp2DK9p1uqLR+DHurm/NOTo0KG7HYHU7eppKZj3MyqYuMBf62g==}
@@ -3079,17 +3032,12 @@
     resolution: {integrity: sha512-zJ2mQYM18rEFOudeV4GShTGIQ7RbzA7ozbU9I/XBpm7kqgMywgmylMwXHxZJmkVoYkna9d2pVXVXPdYTP9ej8Q==}
     engines: {node: '>= 0.6'}
 
-<<<<<<< HEAD
-  fs-extra@11.3.1:
-    resolution: {integrity: sha512-eXvGGwZ5CL17ZSwHWd3bbgk7UUpF6IFHtP57NYYakPvHOs8GDgDe5KJI36jIJzDkJ6eJjuzRA8eBQb6SkKue0g==}
-=======
   fresh@2.0.0:
     resolution: {integrity: sha512-Rx/WycZ60HOaqLKAi6cHRKKI7zxWbJ31MhntmtwMoaTeF7XFH9hhBp8vITaMidfljRQ6eYWCKkaTK+ykVJHP2A==}
     engines: {node: '>= 0.8'}
 
   fs-extra@11.3.0:
     resolution: {integrity: sha512-Z4XaCL6dUDHfP/jT25jJKMmtxvuwbkrD1vNSMFlo9lNLY2c5FHYSQgHPRZUjAB26TpDEoW9HCOgplrdbaPV/ew==}
->>>>>>> c25a253a
     engines: {node: '>=14.14'}
 
   fs-extra@7.0.1:
@@ -4505,20 +4453,12 @@
     resolution: {integrity: sha512-TfySrs/5nm8fQJDcBDuUng3VOUKsd7S+zqvbOTiGXHfxX4wK31ard+hoNuvkicM/2YFzlpDgABOevKSsB4G/FA==}
     engines: {node: '>= 6'}
 
-<<<<<<< HEAD
-  pkg-types@1.3.1:
-    resolution: {integrity: sha512-/Jm5M4RvtBFVkKWRu2BLUTNP8/M2a+UwuAX+ae4770q1qVGtfjG+WTCupoZixokjmHiry8uI+dlY8KXYV5HVVQ==}
-
-  playwright-core@1.55.0:
-    resolution: {integrity: sha512-GvZs4vU3U5ro2nZpeiwyb0zuFaqb9sUiAJuyrWpcGouD8y9/HLgGbNRjIph7zU9D3hnPaisMl9zG9CgFi/biIg==}
-=======
   pkce-challenge@5.0.0:
     resolution: {integrity: sha512-ueGLflrrnvwB3xuo/uGob5pd5FN7l0MsLf0Z87o/UQmRtwjvfylfc9MurIxRAWywCYTgrvpXBcqjV4OfCYGCIQ==}
     engines: {node: '>=16.20.0'}
 
   playwright-core@1.52.0:
     resolution: {integrity: sha512-l2osTgLXSMeuLZOML9qYODUQoPPnUsKsb5/P6LJ2e6uPKXUdPK5WYhN4z03G+YNbWmGDY4YENauNu4ZKczreHg==}
->>>>>>> c25a253a
     engines: {node: '>=18'}
     hasBin: true
 
@@ -4661,17 +4601,12 @@
     resolution: {integrity: sha512-+38qI9SOr8tfZ4QmJNplMUxqjbe7LKvvZgWdExBOmd+egZTtjLB67Gu0HRX3u/XOq7UU2Nx6nsjvS16Z9uwfpg==}
     engines: {node: '>=0.6'}
 
-<<<<<<< HEAD
-  quansync@0.2.11:
-    resolution: {integrity: sha512-AifT7QEbW9Nri4tAwR5M/uzpBuqfZf+zwaEM/QkzEjj7NBuFD2rBuy0K3dE+8wltbezDV7JMA0WfnCPYRSYbXA==}
-=======
   qs@6.14.0:
     resolution: {integrity: sha512-YWWTjgABSKcvs/nWBi9PycY/JiPJqOD4JA6o9Sej2AtvSGarXxKC3OQSk4pAarbdQlKAh5D4FCQkJNkW+GAn3w==}
     engines: {node: '>=0.6'}
 
   quansync@0.2.10:
     resolution: {integrity: sha512-t41VRkMYbkHyCYmOvx/6URnN80H7k4X0lLdBMGsz+maAwrJQYB1djpV6vHrQIBE0WBSGqhtEHrK9U3DWWH8v7A==}
->>>>>>> c25a253a
 
   queue-microtask@1.2.3:
     resolution: {integrity: sha512-NuaNSa6flKT5JaSYQzJok04JzTL1CA6aGhv5rfLW3PgqA+M2ChpZQnAC8h8i4ZFkBS8X5RqkDBHA7r4hej3K9A==}
@@ -4868,17 +4803,12 @@
     engines: {node: '>=18.0.0', npm: '>=8.0.0'}
     hasBin: true
 
-<<<<<<< HEAD
-  run-async@4.0.6:
-    resolution: {integrity: sha512-IoDlSLTs3Yq593mb3ZoKWKXMNu3UpObxhgA/Xuid5p4bbfi2jdY1Hj0m1K+0/tEuQTxIGMhQDqGjKb7RuxGpAQ==}
-=======
   router@2.2.0:
     resolution: {integrity: sha512-nLTrUKm2UyiL7rlhapu/Zl45FwNgkZGaCpZbIHajDYgwlJCOzLSk+cIPAnsEqV955GjILJnKbdQC1nVPz+gAYQ==}
     engines: {node: '>= 18'}
 
   run-async@3.0.0:
     resolution: {integrity: sha512-540WwVDOMxA6dN6We19EcT9sc3hkXPw5mzRNGM3FkdN/vtE9NFvj5lFAPNwUDmJjXidm3v7TC1cTE7t17Ulm1Q==}
->>>>>>> c25a253a
     engines: {node: '>=0.12.0'}
 
   run-parallel@1.2.0:
@@ -7024,9 +6954,6 @@
     transitivePeerDependencies:
       - debug
 
-<<<<<<< HEAD
-  '@next/env@14.2.32': {}
-=======
   '@modelcontextprotocol/sdk@1.17.2':
     dependencies:
       ajv: 6.12.6
@@ -7045,7 +6972,6 @@
       - supports-color
 
   '@next/env@14.2.28': {}
->>>>>>> c25a253a
 
   '@nodelib/fs.scandir@2.1.5':
     dependencies:
@@ -7644,8 +7570,6 @@
       mime-types: 2.1.35
       negotiator: 0.6.3
 
-<<<<<<< HEAD
-=======
   accepts@2.0.0:
     dependencies:
       mime-types: 3.0.1
@@ -7655,7 +7579,6 @@
     dependencies:
       acorn: 8.14.1
 
->>>>>>> c25a253a
   acorn-jsx@5.3.2(acorn@8.15.0):
     dependencies:
       acorn: 8.15.0
@@ -9069,13 +8992,9 @@
 
   fresh@0.5.2: {}
 
-<<<<<<< HEAD
-  fs-extra@11.3.1:
-=======
   fresh@2.0.0: {}
 
   fs-extra@11.3.0:
->>>>>>> c25a253a
     dependencies:
       graceful-fs: 4.2.11
       jsonfile: 6.2.0
@@ -10964,23 +10883,13 @@
 
   pirates@4.0.7: {}
 
-<<<<<<< HEAD
-  pkg-types@1.3.1:
-    dependencies:
-      confbox: 0.1.8
-      mlly: 1.8.0
-      pathe: 2.0.3
-
-  playwright-core@1.55.0: {}
-=======
   pkce-challenge@5.0.0: {}
 
   playwright-core@1.52.0: {}
->>>>>>> c25a253a
-
-  playwright@1.55.0:
-    dependencies:
-      playwright-core: 1.55.0
+
+  playwright@1.52.0:
+    dependencies:
+      playwright-core: 1.52.0
     optionalDependencies:
       fsevents: 2.3.2
 
@@ -11115,15 +11024,11 @@
     dependencies:
       side-channel: 1.1.0
 
-<<<<<<< HEAD
-  quansync@0.2.11: {}
-=======
   qs@6.14.0:
     dependencies:
       side-channel: 1.1.0
 
   quansync@0.2.10: {}
->>>>>>> c25a253a
 
   queue-microtask@1.2.3: {}
 
@@ -11140,9 +11045,6 @@
       iconv-lite: 0.4.24
       unpipe: 1.0.0
 
-<<<<<<< HEAD
-  react-dom@18.3.1(react@19.1.1):
-=======
   raw-body@3.0.0:
     dependencies:
       bytes: 3.1.2
@@ -11151,7 +11053,6 @@
       unpipe: 1.0.0
 
   react-dom@18.3.1(react@18.3.1):
->>>>>>> c25a253a
     dependencies:
       loose-envify: 1.4.0
       react: 19.1.1
@@ -11448,9 +11349,6 @@
       '@rollup/rollup-win32-x64-msvc': 4.50.1
       fsevents: 2.3.3
 
-<<<<<<< HEAD
-  run-async@4.0.6: {}
-=======
   router@2.2.0:
     dependencies:
       debug: 4.4.0
@@ -11462,7 +11360,6 @@
       - supports-color
 
   run-async@3.0.0: {}
->>>>>>> c25a253a
 
   run-parallel@1.2.0:
     dependencies:
