lockfileVersion: '9.0'

settings:
  autoInstallPeers: true
  excludeLinksFromLockfile: false

importers:

  .:
    devDependencies:
      '@changesets/changelog-github':
        specifier: ^0.5.0
        version: 0.5.1
      '@changesets/cli':
        specifier: ^2.27.9
        version: 2.29.2
      '@eslint/js':
        specifier: ^9.16.0
        version: 9.25.1
      eslint:
        specifier: ^9.16.0
        version: 9.25.1(jiti@1.21.7)
      globals:
        specifier: ^15.13.0
        version: 15.15.0
      prettier:
        specifier: ^3.2.5
        version: 3.5.3
      turbo:
        specifier: ^2.5.8
        version: 2.5.8
      typescript:
        specifier: ^5.2.2
        version: 5.8.3
      typescript-eslint:
        specifier: ^8.17.0
        version: 8.31.1(eslint@9.25.1(jiti@1.21.7))(typescript@5.8.3)

  packages/core:
    dependencies:
      '@ai-sdk/provider':
        specifier: ^2.0.0
        version: 2.0.0
      '@anthropic-ai/sdk':
        specifier: 0.39.0
        version: 0.39.0
      '@browserbasehq/sdk':
        specifier: ^2.4.0
        version: 2.5.0
      '@google/genai':
        specifier: ^1.22.0
        version: 1.24.0(@modelcontextprotocol/sdk@1.17.2)(bufferutil@4.0.9)
      '@langchain/openai':
        specifier: ^0.4.4
        version: 0.4.9(@langchain/core@0.3.50(openai@4.96.2(ws@8.18.3(bufferutil@4.0.9))(zod@4.1.12)))(ws@8.18.3(bufferutil@4.0.9))
      '@modelcontextprotocol/sdk':
        specifier: ^1.17.2
        version: 1.17.2
      ai:
        specifier: ^5.0.0
        version: 5.0.76(zod@4.1.12)
      deepmerge:
        specifier: ^4.3.1
        version: 4.3.1
      devtools-protocol:
        specifier: ^0.0.1464554
        version: 0.0.1464554
      dotenv:
        specifier: ^16.4.5
        version: 16.5.0
      fetch-cookie:
        specifier: ^3.1.0
        version: 3.1.0
      openai:
        specifier: ^4.87.1
        version: 4.96.2(ws@8.18.3(bufferutil@4.0.9))(zod@4.1.12)
      pino:
        specifier: ^9.6.0
        version: 9.6.0
      pino-pretty:
        specifier: ^13.0.0
        version: 13.0.0
      playwright:
        specifier: ^1.52.0
        version: 1.54.2
      sharp:
        specifier: ^0.34.5
        version: 0.34.5
      uuid:
        specifier: ^11.1.0
        version: 11.1.0
      ws:
        specifier: ^8.18.0
        version: 8.18.3(bufferutil@4.0.9)
      zod-to-json-schema:
        specifier: ^3.25.0
        version: 3.25.0(zod@4.1.12)
    optionalDependencies:
      '@ai-sdk/anthropic':
        specifier: ^2.0.34
        version: 2.0.53(zod@4.1.12)
      '@ai-sdk/azure':
        specifier: ^2.0.54
        version: 2.0.54(zod@4.1.12)
      '@ai-sdk/cerebras':
        specifier: ^1.0.25
        version: 1.0.25(zod@4.1.12)
      '@ai-sdk/deepseek':
        specifier: ^1.0.23
        version: 1.0.23(zod@4.1.12)
      '@ai-sdk/google':
        specifier: ^2.0.23
        version: 2.0.23(zod@4.1.12)
      '@ai-sdk/google-vertex':
        specifier: ^3.0.70
        version: 3.0.85(zod@4.1.12)
      '@ai-sdk/groq':
        specifier: ^2.0.24
        version: 2.0.24(zod@4.1.12)
      '@ai-sdk/mistral':
        specifier: ^2.0.19
        version: 2.0.19(zod@4.1.12)
      '@ai-sdk/openai':
        specifier: ^2.0.53
        version: 2.0.53(zod@4.1.12)
      '@ai-sdk/perplexity':
        specifier: ^2.0.13
        version: 2.0.13(zod@4.1.12)
      '@ai-sdk/togetherai':
        specifier: ^1.0.23
        version: 1.0.23(zod@4.1.12)
      '@ai-sdk/xai':
        specifier: ^2.0.26
        version: 2.0.26(zod@4.1.12)
      '@langchain/core':
        specifier: ^0.3.40
        version: 0.3.50(openai@4.96.2(ws@8.18.3(bufferutil@4.0.9))(zod@4.1.12))
      bufferutil:
        specifier: ^4.0.9
        version: 4.0.9
      chrome-launcher:
        specifier: ^1.2.0
        version: 1.2.0
      ollama-ai-provider-v2:
        specifier: ^1.5.0
        version: 1.5.0(zod@4.1.12)
      patchright-core:
        specifier: ^1.55.2
        version: 1.55.2
      playwright-core:
        specifier: ^1.54.1
        version: 1.54.2
      puppeteer-core:
        specifier: ^22.8.0
        version: 22.15.0(bufferutil@4.0.9)
    devDependencies:
      '@playwright/test':
        specifier: ^1.42.1
        version: 1.54.2
      '@types/adm-zip':
        specifier: ^0.5.7
        version: 0.5.7
      '@types/node':
        specifier: ^20.11.30
        version: 20.17.32
      '@types/ws':
        specifier: ^8.5.13
        version: 8.18.1
      adm-zip:
        specifier: ^0.5.16
        version: 0.5.16
      chalk:
        specifier: ^5.4.1
        version: 5.4.1
      esbuild:
        specifier: ^0.21.4
        version: 0.21.5
      eslint:
        specifier: ^9.16.0
        version: 9.25.1(jiti@1.21.7)
      prettier:
        specifier: ^3.2.5
        version: 3.5.3
      tsup:
        specifier: ^8.2.1
        version: 8.4.0(jiti@1.21.7)(postcss@8.5.6)(tsx@4.19.4)(typescript@5.8.3)(yaml@2.7.1)
      tsx:
        specifier: ^4.10.5
        version: 4.19.4
      typescript:
        specifier: ^5.2.2
        version: 5.8.3
      vitest:
        specifier: ^4.0.8
        version: 4.0.8(@types/debug@4.1.12)(@types/node@20.17.32)(jiti@1.21.7)(tsx@4.19.4)(yaml@2.7.1)
      zod:
        specifier: ^3.25.76 || ^4.1.8
        version: 4.1.12

  packages/docs:
    dependencies:
      mintlify:
        specifier: ^4.2.47
        version: 4.2.78(@types/node@22.13.1)(@types/react@19.1.3)(bufferutil@4.0.9)(react-dom@18.3.1(react@18.3.1))(typescript@5.9.3)
      tsx:
        specifier: ^4.19.2
        version: 4.19.4
      zod:
        specifier: ^3.25.0
        version: 3.25.76

  packages/evals:
    dependencies:
      '@ai-sdk/provider':
        specifier: ^2.0.0
        version: 2.0.0
      '@browserbasehq/stagehand':
        specifier: workspace:*
        version: link:../core
      ai:
        specifier: ^5.0.0
        version: 5.0.76(zod@4.1.12)
      dotenv:
        specifier: 16.4.5
        version: 16.4.5
      openai:
        specifier: ^4.87.1
        version: 4.96.2(ws@8.18.3(bufferutil@4.0.9))(zod@4.1.12)
<<<<<<< HEAD
      uuid:
        specifier: ^13.0.0
        version: 13.0.0
=======
      sharp:
        specifier: ^0.34.5
        version: 0.34.5
>>>>>>> cadd1920
      zod:
        specifier: ^4.1.8
        version: 4.1.12
    devDependencies:
      braintrust:
        specifier: ^0.4.7
        version: 0.4.7(zod@4.1.12)
      chalk:
        specifier: ^5.4.1
        version: 5.4.1
      string-comparison:
        specifier: ^1.3.0
        version: 1.3.0
      tsx:
        specifier: ^4.10.5
        version: 4.19.4

  packages/server:
    dependencies:
      '@browserbasehq/sdk':
        specifier: ^2.4.0
        version: 2.5.0
      '@browserbasehq/stagehand':
        specifier: workspace:*
        version: link:../core
      '@fastify/cors':
        specifier: ^11.0.1
        version: 11.1.0
      '@fastify/swagger':
        specifier: ^9.6.1
        version: 9.6.1
      '@fastify/swagger-ui':
        specifier: ^5.2.3
        version: 5.2.3
      '@t3-oss/env-core':
        specifier: ^0.13.8
        version: 0.13.8(arktype@2.1.20)(typescript@5.9.3)(zod@4.2.0)
      dotenv:
        specifier: ^16.4.5
        version: 16.4.5
      fastify:
        specifier: ^5.3.2
        version: 5.6.2
      fastify-metrics:
        specifier: ^12.1.0
        version: 12.1.0(fastify@5.6.2)
      fastify-plugin:
        specifier: ^4.5.1
        version: 4.5.1
      fastify-zod-openapi:
        specifier: ^5.5.0
        version: 5.5.0(@fastify/swagger-ui@5.2.3)(@fastify/swagger@9.6.1)(fastify@5.6.2)(zod@4.2.0)
      http-status-codes:
        specifier: ^2.3.0
        version: 2.3.0
      pino:
        specifier: ^9.7.0
        version: 9.14.0
      pino-pretty:
        specifier: ^11.3.0
        version: 11.3.0
      playwright:
        specifier: 1.52.0
        version: 1.52.0
      uuid:
        specifier: ^11.0.5
        version: 11.1.0
      zod:
        specifier: ^4.2.0
        version: 4.2.0
    devDependencies:
      '@types/node':
        specifier: 22.13.1
        version: 22.13.1
      eslint:
        specifier: ^9.7.0
        version: 9.25.1(jiti@1.21.7)
      openai:
        specifier: 4.87.1
        version: 4.87.1(ws@8.18.3(bufferutil@4.0.9))(zod@4.2.0)
      tsc-alias:
        specifier: ^1.8.10
        version: 1.8.16
      tsx:
        specifier: ^4.18.0
        version: 4.19.4
      typescript:
        specifier: ~5.9.2
        version: 5.9.3
      vitest:
        specifier: ^4.0.8
        version: 4.0.8(@types/debug@4.1.12)(@types/node@22.13.1)(jiti@1.21.7)(tsx@4.19.4)(yaml@2.7.1)

packages:

  '@ai-sdk/anthropic@2.0.53':
    resolution: {integrity: sha512-ih7NV+OFSNWZCF+tYYD7ovvvM+gv7TRKQblpVohg2ipIwC9Y0TirzocJVREzZa/v9luxUwFbsPji++DUDWWxsg==}
    engines: {node: '>=18'}
    peerDependencies:
      zod: ^3.25.76 || ^4.1.8

  '@ai-sdk/azure@2.0.54':
    resolution: {integrity: sha512-nJtKcv2+4WmwfRpzc6GcVy3OlKjs7MiHhuNeibxDcDIST3h+qEX1UZYw9FDwjRFhWKbRyjSFwWxnoEP+Zwd6kQ==}
    engines: {node: '>=18'}
    peerDependencies:
      zod: ^3.25.76 || ^4.1.8

  '@ai-sdk/cerebras@1.0.25':
    resolution: {integrity: sha512-O5MLAGWvVTe/gELhJqfnDqGcQd9D/ErXDR2oA4EI+y+fXIaKR/fZIB5CTWYOWNgQHkU+UFWfWz3RXTpq72FR2w==}
    engines: {node: '>=18'}
    peerDependencies:
      zod: ^3.25.76 || ^4.1.8

  '@ai-sdk/deepseek@1.0.23':
    resolution: {integrity: sha512-9knOQmgIwlSkIYXWra550mC33HAX0PlVW8rMUAcJGzt8nka4IJEqa1aKDtLRUb6RXUWBsturZL+LwrC1ApQmbQ==}
    engines: {node: '>=18'}
    peerDependencies:
      zod: ^3.25.76 || ^4.1.8

  '@ai-sdk/gateway@2.0.0':
    resolution: {integrity: sha512-Gj0PuawK7NkZuyYgO/h5kDK/l6hFOjhLdTq3/Lli1FTl47iGmwhH1IZQpAL3Z09BeFYWakcwUmn02ovIm2wy9g==}
    engines: {node: '>=18'}
    peerDependencies:
      zod: ^3.25.76 || ^4.1.8

  '@ai-sdk/google-vertex@3.0.85':
    resolution: {integrity: sha512-FOoPNdkXp3QE9F93HKD11YdS+ONNijacOH80bNKZSAFNIcxSQ+0UOW46b9OxCV576SP2DAuU1FSD4z6hhhMkrg==}
    engines: {node: '>=18'}
    peerDependencies:
      zod: ^3.25.76 || ^4.1.8

  '@ai-sdk/google@2.0.23':
    resolution: {integrity: sha512-VbCnKR+6aWUVLkAiSW5gUEtST7KueEmlt+d6qwDikxlLnFG9pzy59je8MiDVeM5G2tuSXbvZQF78PGIfXDBmow==}
    engines: {node: '>=18'}
    peerDependencies:
      zod: ^3.25.76 || ^4.1.8

  '@ai-sdk/google@2.0.44':
    resolution: {integrity: sha512-c5dck36FjqiVoeeMJQLTEmUheoURcGTU/nBT6iJu8/nZiKFT/y8pD85KMDRB7RerRYaaQOtslR2d6/5PditiRw==}
    engines: {node: '>=18'}
    peerDependencies:
      zod: ^3.25.76 || ^4.1.8

  '@ai-sdk/groq@2.0.24':
    resolution: {integrity: sha512-PCtNwFsakxR6B/o+l3gtxlPIwN8lawK3vvOjRdC759Y8WtNxCv5RUs0JsxIKyAZxO+RBEy0AoL8xTQUy8fn3gw==}
    engines: {node: '>=18'}
    peerDependencies:
      zod: ^3.25.76 || ^4.1.8

  '@ai-sdk/mistral@2.0.19':
    resolution: {integrity: sha512-EdIZoEmGQifVjm/IoL/yQwrr59sg+tLlkQ8tccLaYaIBykrf+p5TReCg/Vx8YAJ5aSqcCsPXlBx9JZTtkolAyg==}
    engines: {node: '>=18'}
    peerDependencies:
      zod: ^3.25.76 || ^4.1.8

  '@ai-sdk/openai-compatible@1.0.22':
    resolution: {integrity: sha512-Q+lwBIeMprc/iM+vg1yGjvzRrp74l316wDpqWdbmd4VXXlllblzGsUgBLTeKvcEapFTgqk0FRETvSb58Y6dsfA==}
    engines: {node: '>=18'}
    peerDependencies:
      zod: ^3.25.76 || ^4.1.8

  '@ai-sdk/openai@2.0.53':
    resolution: {integrity: sha512-GIkR3+Fyif516ftXv+YPSPstnAHhcZxNoR2s8uSHhQ1yBT7I7aQYTVwpjAuYoT3GR+TeP50q7onj2/nDRbT2FQ==}
    engines: {node: '>=18'}
    peerDependencies:
      zod: ^3.25.76 || ^4.1.8

  '@ai-sdk/perplexity@2.0.13':
    resolution: {integrity: sha512-t5YjnUYgDWGasUDiWx4L25WOUVSV1/kLNbrclJUv0NlK4R0ed/15ucz5Jum9nORyUfrFEej7vwS0DHA9rPWLPA==}
    engines: {node: '>=18'}
    peerDependencies:
      zod: ^3.25.76 || ^4.1.8

  '@ai-sdk/provider-utils@3.0.12':
    resolution: {integrity: sha512-ZtbdvYxdMoria+2SlNarEk6Hlgyf+zzcznlD55EAl+7VZvJaSg2sqPvwArY7L6TfDEDJsnCq0fdhBSkYo0Xqdg==}
    engines: {node: '>=18'}
    peerDependencies:
      zod: ^3.25.76 || ^4.1.8

  '@ai-sdk/provider-utils@3.0.18':
    resolution: {integrity: sha512-ypv1xXMsgGcNKUP+hglKqtdDuMg68nWHucPPAhIENrbFAI+xCHiqPVN8Zllxyv1TNZwGWUghPxJXU+Mqps0YRQ==}
    engines: {node: '>=18'}
    peerDependencies:
      zod: ^3.25.76 || ^4.1.8

  '@ai-sdk/provider@1.1.3':
    resolution: {integrity: sha512-qZMxYJ0qqX/RfnuIaab+zp8UAeJn/ygXXAffR5I4N0n1IrvA6qBsjc8hXLmBiMV2zoXlifkacF7sEFnYnjBcqg==}
    engines: {node: '>=18'}

  '@ai-sdk/provider@2.0.0':
    resolution: {integrity: sha512-6o7Y2SeO9vFKB8lArHXehNuusnpddKPk7xqL7T2/b+OvXMRIXUO1rR4wcv1hAFUAT9avGZshty3Wlua/XA7TvA==}
    engines: {node: '>=18'}

  '@ai-sdk/togetherai@1.0.23':
    resolution: {integrity: sha512-yhf/rnUVmHeGBvceDX9uB+qlnk4UVLHsTq9eTioCbqEvpjWWdRU2LUNsI7X+tc/5qmOT2mB82o1TK/4F0MkM0Q==}
    engines: {node: '>=18'}
    peerDependencies:
      zod: ^3.25.76 || ^4.1.8

  '@ai-sdk/xai@2.0.26':
    resolution: {integrity: sha512-+VtaLZSxmoKnNeJGM9bbtbZ3QMkPFlBB4N8prngbrSnvU/hG8cNdvvSBW/rIk6/DHrc2R8nFntNIBQoIRuBdQw==}
    engines: {node: '>=18'}
    peerDependencies:
      zod: ^3.25.76 || ^4.1.8

  '@alcalzone/ansi-tokenize@0.1.3':
    resolution: {integrity: sha512-3yWxPTq3UQ/FY9p1ErPxIyfT64elWaMvM9lIHnaqpyft63tkxodF5aUElYHrdisWve5cETkh1+KBw1yJuW0aRw==}
    engines: {node: '>=14.13.1'}

  '@alloc/quick-lru@5.2.0':
    resolution: {integrity: sha512-UrcABB+4bUrFABwbluTIBErXwvbsU/V7TZWfmbgJfbkwiBuziS9gxdODUyuiecfdGQ85jglMW6juS3+z5TsKLw==}
    engines: {node: '>=10'}

  '@anthropic-ai/sdk@0.39.0':
    resolution: {integrity: sha512-eMyDIPRZbt1CCLErRCi3exlAvNkBtRe+kW5vvJyef93PmNr/clstYgHhtvmkxN82nlKgzyGPCyGxrm0JQ1ZIdg==}

  '@ark/schema@0.46.0':
    resolution: {integrity: sha512-c2UQdKgP2eqqDArfBqQIJppxJHvNNXuQPeuSPlDML4rjw+f1cu0qAlzOG4b8ujgm9ctIDWwhpyw6gjG5ledIVQ==}

  '@ark/util@0.46.0':
    resolution: {integrity: sha512-JPy/NGWn/lvf1WmGCPw2VGpBg5utZraE84I7wli18EDF3p3zc/e9WolT35tINeZO3l7C77SjqRJeAUoT0CvMRg==}

  '@asyncapi/parser@3.4.0':
    resolution: {integrity: sha512-Sxn74oHiZSU6+cVeZy62iPZMFMvKp4jupMFHelSICCMw1qELmUHPvuZSr+ZHDmNGgHcEpzJM5HN02kR7T4g+PQ==}

  '@asyncapi/specs@6.8.1':
    resolution: {integrity: sha512-czHoAk3PeXTLR+X8IUaD+IpT+g+zUvkcgMDJVothBsan+oHN3jfcFcFUNdOPAAFoUCQN1hXF1dWuphWy05THlA==}

  '@babel/code-frame@7.27.1':
    resolution: {integrity: sha512-cjQ7ZlQ0Mv3b47hABuTevyTuYN4i+loJKGeV9flcCgIK37cCXRh+L1bd3iBHlynerhQ7BhCkn2BPbQUL+rGqFg==}
    engines: {node: '>=6.9.0'}

  '@babel/helper-validator-identifier@7.27.1':
    resolution: {integrity: sha512-D2hP9eA+Sqx1kBZgzxZh0y1trbuU+JoDkiEwqhQ36nodYqJwyEIhPSdMNd7lOm/4io72luTPWH20Yda0xOuUow==}
    engines: {node: '>=6.9.0'}

  '@babel/runtime@7.27.1':
    resolution: {integrity: sha512-1x3D2xEk2fRo3PAhwQwu5UubzgiVWSXTBfWpVd2Mx2AzRqJuDJCsgaDVZ7HB5iGzDW1Hl1sWN2mFyKjmR9uAog==}
    engines: {node: '>=6.9.0'}

  '@browserbasehq/sdk@2.5.0':
    resolution: {integrity: sha512-bcnbYZvm5Ht1nrHUfWDK4crspiTy1ESJYMApsMiOTUnlKOan0ocRD6m7hZH34iSC2c2XWsoryR80cwsYgCBWzQ==}

  '@cfworker/json-schema@4.1.1':
    resolution: {integrity: sha512-gAmrUZSGtKc3AiBL71iNWxDsyUC5uMaKKGdvzYsBoTW/xi42JQHl7eKV2OYzCUqvc+D2RCcf7EXY2iCyFIk6og==}

  '@changesets/apply-release-plan@7.0.12':
    resolution: {integrity: sha512-EaET7As5CeuhTzvXTQCRZeBUcisoYPDDcXvgTE/2jmmypKp0RC7LxKj/yzqeh/1qFTZI7oDGFcL1PHRuQuketQ==}

  '@changesets/assemble-release-plan@6.0.6':
    resolution: {integrity: sha512-Frkj8hWJ1FRZiY3kzVCKzS0N5mMwWKwmv9vpam7vt8rZjLL1JMthdh6pSDVSPumHPshTTkKZ0VtNbE0cJHZZUg==}

  '@changesets/changelog-git@0.2.1':
    resolution: {integrity: sha512-x/xEleCFLH28c3bQeQIyeZf8lFXyDFVn1SgcBiR2Tw/r4IAWlk1fzxCEZ6NxQAjF2Nwtczoen3OA2qR+UawQ8Q==}

  '@changesets/changelog-github@0.5.1':
    resolution: {integrity: sha512-BVuHtF+hrhUScSoHnJwTELB4/INQxVFc+P/Qdt20BLiBFIHFJDDUaGsZw+8fQeJTRP5hJZrzpt3oZWh0G19rAQ==}

  '@changesets/cli@2.29.2':
    resolution: {integrity: sha512-vwDemKjGYMOc0l6WUUTGqyAWH3AmueeyoJa1KmFRtCYiCoY5K3B68ErYpDB6H48T4lLI4czum4IEjh6ildxUeg==}
    hasBin: true

  '@changesets/config@3.1.1':
    resolution: {integrity: sha512-bd+3Ap2TKXxljCggI0mKPfzCQKeV/TU4yO2h2C6vAihIo8tzseAn2e7klSuiyYYXvgu53zMN1OeYMIQkaQoWnA==}

  '@changesets/errors@0.2.0':
    resolution: {integrity: sha512-6BLOQUscTpZeGljvyQXlWOItQyU71kCdGz7Pi8H8zdw6BI0g3m43iL4xKUVPWtG+qrrL9DTjpdn8eYuCQSRpow==}

  '@changesets/get-dependents-graph@2.1.3':
    resolution: {integrity: sha512-gphr+v0mv2I3Oxt19VdWRRUxq3sseyUpX9DaHpTUmLj92Y10AGy+XOtV+kbM6L/fDcpx7/ISDFK6T8A/P3lOdQ==}

  '@changesets/get-github-info@0.6.0':
    resolution: {integrity: sha512-v/TSnFVXI8vzX9/w3DU2Ol+UlTZcu3m0kXTjTT4KlAdwSvwutcByYwyYn9hwerPWfPkT2JfpoX0KgvCEi8Q/SA==}

  '@changesets/get-release-plan@4.0.10':
    resolution: {integrity: sha512-CCJ/f3edYaA3MqoEnWvGGuZm0uMEMzNJ97z9hdUR34AOvajSwySwsIzC/bBu3+kuGDsB+cny4FljG8UBWAa7jg==}

  '@changesets/get-version-range-type@0.4.0':
    resolution: {integrity: sha512-hwawtob9DryoGTpixy1D3ZXbGgJu1Rhr+ySH2PvTLHvkZuQ7sRT4oQwMh0hbqZH1weAooedEjRsbrWcGLCeyVQ==}

  '@changesets/git@3.0.4':
    resolution: {integrity: sha512-BXANzRFkX+XcC1q/d27NKvlJ1yf7PSAgi8JG6dt8EfbHFHi4neau7mufcSca5zRhwOL8j9s6EqsxmT+s+/E6Sw==}

  '@changesets/logger@0.1.1':
    resolution: {integrity: sha512-OQtR36ZlnuTxKqoW4Sv6x5YIhOmClRd5pWsjZsddYxpWs517R0HkyiefQPIytCVh4ZcC5x9XaG8KTdd5iRQUfg==}

  '@changesets/parse@0.4.1':
    resolution: {integrity: sha512-iwksMs5Bf/wUItfcg+OXrEpravm5rEd9Bf4oyIPL4kVTmJQ7PNDSd6MDYkpSJR1pn7tz/k8Zf2DhTCqX08Ou+Q==}

  '@changesets/pre@2.0.2':
    resolution: {integrity: sha512-HaL/gEyFVvkf9KFg6484wR9s0qjAXlZ8qWPDkTyKF6+zqjBe/I2mygg3MbpZ++hdi0ToqNUF8cjj7fBy0dg8Ug==}

  '@changesets/read@0.6.5':
    resolution: {integrity: sha512-UPzNGhsSjHD3Veb0xO/MwvasGe8eMyNrR/sT9gR8Q3DhOQZirgKhhXv/8hVsI0QpPjR004Z9iFxoJU6in3uGMg==}

  '@changesets/should-skip-package@0.1.2':
    resolution: {integrity: sha512-qAK/WrqWLNCP22UDdBTMPH5f41elVDlsNyat180A33dWxuUDyNpg6fPi/FyTZwRriVjg0L8gnjJn2F9XAoF0qw==}

  '@changesets/types@4.1.0':
    resolution: {integrity: sha512-LDQvVDv5Kb50ny2s25Fhm3d9QSZimsoUGBsUioj6MC3qbMUCuC8GPIvk/M6IvXx3lYhAs0lwWUQLb+VIEUCECw==}

  '@changesets/types@6.1.0':
    resolution: {integrity: sha512-rKQcJ+o1nKNgeoYRHKOS07tAMNd3YSN0uHaJOZYjBAgxfV7TUE7JE+z4BzZdQwb5hKaYbayKN5KrYV7ODb2rAA==}

  '@changesets/write@0.4.0':
    resolution: {integrity: sha512-CdTLvIOPiCNuH71pyDu3rA+Q0n65cmAbXnwWH84rKGiFumFzkmHNT8KHTMEchcxN+Kl8I54xGUhJ7l3E7X396Q==}

  '@emnapi/runtime@1.7.1':
    resolution: {integrity: sha512-PVtJr5CmLwYAU9PZDMITZoR5iAOShYREoR45EyyLrbntV50mdePTgUn4AmOw90Ifcj+x2kRjdzr1HP3RrNiHGA==}

  '@esbuild/aix-ppc64@0.21.5':
    resolution: {integrity: sha512-1SDgH6ZSPTlggy1yI6+Dbkiz8xzpHJEVAlF/AM1tHPLsf5STom9rwtjE4hKAF20FfXXNTFqEYXyJNWh1GiZedQ==}
    engines: {node: '>=12'}
    cpu: [ppc64]
    os: [aix]

  '@esbuild/aix-ppc64@0.25.11':
    resolution: {integrity: sha512-Xt1dOL13m8u0WE8iplx9Ibbm+hFAO0GsU2P34UNoDGvZYkY8ifSiy6Zuc1lYxfG7svWE2fzqCUmFp5HCn51gJg==}
    engines: {node: '>=18'}
    cpu: [ppc64]
    os: [aix]

  '@esbuild/android-arm64@0.21.5':
    resolution: {integrity: sha512-c0uX9VAUBQ7dTDCjq+wdyGLowMdtR/GoC2U5IYk/7D1H1JYC0qseD7+11iMP2mRLN9RcCMRcjC4YMclCzGwS/A==}
    engines: {node: '>=12'}
    cpu: [arm64]
    os: [android]

  '@esbuild/android-arm64@0.25.11':
    resolution: {integrity: sha512-9slpyFBc4FPPz48+f6jyiXOx/Y4v34TUeDDXJpZqAWQn/08lKGeD8aDp9TMn9jDz2CiEuHwfhRmGBvpnd/PWIQ==}
    engines: {node: '>=18'}
    cpu: [arm64]
    os: [android]

  '@esbuild/android-arm@0.21.5':
    resolution: {integrity: sha512-vCPvzSjpPHEi1siZdlvAlsPxXl7WbOVUBBAowWug4rJHb68Ox8KualB+1ocNvT5fjv6wpkX6o/iEpbDrf68zcg==}
    engines: {node: '>=12'}
    cpu: [arm]
    os: [android]

  '@esbuild/android-arm@0.25.11':
    resolution: {integrity: sha512-uoa7dU+Dt3HYsethkJ1k6Z9YdcHjTrSb5NUy66ZfZaSV8hEYGD5ZHbEMXnqLFlbBflLsl89Zke7CAdDJ4JI+Gg==}
    engines: {node: '>=18'}
    cpu: [arm]
    os: [android]

  '@esbuild/android-x64@0.21.5':
    resolution: {integrity: sha512-D7aPRUUNHRBwHxzxRvp856rjUHRFW1SdQATKXH2hqA0kAZb1hKmi02OpYRacl0TxIGz/ZmXWlbZgjwWYaCakTA==}
    engines: {node: '>=12'}
    cpu: [x64]
    os: [android]

  '@esbuild/android-x64@0.25.11':
    resolution: {integrity: sha512-Sgiab4xBjPU1QoPEIqS3Xx+R2lezu0LKIEcYe6pftr56PqPygbB7+szVnzoShbx64MUupqoE0KyRlN7gezbl8g==}
    engines: {node: '>=18'}
    cpu: [x64]
    os: [android]

  '@esbuild/darwin-arm64@0.21.5':
    resolution: {integrity: sha512-DwqXqZyuk5AiWWf3UfLiRDJ5EDd49zg6O9wclZ7kUMv2WRFr4HKjXp/5t8JZ11QbQfUS6/cRCKGwYhtNAY88kQ==}
    engines: {node: '>=12'}
    cpu: [arm64]
    os: [darwin]

  '@esbuild/darwin-arm64@0.25.11':
    resolution: {integrity: sha512-VekY0PBCukppoQrycFxUqkCojnTQhdec0vevUL/EDOCnXd9LKWqD/bHwMPzigIJXPhC59Vd1WFIL57SKs2mg4w==}
    engines: {node: '>=18'}
    cpu: [arm64]
    os: [darwin]

  '@esbuild/darwin-x64@0.21.5':
    resolution: {integrity: sha512-se/JjF8NlmKVG4kNIuyWMV/22ZaerB+qaSi5MdrXtd6R08kvs2qCN4C09miupktDitvh8jRFflwGFBQcxZRjbw==}
    engines: {node: '>=12'}
    cpu: [x64]
    os: [darwin]

  '@esbuild/darwin-x64@0.25.11':
    resolution: {integrity: sha512-+hfp3yfBalNEpTGp9loYgbknjR695HkqtY3d3/JjSRUyPg/xd6q+mQqIb5qdywnDxRZykIHs3axEqU6l1+oWEQ==}
    engines: {node: '>=18'}
    cpu: [x64]
    os: [darwin]

  '@esbuild/freebsd-arm64@0.21.5':
    resolution: {integrity: sha512-5JcRxxRDUJLX8JXp/wcBCy3pENnCgBR9bN6JsY4OmhfUtIHe3ZW0mawA7+RDAcMLrMIZaf03NlQiX9DGyB8h4g==}
    engines: {node: '>=12'}
    cpu: [arm64]
    os: [freebsd]

  '@esbuild/freebsd-arm64@0.25.11':
    resolution: {integrity: sha512-CmKjrnayyTJF2eVuO//uSjl/K3KsMIeYeyN7FyDBjsR3lnSJHaXlVoAK8DZa7lXWChbuOk7NjAc7ygAwrnPBhA==}
    engines: {node: '>=18'}
    cpu: [arm64]
    os: [freebsd]

  '@esbuild/freebsd-x64@0.21.5':
    resolution: {integrity: sha512-J95kNBj1zkbMXtHVH29bBriQygMXqoVQOQYA+ISs0/2l3T9/kj42ow2mpqerRBxDJnmkUDCaQT/dfNXWX/ZZCQ==}
    engines: {node: '>=12'}
    cpu: [x64]
    os: [freebsd]

  '@esbuild/freebsd-x64@0.25.11':
    resolution: {integrity: sha512-Dyq+5oscTJvMaYPvW3x3FLpi2+gSZTCE/1ffdwuM6G1ARang/mb3jvjxs0mw6n3Lsw84ocfo9CrNMqc5lTfGOw==}
    engines: {node: '>=18'}
    cpu: [x64]
    os: [freebsd]

  '@esbuild/linux-arm64@0.21.5':
    resolution: {integrity: sha512-ibKvmyYzKsBeX8d8I7MH/TMfWDXBF3db4qM6sy+7re0YXya+K1cem3on9XgdT2EQGMu4hQyZhan7TeQ8XkGp4Q==}
    engines: {node: '>=12'}
    cpu: [arm64]
    os: [linux]

  '@esbuild/linux-arm64@0.25.11':
    resolution: {integrity: sha512-Qr8AzcplUhGvdyUF08A1kHU3Vr2O88xxP0Tm8GcdVOUm25XYcMPp2YqSVHbLuXzYQMf9Bh/iKx7YPqECs6ffLA==}
    engines: {node: '>=18'}
    cpu: [arm64]
    os: [linux]

  '@esbuild/linux-arm@0.21.5':
    resolution: {integrity: sha512-bPb5AHZtbeNGjCKVZ9UGqGwo8EUu4cLq68E95A53KlxAPRmUyYv2D6F0uUI65XisGOL1hBP5mTronbgo+0bFcA==}
    engines: {node: '>=12'}
    cpu: [arm]
    os: [linux]

  '@esbuild/linux-arm@0.25.11':
    resolution: {integrity: sha512-TBMv6B4kCfrGJ8cUPo7vd6NECZH/8hPpBHHlYI3qzoYFvWu2AdTvZNuU/7hsbKWqu/COU7NIK12dHAAqBLLXgw==}
    engines: {node: '>=18'}
    cpu: [arm]
    os: [linux]

  '@esbuild/linux-ia32@0.21.5':
    resolution: {integrity: sha512-YvjXDqLRqPDl2dvRODYmmhz4rPeVKYvppfGYKSNGdyZkA01046pLWyRKKI3ax8fbJoK5QbxblURkwK/MWY18Tg==}
    engines: {node: '>=12'}
    cpu: [ia32]
    os: [linux]

  '@esbuild/linux-ia32@0.25.11':
    resolution: {integrity: sha512-TmnJg8BMGPehs5JKrCLqyWTVAvielc615jbkOirATQvWWB1NMXY77oLMzsUjRLa0+ngecEmDGqt5jiDC6bfvOw==}
    engines: {node: '>=18'}
    cpu: [ia32]
    os: [linux]

  '@esbuild/linux-loong64@0.21.5':
    resolution: {integrity: sha512-uHf1BmMG8qEvzdrzAqg2SIG/02+4/DHB6a9Kbya0XDvwDEKCoC8ZRWI5JJvNdUjtciBGFQ5PuBlpEOXQj+JQSg==}
    engines: {node: '>=12'}
    cpu: [loong64]
    os: [linux]

  '@esbuild/linux-loong64@0.25.11':
    resolution: {integrity: sha512-DIGXL2+gvDaXlaq8xruNXUJdT5tF+SBbJQKbWy/0J7OhU8gOHOzKmGIlfTTl6nHaCOoipxQbuJi7O++ldrxgMw==}
    engines: {node: '>=18'}
    cpu: [loong64]
    os: [linux]

  '@esbuild/linux-mips64el@0.21.5':
    resolution: {integrity: sha512-IajOmO+KJK23bj52dFSNCMsz1QP1DqM6cwLUv3W1QwyxkyIWecfafnI555fvSGqEKwjMXVLokcV5ygHW5b3Jbg==}
    engines: {node: '>=12'}
    cpu: [mips64el]
    os: [linux]

  '@esbuild/linux-mips64el@0.25.11':
    resolution: {integrity: sha512-Osx1nALUJu4pU43o9OyjSCXokFkFbyzjXb6VhGIJZQ5JZi8ylCQ9/LFagolPsHtgw6himDSyb5ETSfmp4rpiKQ==}
    engines: {node: '>=18'}
    cpu: [mips64el]
    os: [linux]

  '@esbuild/linux-ppc64@0.21.5':
    resolution: {integrity: sha512-1hHV/Z4OEfMwpLO8rp7CvlhBDnjsC3CttJXIhBi+5Aj5r+MBvy4egg7wCbe//hSsT+RvDAG7s81tAvpL2XAE4w==}
    engines: {node: '>=12'}
    cpu: [ppc64]
    os: [linux]

  '@esbuild/linux-ppc64@0.25.11':
    resolution: {integrity: sha512-nbLFgsQQEsBa8XSgSTSlrnBSrpoWh7ioFDUmwo158gIm5NNP+17IYmNWzaIzWmgCxq56vfr34xGkOcZ7jX6CPw==}
    engines: {node: '>=18'}
    cpu: [ppc64]
    os: [linux]

  '@esbuild/linux-riscv64@0.21.5':
    resolution: {integrity: sha512-2HdXDMd9GMgTGrPWnJzP2ALSokE/0O5HhTUvWIbD3YdjME8JwvSCnNGBnTThKGEB91OZhzrJ4qIIxk/SBmyDDA==}
    engines: {node: '>=12'}
    cpu: [riscv64]
    os: [linux]

  '@esbuild/linux-riscv64@0.25.11':
    resolution: {integrity: sha512-HfyAmqZi9uBAbgKYP1yGuI7tSREXwIb438q0nqvlpxAOs3XnZ8RsisRfmVsgV486NdjD7Mw2UrFSw51lzUk1ww==}
    engines: {node: '>=18'}
    cpu: [riscv64]
    os: [linux]

  '@esbuild/linux-s390x@0.21.5':
    resolution: {integrity: sha512-zus5sxzqBJD3eXxwvjN1yQkRepANgxE9lgOW2qLnmr8ikMTphkjgXu1HR01K4FJg8h1kEEDAqDcZQtbrRnB41A==}
    engines: {node: '>=12'}
    cpu: [s390x]
    os: [linux]

  '@esbuild/linux-s390x@0.25.11':
    resolution: {integrity: sha512-HjLqVgSSYnVXRisyfmzsH6mXqyvj0SA7pG5g+9W7ESgwA70AXYNpfKBqh1KbTxmQVaYxpzA/SvlB9oclGPbApw==}
    engines: {node: '>=18'}
    cpu: [s390x]
    os: [linux]

  '@esbuild/linux-x64@0.21.5':
    resolution: {integrity: sha512-1rYdTpyv03iycF1+BhzrzQJCdOuAOtaqHTWJZCWvijKD2N5Xu0TtVC8/+1faWqcP9iBCWOmjmhoH94dH82BxPQ==}
    engines: {node: '>=12'}
    cpu: [x64]
    os: [linux]

  '@esbuild/linux-x64@0.25.11':
    resolution: {integrity: sha512-HSFAT4+WYjIhrHxKBwGmOOSpphjYkcswF449j6EjsjbinTZbp8PJtjsVK1XFJStdzXdy/jaddAep2FGY+wyFAQ==}
    engines: {node: '>=18'}
    cpu: [x64]
    os: [linux]

  '@esbuild/netbsd-arm64@0.25.11':
    resolution: {integrity: sha512-hr9Oxj1Fa4r04dNpWr3P8QKVVsjQhqrMSUzZzf+LZcYjZNqhA3IAfPQdEh1FLVUJSiu6sgAwp3OmwBfbFgG2Xg==}
    engines: {node: '>=18'}
    cpu: [arm64]
    os: [netbsd]

  '@esbuild/netbsd-x64@0.21.5':
    resolution: {integrity: sha512-Woi2MXzXjMULccIwMnLciyZH4nCIMpWQAs049KEeMvOcNADVxo0UBIQPfSmxB3CWKedngg7sWZdLvLczpe0tLg==}
    engines: {node: '>=12'}
    cpu: [x64]
    os: [netbsd]

  '@esbuild/netbsd-x64@0.25.11':
    resolution: {integrity: sha512-u7tKA+qbzBydyj0vgpu+5h5AeudxOAGncb8N6C9Kh1N4n7wU1Xw1JDApsRjpShRpXRQlJLb9wY28ELpwdPcZ7A==}
    engines: {node: '>=18'}
    cpu: [x64]
    os: [netbsd]

  '@esbuild/openbsd-arm64@0.25.11':
    resolution: {integrity: sha512-Qq6YHhayieor3DxFOoYM1q0q1uMFYb7cSpLD2qzDSvK1NAvqFi8Xgivv0cFC6J+hWVw2teCYltyy9/m/14ryHg==}
    engines: {node: '>=18'}
    cpu: [arm64]
    os: [openbsd]

  '@esbuild/openbsd-x64@0.21.5':
    resolution: {integrity: sha512-HLNNw99xsvx12lFBUwoT8EVCsSvRNDVxNpjZ7bPn947b8gJPzeHWyNVhFsaerc0n3TsbOINvRP2byTZ5LKezow==}
    engines: {node: '>=12'}
    cpu: [x64]
    os: [openbsd]

  '@esbuild/openbsd-x64@0.25.11':
    resolution: {integrity: sha512-CN+7c++kkbrckTOz5hrehxWN7uIhFFlmS/hqziSFVWpAzpWrQoAG4chH+nN3Be+Kzv/uuo7zhX716x3Sn2Jduw==}
    engines: {node: '>=18'}
    cpu: [x64]
    os: [openbsd]

  '@esbuild/openharmony-arm64@0.25.11':
    resolution: {integrity: sha512-rOREuNIQgaiR+9QuNkbkxubbp8MSO9rONmwP5nKncnWJ9v5jQ4JxFnLu4zDSRPf3x4u+2VN4pM4RdyIzDty/wQ==}
    engines: {node: '>=18'}
    cpu: [arm64]
    os: [openharmony]

  '@esbuild/sunos-x64@0.21.5':
    resolution: {integrity: sha512-6+gjmFpfy0BHU5Tpptkuh8+uw3mnrvgs+dSPQXQOv3ekbordwnzTVEb4qnIvQcYXq6gzkyTnoZ9dZG+D4garKg==}
    engines: {node: '>=12'}
    cpu: [x64]
    os: [sunos]

  '@esbuild/sunos-x64@0.25.11':
    resolution: {integrity: sha512-nq2xdYaWxyg9DcIyXkZhcYulC6pQ2FuCgem3LI92IwMgIZ69KHeY8T4Y88pcwoLIjbed8n36CyKoYRDygNSGhA==}
    engines: {node: '>=18'}
    cpu: [x64]
    os: [sunos]

  '@esbuild/win32-arm64@0.21.5':
    resolution: {integrity: sha512-Z0gOTd75VvXqyq7nsl93zwahcTROgqvuAcYDUr+vOv8uHhNSKROyU961kgtCD1e95IqPKSQKH7tBTslnS3tA8A==}
    engines: {node: '>=12'}
    cpu: [arm64]
    os: [win32]

  '@esbuild/win32-arm64@0.25.11':
    resolution: {integrity: sha512-3XxECOWJq1qMZ3MN8srCJ/QfoLpL+VaxD/WfNRm1O3B4+AZ/BnLVgFbUV3eiRYDMXetciH16dwPbbHqwe1uU0Q==}
    engines: {node: '>=18'}
    cpu: [arm64]
    os: [win32]

  '@esbuild/win32-ia32@0.21.5':
    resolution: {integrity: sha512-SWXFF1CL2RVNMaVs+BBClwtfZSvDgtL//G/smwAc5oVK/UPu2Gu9tIaRgFmYFFKrmg3SyAjSrElf0TiJ1v8fYA==}
    engines: {node: '>=12'}
    cpu: [ia32]
    os: [win32]

  '@esbuild/win32-ia32@0.25.11':
    resolution: {integrity: sha512-3ukss6gb9XZ8TlRyJlgLn17ecsK4NSQTmdIXRASVsiS2sQ6zPPZklNJT5GR5tE/MUarymmy8kCEf5xPCNCqVOA==}
    engines: {node: '>=18'}
    cpu: [ia32]
    os: [win32]

  '@esbuild/win32-x64@0.21.5':
    resolution: {integrity: sha512-tQd/1efJuzPC6rCFwEvLtci/xNFcTZknmXs98FYDfGE4wP9ClFV98nyKrzJKVPMhdDnjzLhdUyMX4PsQAPjwIw==}
    engines: {node: '>=12'}
    cpu: [x64]
    os: [win32]

  '@esbuild/win32-x64@0.25.11':
    resolution: {integrity: sha512-D7Hpz6A2L4hzsRpPaCYkQnGOotdUpDzSGRIv9I+1ITdHROSFUWW95ZPZWQmGka1Fg7W3zFJowyn9WGwMJ0+KPA==}
    engines: {node: '>=18'}
    cpu: [x64]
    os: [win32]

  '@eslint-community/eslint-utils@4.6.1':
    resolution: {integrity: sha512-KTsJMmobmbrFLe3LDh0PC2FXpcSYJt/MLjlkh/9LEnmKYLSYmT/0EW9JWANjeoemiuZrmogti0tW5Ch+qNUYDw==}
    engines: {node: ^12.22.0 || ^14.17.0 || >=16.0.0}
    peerDependencies:
      eslint: ^6.0.0 || ^7.0.0 || >=8.0.0

  '@eslint-community/regexpp@4.12.1':
    resolution: {integrity: sha512-CCZCDJuduB9OUkFkY2IgppNZMi2lBQgD2qzwXkEia16cge2pijY/aXi96CJMquDMn3nJdlPV1A5KrJEXwfLNzQ==}
    engines: {node: ^12.0.0 || ^14.0.0 || >=16.0.0}

  '@eslint/config-array@0.20.0':
    resolution: {integrity: sha512-fxlS1kkIjx8+vy2SjuCB94q3htSNrufYTXubwiBFeaQHbH6Ipi43gFJq2zCMt6PHhImH3Xmr0NksKDvchWlpQQ==}
    engines: {node: ^18.18.0 || ^20.9.0 || >=21.1.0}

  '@eslint/config-helpers@0.2.1':
    resolution: {integrity: sha512-RI17tsD2frtDu/3dmI7QRrD4bedNKPM08ziRYaC5AhkGrzIAJelm9kJU1TznK+apx6V+cqRz8tfpEeG3oIyjxw==}
    engines: {node: ^18.18.0 || ^20.9.0 || >=21.1.0}

  '@eslint/core@0.13.0':
    resolution: {integrity: sha512-yfkgDw1KR66rkT5A8ci4irzDysN7FRpq3ttJolR88OqQikAWqwA8j5VZyas+vjyBNFIJ7MfybJ9plMILI2UrCw==}
    engines: {node: ^18.18.0 || ^20.9.0 || >=21.1.0}

  '@eslint/eslintrc@3.3.1':
    resolution: {integrity: sha512-gtF186CXhIl1p4pJNGZw8Yc6RlshoePRvE0X91oPGb3vZ8pM3qOS9W9NGPat9LziaBV7XrJWGylNQXkGcnM3IQ==}
    engines: {node: ^18.18.0 || ^20.9.0 || >=21.1.0}

  '@eslint/js@9.25.1':
    resolution: {integrity: sha512-dEIwmjntEx8u3Uvv+kr3PDeeArL8Hw07H9kyYxCjnM9pBjfEhk6uLXSchxxzgiwtRhhzVzqmUSDFBOi1TuZ7qg==}
    engines: {node: ^18.18.0 || ^20.9.0 || >=21.1.0}

  '@eslint/object-schema@2.1.6':
    resolution: {integrity: sha512-RBMg5FRL0I0gs51M/guSAj5/e14VQ4tpZnQNWwuDT66P14I43ItmPfIZRhO9fUVIPOAQXU47atlywZ/czoqFPA==}
    engines: {node: ^18.18.0 || ^20.9.0 || >=21.1.0}

  '@eslint/plugin-kit@0.2.8':
    resolution: {integrity: sha512-ZAoA40rNMPwSm+AeHpCq8STiNAwzWLJuP8Xv4CHIc9wv/PSuExjMrmjfYNj682vW0OOiZ1HKxzvjQr9XZIisQA==}
    engines: {node: ^18.18.0 || ^20.9.0 || >=21.1.0}

  '@fastify/accept-negotiator@2.0.1':
    resolution: {integrity: sha512-/c/TW2bO/v9JeEgoD/g1G5GxGeCF1Hafdf79WPmUlgYiBXummY0oX3VVq4yFkKKVBKDNlaDUYoab7g38RpPqCQ==}

  '@fastify/ajv-compiler@4.0.5':
    resolution: {integrity: sha512-KoWKW+MhvfTRWL4qrhUwAAZoaChluo0m0vbiJlGMt2GXvL4LVPQEjt8kSpHI3IBq5Rez8fg+XeH3cneztq+C7A==}

  '@fastify/cors@11.1.0':
    resolution: {integrity: sha512-sUw8ed8wP2SouWZTIbA7V2OQtMNpLj2W6qJOYhNdcmINTu6gsxVYXjQiM9mdi8UUDlcoDDJ/W2syPo1WB2QjYA==}

  '@fastify/error@4.2.0':
    resolution: {integrity: sha512-RSo3sVDXfHskiBZKBPRgnQTtIqpi/7zhJOEmAxCiBcM7d0uwdGdxLlsCaLzGs8v8NnxIRlfG0N51p5yFaOentQ==}

  '@fastify/fast-json-stringify-compiler@5.0.3':
    resolution: {integrity: sha512-uik7yYHkLr6fxd8hJSZ8c+xF4WafPK+XzneQDPU+D10r5X19GW8lJcom2YijX2+qtFF1ENJlHXKFM9ouXNJYgQ==}

  '@fastify/forwarded@3.0.1':
    resolution: {integrity: sha512-JqDochHFqXs3C3Ml3gOY58zM7OqO9ENqPo0UqAjAjH8L01fRZqwX9iLeX34//kiJubF7r2ZQHtBRU36vONbLlw==}

  '@fastify/merge-json-schemas@0.2.1':
    resolution: {integrity: sha512-OA3KGBCy6KtIvLf8DINC5880o5iBlDX4SxzLQS8HorJAbqluzLRn80UXU0bxZn7UOFhFgpRJDasfwn9nG4FG4A==}

  '@fastify/proxy-addr@5.1.0':
    resolution: {integrity: sha512-INS+6gh91cLUjB+PVHfu1UqcB76Sqtpyp7bnL+FYojhjygvOPA9ctiD/JDKsyD9Xgu4hUhCSJBPig/w7duNajw==}

  '@fastify/send@4.1.0':
    resolution: {integrity: sha512-TMYeQLCBSy2TOFmV95hQWkiTYgC/SEx7vMdV+wnZVX4tt8VBLKzmH8vV9OzJehV0+XBfg+WxPMt5wp+JBUKsVw==}

  '@fastify/static@8.3.0':
    resolution: {integrity: sha512-yKxviR5PH1OKNnisIzZKmgZSus0r2OZb8qCSbqmw34aolT4g3UlzYfeBRym+HJ1J471CR8e2ldNub4PubD1coA==}

  '@fastify/swagger-ui@5.2.3':
    resolution: {integrity: sha512-e7ivEJi9EpFcxTONqICx4llbpB2jmlI+LI1NQ/mR7QGQnyDOqZybPK572zJtcdHZW4YyYTBHcP3a03f1pOh0SA==}

  '@fastify/swagger@9.6.1':
    resolution: {integrity: sha512-fKlpJqFMWoi4H3EdUkDaMteEYRCfQMEkK0HJJ0eaf4aRlKd8cbq0pVkOfXDXmtvMTXYcnx3E+l023eFDBsA1HA==}

  '@google/genai@1.24.0':
    resolution: {integrity: sha512-e3jZF9Dx3dDaDCzygdMuYByHI2xJZ0PaD3r2fRgHZe2IOwBnmJ/Tu5Lt/nefTCxqr1ZnbcbQK9T13d8U/9UMWg==}
    engines: {node: '>=20.0.0'}
    peerDependencies:
      '@modelcontextprotocol/sdk': ^1.11.4
    peerDependenciesMeta:
      '@modelcontextprotocol/sdk':
        optional: true

  '@humanfs/core@0.19.1':
    resolution: {integrity: sha512-5DyQ4+1JEUzejeK1JGICcideyfUbGixgS9jNgex5nqkW+cY7WZhxBigmieN5Qnw9ZosSNVC9KQKyb+GUaGyKUA==}
    engines: {node: '>=18.18.0'}

  '@humanfs/node@0.16.6':
    resolution: {integrity: sha512-YuI2ZHQL78Q5HbhDiBA1X4LmYdXCKCMQIfw0pw7piHJwyREFebJUvrQN4cMssyES6x+vfUbx1CIpaQUKYdQZOw==}
    engines: {node: '>=18.18.0'}

  '@humanwhocodes/module-importer@1.0.1':
    resolution: {integrity: sha512-bxveV4V8v5Yb4ncFTT3rPSgZBOpCkjfK0y4oVVVJwIuDVBRMDXrPyXRL988i5ap9m9bnyEEjWfm5WkBmtffLfA==}
    engines: {node: '>=12.22'}

  '@humanwhocodes/retry@0.3.1':
    resolution: {integrity: sha512-JBxkERygn7Bv/GbN5Rv8Ul6LVknS+5Bp6RgDC/O8gEBU/yeH5Ui5C/OlWrTb6qct7LjjfT6Re2NxB0ln0yYybA==}
    engines: {node: '>=18.18'}

  '@humanwhocodes/retry@0.4.2':
    resolution: {integrity: sha512-xeO57FpIu4p1Ri3Jq/EXq4ClRm86dVF2z/+kvFnyqVYRavTZmaFaUBbWCOuuTh0o/g7DSsk6kc2vrS4Vl5oPOQ==}
    engines: {node: '>=18.18'}

  '@img/colour@1.0.0':
    resolution: {integrity: sha512-A5P/LfWGFSl6nsckYtjw9da+19jB8hkJ6ACTGcDfEJ0aE+l2n2El7dsVM7UVHZQ9s2lmYMWlrS21YLy2IR1LUw==}
    engines: {node: '>=18'}

  '@img/sharp-darwin-arm64@0.33.5':
    resolution: {integrity: sha512-UT4p+iz/2H4twwAoLCqfA9UH5pI6DggwKEGuaPy7nCVQ8ZsiY5PIcrRvD1DzuY3qYL07NtIQcWnBSY/heikIFQ==}
    engines: {node: ^18.17.0 || ^20.3.0 || >=21.0.0}
    cpu: [arm64]
    os: [darwin]

  '@img/sharp-darwin-arm64@0.34.5':
    resolution: {integrity: sha512-imtQ3WMJXbMY4fxb/Ndp6HBTNVtWCUI0WdobyheGf5+ad6xX8VIDO8u2xE4qc/fr08CKG/7dDseFtn6M6g/r3w==}
    engines: {node: ^18.17.0 || ^20.3.0 || >=21.0.0}
    cpu: [arm64]
    os: [darwin]

  '@img/sharp-darwin-x64@0.33.5':
    resolution: {integrity: sha512-fyHac4jIc1ANYGRDxtiqelIbdWkIuQaI84Mv45KvGRRxSAa7o7d1ZKAOBaYbnepLC1WqxfpimdeWfvqqSGwR2Q==}
    engines: {node: ^18.17.0 || ^20.3.0 || >=21.0.0}
    cpu: [x64]
    os: [darwin]

  '@img/sharp-darwin-x64@0.34.5':
    resolution: {integrity: sha512-YNEFAF/4KQ/PeW0N+r+aVVsoIY0/qxxikF2SWdp+NRkmMB7y9LBZAVqQ4yhGCm/H3H270OSykqmQMKLBhBJDEw==}
    engines: {node: ^18.17.0 || ^20.3.0 || >=21.0.0}
    cpu: [x64]
    os: [darwin]

  '@img/sharp-libvips-darwin-arm64@1.0.4':
    resolution: {integrity: sha512-XblONe153h0O2zuFfTAbQYAX2JhYmDHeWikp1LM9Hul9gVPjFY427k6dFEcOL72O01QxQsWi761svJ/ev9xEDg==}
    cpu: [arm64]
    os: [darwin]

  '@img/sharp-libvips-darwin-arm64@1.2.4':
    resolution: {integrity: sha512-zqjjo7RatFfFoP0MkQ51jfuFZBnVE2pRiaydKJ1G/rHZvnsrHAOcQALIi9sA5co5xenQdTugCvtb1cuf78Vf4g==}
    cpu: [arm64]
    os: [darwin]

  '@img/sharp-libvips-darwin-x64@1.0.4':
    resolution: {integrity: sha512-xnGR8YuZYfJGmWPvmlunFaWJsb9T/AO2ykoP3Fz/0X5XV2aoYBPkX6xqCQvUTKKiLddarLaxpzNe+b1hjeWHAQ==}
    cpu: [x64]
    os: [darwin]

  '@img/sharp-libvips-darwin-x64@1.2.4':
    resolution: {integrity: sha512-1IOd5xfVhlGwX+zXv2N93k0yMONvUlANylbJw1eTah8K/Jtpi15KC+WSiaX/nBmbm2HxRM1gZ0nSdjSsrZbGKg==}
    cpu: [x64]
    os: [darwin]

  '@img/sharp-libvips-linux-arm64@1.0.4':
    resolution: {integrity: sha512-9B+taZ8DlyyqzZQnoeIvDVR/2F4EbMepXMc/NdVbkzsJbzkUjhXv/70GQJ7tdLA4YJgNP25zukcxpX2/SueNrA==}
    cpu: [arm64]
    os: [linux]

  '@img/sharp-libvips-linux-arm64@1.2.4':
    resolution: {integrity: sha512-excjX8DfsIcJ10x1Kzr4RcWe1edC9PquDRRPx3YVCvQv+U5p7Yin2s32ftzikXojb1PIFc/9Mt28/y+iRklkrw==}
    cpu: [arm64]
    os: [linux]

  '@img/sharp-libvips-linux-arm@1.0.5':
    resolution: {integrity: sha512-gvcC4ACAOPRNATg/ov8/MnbxFDJqf/pDePbBnuBDcjsI8PssmjoKMAz4LtLaVi+OnSb5FK/yIOamqDwGmXW32g==}
    cpu: [arm]
    os: [linux]

  '@img/sharp-libvips-linux-arm@1.2.4':
    resolution: {integrity: sha512-bFI7xcKFELdiNCVov8e44Ia4u2byA+l3XtsAj+Q8tfCwO6BQ8iDojYdvoPMqsKDkuoOo+X6HZA0s0q11ANMQ8A==}
    cpu: [arm]
    os: [linux]

  '@img/sharp-libvips-linux-ppc64@1.2.4':
    resolution: {integrity: sha512-FMuvGijLDYG6lW+b/UvyilUWu5Ayu+3r2d1S8notiGCIyYU/76eig1UfMmkZ7vwgOrzKzlQbFSuQfgm7GYUPpA==}
    cpu: [ppc64]
    os: [linux]

  '@img/sharp-libvips-linux-riscv64@1.2.4':
    resolution: {integrity: sha512-oVDbcR4zUC0ce82teubSm+x6ETixtKZBh/qbREIOcI3cULzDyb18Sr/Wcyx7NRQeQzOiHTNbZFF1UwPS2scyGA==}
    cpu: [riscv64]
    os: [linux]

  '@img/sharp-libvips-linux-s390x@1.0.4':
    resolution: {integrity: sha512-u7Wz6ntiSSgGSGcjZ55im6uvTrOxSIS8/dgoVMoiGE9I6JAfU50yH5BoDlYA1tcuGS7g/QNtetJnxA6QEsCVTA==}
    cpu: [s390x]
    os: [linux]

  '@img/sharp-libvips-linux-s390x@1.2.4':
    resolution: {integrity: sha512-qmp9VrzgPgMoGZyPvrQHqk02uyjA0/QrTO26Tqk6l4ZV0MPWIW6LTkqOIov+J1yEu7MbFQaDpwdwJKhbJvuRxQ==}
    cpu: [s390x]
    os: [linux]

  '@img/sharp-libvips-linux-x64@1.0.4':
    resolution: {integrity: sha512-MmWmQ3iPFZr0Iev+BAgVMb3ZyC4KeFc3jFxnNbEPas60e1cIfevbtuyf9nDGIzOaW9PdnDciJm+wFFaTlj5xYw==}
    cpu: [x64]
    os: [linux]

  '@img/sharp-libvips-linux-x64@1.2.4':
    resolution: {integrity: sha512-tJxiiLsmHc9Ax1bz3oaOYBURTXGIRDODBqhveVHonrHJ9/+k89qbLl0bcJns+e4t4rvaNBxaEZsFtSfAdquPrw==}
    cpu: [x64]
    os: [linux]

  '@img/sharp-libvips-linuxmusl-arm64@1.0.4':
    resolution: {integrity: sha512-9Ti+BbTYDcsbp4wfYib8Ctm1ilkugkA/uscUn6UXK1ldpC1JjiXbLfFZtRlBhjPZ5o1NCLiDbg8fhUPKStHoTA==}
    cpu: [arm64]
    os: [linux]

  '@img/sharp-libvips-linuxmusl-arm64@1.2.4':
    resolution: {integrity: sha512-FVQHuwx1IIuNow9QAbYUzJ+En8KcVm9Lk5+uGUQJHaZmMECZmOlix9HnH7n1TRkXMS0pGxIJokIVB9SuqZGGXw==}
    cpu: [arm64]
    os: [linux]

  '@img/sharp-libvips-linuxmusl-x64@1.0.4':
    resolution: {integrity: sha512-viYN1KX9m+/hGkJtvYYp+CCLgnJXwiQB39damAO7WMdKWlIhmYTfHjwSbQeUK/20vY154mwezd9HflVFM1wVSw==}
    cpu: [x64]
    os: [linux]

  '@img/sharp-libvips-linuxmusl-x64@1.2.4':
    resolution: {integrity: sha512-+LpyBk7L44ZIXwz/VYfglaX/okxezESc6UxDSoyo2Ks6Jxc4Y7sGjpgU9s4PMgqgjj1gZCylTieNamqA1MF7Dg==}
    cpu: [x64]
    os: [linux]

  '@img/sharp-linux-arm64@0.33.5':
    resolution: {integrity: sha512-JMVv+AMRyGOHtO1RFBiJy/MBsgz0x4AWrT6QoEVVTyh1E39TrCUpTRI7mx9VksGX4awWASxqCYLCV4wBZHAYxA==}
    engines: {node: ^18.17.0 || ^20.3.0 || >=21.0.0}
    cpu: [arm64]
    os: [linux]

  '@img/sharp-linux-arm64@0.34.5':
    resolution: {integrity: sha512-bKQzaJRY/bkPOXyKx5EVup7qkaojECG6NLYswgktOZjaXecSAeCWiZwwiFf3/Y+O1HrauiE3FVsGxFg8c24rZg==}
    engines: {node: ^18.17.0 || ^20.3.0 || >=21.0.0}
    cpu: [arm64]
    os: [linux]

  '@img/sharp-linux-arm@0.33.5':
    resolution: {integrity: sha512-JTS1eldqZbJxjvKaAkxhZmBqPRGmxgu+qFKSInv8moZ2AmT5Yib3EQ1c6gp493HvrvV8QgdOXdyaIBrhvFhBMQ==}
    engines: {node: ^18.17.0 || ^20.3.0 || >=21.0.0}
    cpu: [arm]
    os: [linux]

  '@img/sharp-linux-arm@0.34.5':
    resolution: {integrity: sha512-9dLqsvwtg1uuXBGZKsxem9595+ujv0sJ6Vi8wcTANSFpwV/GONat5eCkzQo/1O6zRIkh0m/8+5BjrRr7jDUSZw==}
    engines: {node: ^18.17.0 || ^20.3.0 || >=21.0.0}
    cpu: [arm]
    os: [linux]

  '@img/sharp-linux-ppc64@0.34.5':
    resolution: {integrity: sha512-7zznwNaqW6YtsfrGGDA6BRkISKAAE1Jo0QdpNYXNMHu2+0dTrPflTLNkpc8l7MUP5M16ZJcUvysVWWrMefZquA==}
    engines: {node: ^18.17.0 || ^20.3.0 || >=21.0.0}
    cpu: [ppc64]
    os: [linux]

  '@img/sharp-linux-riscv64@0.34.5':
    resolution: {integrity: sha512-51gJuLPTKa7piYPaVs8GmByo7/U7/7TZOq+cnXJIHZKavIRHAP77e3N2HEl3dgiqdD/w0yUfiJnII77PuDDFdw==}
    engines: {node: ^18.17.0 || ^20.3.0 || >=21.0.0}
    cpu: [riscv64]
    os: [linux]

  '@img/sharp-linux-s390x@0.33.5':
    resolution: {integrity: sha512-y/5PCd+mP4CA/sPDKl2961b+C9d+vPAveS33s6Z3zfASk2j5upL6fXVPZi7ztePZ5CuH+1kW8JtvxgbuXHRa4Q==}
    engines: {node: ^18.17.0 || ^20.3.0 || >=21.0.0}
    cpu: [s390x]
    os: [linux]

  '@img/sharp-linux-s390x@0.34.5':
    resolution: {integrity: sha512-nQtCk0PdKfho3eC5MrbQoigJ2gd1CgddUMkabUj+rBevs8tZ2cULOx46E7oyX+04WGfABgIwmMC0VqieTiR4jg==}
    engines: {node: ^18.17.0 || ^20.3.0 || >=21.0.0}
    cpu: [s390x]
    os: [linux]

  '@img/sharp-linux-x64@0.33.5':
    resolution: {integrity: sha512-opC+Ok5pRNAzuvq1AG0ar+1owsu842/Ab+4qvU879ippJBHvyY5n2mxF1izXqkPYlGuP/M556uh53jRLJmzTWA==}
    engines: {node: ^18.17.0 || ^20.3.0 || >=21.0.0}
    cpu: [x64]
    os: [linux]

  '@img/sharp-linux-x64@0.34.5':
    resolution: {integrity: sha512-MEzd8HPKxVxVenwAa+JRPwEC7QFjoPWuS5NZnBt6B3pu7EG2Ge0id1oLHZpPJdn3OQK+BQDiw9zStiHBTJQQQQ==}
    engines: {node: ^18.17.0 || ^20.3.0 || >=21.0.0}
    cpu: [x64]
    os: [linux]

  '@img/sharp-linuxmusl-arm64@0.33.5':
    resolution: {integrity: sha512-XrHMZwGQGvJg2V/oRSUfSAfjfPxO+4DkiRh6p2AFjLQztWUuY/o8Mq0eMQVIY7HJ1CDQUJlxGGZRw1a5bqmd1g==}
    engines: {node: ^18.17.0 || ^20.3.0 || >=21.0.0}
    cpu: [arm64]
    os: [linux]

  '@img/sharp-linuxmusl-arm64@0.34.5':
    resolution: {integrity: sha512-fprJR6GtRsMt6Kyfq44IsChVZeGN97gTD331weR1ex1c1rypDEABN6Tm2xa1wE6lYb5DdEnk03NZPqA7Id21yg==}
    engines: {node: ^18.17.0 || ^20.3.0 || >=21.0.0}
    cpu: [arm64]
    os: [linux]

  '@img/sharp-linuxmusl-x64@0.33.5':
    resolution: {integrity: sha512-WT+d/cgqKkkKySYmqoZ8y3pxx7lx9vVejxW/W4DOFMYVSkErR+w7mf2u8m/y4+xHe7yY9DAXQMWQhpnMuFfScw==}
    engines: {node: ^18.17.0 || ^20.3.0 || >=21.0.0}
    cpu: [x64]
    os: [linux]

  '@img/sharp-linuxmusl-x64@0.34.5':
    resolution: {integrity: sha512-Jg8wNT1MUzIvhBFxViqrEhWDGzqymo3sV7z7ZsaWbZNDLXRJZoRGrjulp60YYtV4wfY8VIKcWidjojlLcWrd8Q==}
    engines: {node: ^18.17.0 || ^20.3.0 || >=21.0.0}
    cpu: [x64]
    os: [linux]

  '@img/sharp-wasm32@0.33.5':
    resolution: {integrity: sha512-ykUW4LVGaMcU9lu9thv85CbRMAwfeadCJHRsg2GmeRa/cJxsVY9Rbd57JcMxBkKHag5U/x7TSBpScF4U8ElVzg==}
    engines: {node: ^18.17.0 || ^20.3.0 || >=21.0.0}
    cpu: [wasm32]

  '@img/sharp-wasm32@0.34.5':
    resolution: {integrity: sha512-OdWTEiVkY2PHwqkbBI8frFxQQFekHaSSkUIJkwzclWZe64O1X4UlUjqqqLaPbUpMOQk6FBu/HtlGXNblIs0huw==}
    engines: {node: ^18.17.0 || ^20.3.0 || >=21.0.0}
    cpu: [wasm32]

  '@img/sharp-win32-arm64@0.34.5':
    resolution: {integrity: sha512-WQ3AgWCWYSb2yt+IG8mnC6Jdk9Whs7O0gxphblsLvdhSpSTtmu69ZG1Gkb6NuvxsNACwiPV6cNSZNzt0KPsw7g==}
    engines: {node: ^18.17.0 || ^20.3.0 || >=21.0.0}
    cpu: [arm64]
    os: [win32]

  '@img/sharp-win32-ia32@0.33.5':
    resolution: {integrity: sha512-T36PblLaTwuVJ/zw/LaH0PdZkRz5rd3SmMHX8GSmR7vtNSP5Z6bQkExdSK7xGWyxLw4sUknBuugTelgw2faBbQ==}
    engines: {node: ^18.17.0 || ^20.3.0 || >=21.0.0}
    cpu: [ia32]
    os: [win32]

  '@img/sharp-win32-ia32@0.34.5':
    resolution: {integrity: sha512-FV9m/7NmeCmSHDD5j4+4pNI8Cp3aW+JvLoXcTUo0IqyjSfAZJ8dIUmijx1qaJsIiU+Hosw6xM5KijAWRJCSgNg==}
    engines: {node: ^18.17.0 || ^20.3.0 || >=21.0.0}
    cpu: [ia32]
    os: [win32]

  '@img/sharp-win32-x64@0.33.5':
    resolution: {integrity: sha512-MpY/o8/8kj+EcnxwvrP4aTJSWw/aZ7JIGR4aBeZkZw5B7/Jn+tY9/VNwtcoGmdT7GfggGIU4kygOMSbYnOrAbg==}
    engines: {node: ^18.17.0 || ^20.3.0 || >=21.0.0}
    cpu: [x64]
    os: [win32]

  '@img/sharp-win32-x64@0.34.5':
    resolution: {integrity: sha512-+29YMsqY2/9eFEiW93eqWnuLcWcufowXewwSNIT6UwZdUUCrM3oFjMWH/Z6/TMmb4hlFenmfAVbpWeup2jryCw==}
    engines: {node: ^18.17.0 || ^20.3.0 || >=21.0.0}
    cpu: [x64]
    os: [win32]

  '@inquirer/checkbox@4.1.5':
    resolution: {integrity: sha512-swPczVU+at65xa5uPfNP9u3qx/alNwiaykiI/ExpsmMSQW55trmZcwhYWzw/7fj+n6Q8z1eENvR7vFfq9oPSAQ==}
    engines: {node: '>=18'}
    peerDependencies:
      '@types/node': '>=18'
    peerDependenciesMeta:
      '@types/node':
        optional: true

  '@inquirer/confirm@5.1.9':
    resolution: {integrity: sha512-NgQCnHqFTjF7Ys2fsqK2WtnA8X1kHyInyG+nMIuHowVTIgIuS10T4AznI/PvbqSpJqjCUqNBlKGh1v3bwLFL4w==}
    engines: {node: '>=18'}
    peerDependencies:
      '@types/node': '>=18'
    peerDependenciesMeta:
      '@types/node':
        optional: true

  '@inquirer/core@10.1.10':
    resolution: {integrity: sha512-roDaKeY1PYY0aCqhRmXihrHjoSW2A00pV3Ke5fTpMCkzcGF64R8e0lw3dK+eLEHwS4vB5RnW1wuQmvzoRul8Mw==}
    engines: {node: '>=18'}
    peerDependencies:
      '@types/node': '>=18'
    peerDependenciesMeta:
      '@types/node':
        optional: true

  '@inquirer/editor@4.2.10':
    resolution: {integrity: sha512-5GVWJ+qeI6BzR6TIInLP9SXhWCEcvgFQYmcRG6d6RIlhFjM5TyG18paTGBgRYyEouvCmzeco47x9zX9tQEofkw==}
    engines: {node: '>=18'}
    peerDependencies:
      '@types/node': '>=18'
    peerDependenciesMeta:
      '@types/node':
        optional: true

  '@inquirer/expand@4.0.12':
    resolution: {integrity: sha512-jV8QoZE1fC0vPe6TnsOfig+qwu7Iza1pkXoUJ3SroRagrt2hxiL+RbM432YAihNR7m7XnU0HWl/WQ35RIGmXHw==}
    engines: {node: '>=18'}
    peerDependencies:
      '@types/node': '>=18'
    peerDependenciesMeta:
      '@types/node':
        optional: true

  '@inquirer/figures@1.0.11':
    resolution: {integrity: sha512-eOg92lvrn/aRUqbxRyvpEWnrvRuTYRifixHkYVpJiygTgVSBIHDqLh0SrMQXkafvULg3ck11V7xvR+zcgvpHFw==}
    engines: {node: '>=18'}

  '@inquirer/input@4.1.9':
    resolution: {integrity: sha512-mshNG24Ij5KqsQtOZMgj5TwEjIf+F2HOESk6bjMwGWgcH5UBe8UoljwzNFHqdMbGYbgAf6v2wU/X9CAdKJzgOA==}
    engines: {node: '>=18'}
    peerDependencies:
      '@types/node': '>=18'
    peerDependenciesMeta:
      '@types/node':
        optional: true

  '@inquirer/number@3.0.12':
    resolution: {integrity: sha512-7HRFHxbPCA4e4jMxTQglHJwP+v/kpFsCf2szzfBHy98Wlc3L08HL76UDiA87TOdX5fwj2HMOLWqRWv9Pnn+Z5Q==}
    engines: {node: '>=18'}
    peerDependencies:
      '@types/node': '>=18'
    peerDependenciesMeta:
      '@types/node':
        optional: true

  '@inquirer/password@4.0.12':
    resolution: {integrity: sha512-FlOB0zvuELPEbnBYiPaOdJIaDzb2PmJ7ghi/SVwIHDDSQ2K4opGBkF+5kXOg6ucrtSUQdLhVVY5tycH0j0l+0g==}
    engines: {node: '>=18'}
    peerDependencies:
      '@types/node': '>=18'
    peerDependenciesMeta:
      '@types/node':
        optional: true

  '@inquirer/prompts@7.5.0':
    resolution: {integrity: sha512-tk8Bx7l5AX/CR0sVfGj3Xg6v7cYlFBkEahH+EgBB+cZib6Fc83dwerTbzj7f2+qKckjIUGsviWRI1d7lx6nqQA==}
    engines: {node: '>=18'}
    peerDependencies:
      '@types/node': '>=18'
    peerDependenciesMeta:
      '@types/node':
        optional: true

  '@inquirer/rawlist@4.1.0':
    resolution: {integrity: sha512-6ob45Oh9pXmfprKqUiEeMz/tjtVTFQTgDDz1xAMKMrIvyrYjAmRbQZjMJfsictlL4phgjLhdLu27IkHNnNjB7g==}
    engines: {node: '>=18'}
    peerDependencies:
      '@types/node': '>=18'
    peerDependenciesMeta:
      '@types/node':
        optional: true

  '@inquirer/search@3.0.12':
    resolution: {integrity: sha512-H/kDJA3kNlnNIjB8YsaXoQI0Qccgf0Na14K1h8ExWhNmUg2E941dyFPrZeugihEa9AZNW5NdsD/NcvUME83OPQ==}
    engines: {node: '>=18'}
    peerDependencies:
      '@types/node': '>=18'
    peerDependenciesMeta:
      '@types/node':
        optional: true

  '@inquirer/select@4.2.0':
    resolution: {integrity: sha512-KkXQ4aSySWimpV4V/TUJWdB3tdfENZUU765GjOIZ0uPwdbGIG6jrxD4dDf1w68uP+DVtfNhr1A92B+0mbTZ8FA==}
    engines: {node: '>=18'}
    peerDependencies:
      '@types/node': '>=18'
    peerDependenciesMeta:
      '@types/node':
        optional: true

  '@inquirer/type@3.0.6':
    resolution: {integrity: sha512-/mKVCtVpyBu3IDarv0G+59KC4stsD5mDsGpYh+GKs1NZT88Jh52+cuoA1AtLk2Q0r/quNl+1cSUyLRHBFeD0XA==}
    engines: {node: '>=18'}
    peerDependencies:
      '@types/node': '>=18'
    peerDependenciesMeta:
      '@types/node':
        optional: true

  '@isaacs/balanced-match@4.0.1':
    resolution: {integrity: sha512-yzMTt9lEb8Gv7zRioUilSglI0c0smZ9k5D65677DLWLtWJaXIS3CqcGyUFByYKlnUj6TkjLVs54fBl6+TiGQDQ==}
    engines: {node: 20 || >=22}

  '@isaacs/brace-expansion@5.0.0':
    resolution: {integrity: sha512-ZT55BDLV0yv0RBm2czMiZ+SqCGO7AvmOM3G/w2xhVPH+te0aKgFjmBvGlL1dH+ql2tgGO3MVrbb3jCKyvpgnxA==}
    engines: {node: 20 || >=22}

  '@isaacs/cliui@8.0.2':
    resolution: {integrity: sha512-O8jcjabXaleOG9DQ0+ARXWZBTfnP4WNAqzuiJK7ll44AmxGKv/J2M4TPjxjY3znBCfvBXFzucm1twdyFybFqEA==}
    engines: {node: '>=12'}

  '@jridgewell/gen-mapping@0.3.8':
    resolution: {integrity: sha512-imAbBGkb+ebQyxKgzv5Hu2nmROxoDOXHh80evxdoXNOrvAnVx7zimzc1Oo5h9RlfV4vPXaE2iM5pOFbvOCClWA==}
    engines: {node: '>=6.0.0'}

  '@jridgewell/resolve-uri@3.1.2':
    resolution: {integrity: sha512-bRISgCIjP20/tbWSPWMEi54QVPRZExkuD9lJL+UIxUKtwVJA8wW1Trb1jMs1RFXo1CBTNZ/5hpC9QvmKWdopKw==}
    engines: {node: '>=6.0.0'}

  '@jridgewell/set-array@1.2.1':
    resolution: {integrity: sha512-R8gLRTZeyp03ymzP/6Lil/28tGeGEzhx1q2k703KGWRAI1VdvPIXdG70VJc2pAMw3NA6JKL5hhFu1sJX0Mnn/A==}
    engines: {node: '>=6.0.0'}

  '@jridgewell/sourcemap-codec@1.5.0':
    resolution: {integrity: sha512-gv3ZRaISU3fjPAgNsriBRqGWQL6quFx04YMPW/zD8XMLsU32mhCCbfbO6KZFLjvYpCZ8zyDEgqsgf+PwPaM7GQ==}

  '@jridgewell/sourcemap-codec@1.5.5':
    resolution: {integrity: sha512-cYQ9310grqxueWbl+WuIUIaiUaDcj7WOq5fVhEljNVgRfOUhY9fy2zTvfoqWsnebh8Sl70VScFbICvJnLKB0Og==}

  '@jridgewell/trace-mapping@0.3.25':
    resolution: {integrity: sha512-vNk6aEwybGtawWmy/PzwnGDOjCkLWSD2wqvjGGAgOAwCGWySYXfYoxt00IJkTF+8Lb57DwOb3Aa0o9CApepiYQ==}

  '@jsep-plugin/assignment@1.3.0':
    resolution: {integrity: sha512-VVgV+CXrhbMI3aSusQyclHkenWSAm95WaiKrMxRFam3JSUiIaQjoMIw2sEs/OX4XifnqeQUN4DYbJjlA8EfktQ==}
    engines: {node: '>= 10.16.0'}
    peerDependencies:
      jsep: ^0.4.0||^1.0.0

  '@jsep-plugin/regex@1.0.4':
    resolution: {integrity: sha512-q7qL4Mgjs1vByCaTnDFcBnV9HS7GVPJX5vyVoCgZHNSC9rjwIlmbXG5sUuorR5ndfHAIlJ8pVStxvjXHbNvtUg==}
    engines: {node: '>= 10.16.0'}
    peerDependencies:
      jsep: ^0.4.0||^1.0.0

  '@jsep-plugin/ternary@1.1.4':
    resolution: {integrity: sha512-ck5wiqIbqdMX6WRQztBL7ASDty9YLgJ3sSAK5ZpBzXeySvFGCzIvM6UiAI4hTZ22fEcYQVV/zhUbNscggW+Ukg==}
    engines: {node: '>= 10.16.0'}
    peerDependencies:
      jsep: ^0.4.0||^1.0.0

  '@kwsites/file-exists@1.1.1':
    resolution: {integrity: sha512-m9/5YGR18lIwxSFDwfE3oA7bWuq9kdau6ugN4H2rJeyhFQZcG9AgSHkQtSD15a8WvTgfz9aikZMrKPHvbpqFiw==}

  '@kwsites/promise-deferred@1.1.1':
    resolution: {integrity: sha512-GaHYm+c0O9MjZRu0ongGBRbinu8gVAMd2UZjji6jVmqKtZluZnptXGWhz1E8j8D2HJ3f/yMxKAUC0b+57wncIw==}

  '@langchain/core@0.3.50':
    resolution: {integrity: sha512-0MBVe7dZ4h3a3MJAg/YesWBvwkDg8t2rDIGg2Q11DxRBnxB7OqmvBlbZ1ftaDvoBZzxMY+8E58OsCLuay3Bk9w==}
    engines: {node: '>=18'}

  '@langchain/openai@0.4.9':
    resolution: {integrity: sha512-NAsaionRHNdqaMjVLPkFCyjUDze+OqRHghA1Cn4fPoAafz+FXcl9c7LlEl9Xo0FH6/8yiCl7Rw2t780C/SBVxQ==}
    engines: {node: '>=18'}
    peerDependencies:
      '@langchain/core': '>=0.3.39 <0.4.0'

  '@leichtgewicht/ip-codec@2.0.5':
    resolution: {integrity: sha512-Vo+PSpZG2/fmgmiNzYK9qWRh8h/CHrwD0mo1h1DzL4yzHNSfWYujGTYsWGreD000gcgmZ7K4Ys6Tx9TxtsKdDw==}

  '@lukeed/ms@2.0.2':
    resolution: {integrity: sha512-9I2Zn6+NJLfaGoz9jN3lpwDgAYvfGeNYdbAIjJOqzs4Tpc+VU3Jqq4IofSUBKajiDS8k9fZIg18/z13mpk1bsA==}
    engines: {node: '>=8'}

  '@manypkg/find-root@1.1.0':
    resolution: {integrity: sha512-mki5uBvhHzO8kYYix/WRy2WX8S3B5wdVSc9D6KcU5lQNglP2yt58/VfLuAK49glRXChosY8ap2oJ1qgma3GUVA==}

  '@manypkg/get-packages@1.1.3':
    resolution: {integrity: sha512-fo+QhuU3qE/2TQMQmbVMqaQ6EWbMhi4ABWP+O4AM1NqPBuy0OrApV5LO6BrrgnhtAHS2NH6RrVk9OL181tTi8A==}

  '@mdx-js/mdx@3.1.0':
    resolution: {integrity: sha512-/QxEhPAvGwbQmy1Px8F899L5Uc2KZ6JtXwlCgJmjSTBedwOZkByYcBG4GceIGPXRDsmfxhHazuS+hlOShRLeDw==}

  '@mdx-js/react@3.1.0':
    resolution: {integrity: sha512-QjHtSaoameoalGnKDT3FoIl4+9RwyTmo9ZJGBdLOks/YOiWHoRDI3PUwEzOE7kEmGcV3AFcp9K6dYu9rEuKLAQ==}
    peerDependencies:
      '@types/react': '>=16'
      react: '>=16'

  '@mintlify/cli@4.0.682':
    resolution: {integrity: sha512-91XL+qCw9hm2KpMgKsNASIfUHYLhYwSmeoMRkE6p5Iy7P5dPAxJd+PUFPXdh4EGhMNALGRLHzm9rUoNvthM89w==}
    engines: {node: '>=18.0.0'}
    hasBin: true

  '@mintlify/common@1.0.496':
    resolution: {integrity: sha512-OSYwjfiyfuDAoj03hOD2MNCGU9mz/hxCb/r/VC38xDwiukZe0i7UB4p6ytyyNKW3UrMkNPc33bMvCS0UNu6S8Q==}

  '@mintlify/link-rot@3.0.629':
    resolution: {integrity: sha512-fFRY1CeJJ5SzcNTWHKSefcilhmUTMDLT0k4ocq6V6668piLhsHcV0lkQl1xZs9VaVpAxUJs76HLC/i2XimfBGQ==}
    engines: {node: '>=18.0.0'}

  '@mintlify/mdx@2.0.3':
    resolution: {integrity: sha512-UGlwavma8QooWAlhtXpTAG5MAUZTTUKI8Qu25Wqfp1HMOPrYGvo5YQPmlqqogbMsqDMcFPLP/ZYnaZsGUYBspQ==}
    peerDependencies:
      react: ^18.3.1
      react-dom: ^18.3.1

  '@mintlify/models@0.0.219':
    resolution: {integrity: sha512-/uR4hAwpcJW9+zbmZL48kKFnWLkOxhIqoGWvZzjg0CniVhR4emtQJAps80WqLAhz0iJgCQxg/axtA7leaznDzQ==}
    engines: {node: '>=18.0.0'}

  '@mintlify/openapi-parser@0.0.7':
    resolution: {integrity: sha512-3ecbkzPbsnkKVZJypVL0H5pCTR7a4iLv4cP7zbffzAwy+vpH70JmPxNVpPPP62yLrdZlfNcMxu5xKeT7fllgMg==}
    engines: {node: '>=18'}

  '@mintlify/prebuild@1.0.618':
    resolution: {integrity: sha512-onCrK/PnBK2CK+JrbhJHQMh9kAzQrfo/XcnmfNz2ENFQtx4HM1Igkky/Ul6qrAn91wEpojPOtCbBuYTjyl/umw==}

  '@mintlify/previewing@4.0.665':
    resolution: {integrity: sha512-dP5t3O1liyimSg8WeGU9ZmKcMpsVT3ic4AiaACcfk4YcrvTCz1HI0Vxf58/uxd5u6lYRKLJzOEsa8jqBFKoaiQ==}
    engines: {node: '>=18.0.0'}

  '@mintlify/scraping@4.0.354':
    resolution: {integrity: sha512-K9QhhEYvObRncobsqWQFBdon3l/0dUCNWdFC9qL5uH3GK2mH2veVXSE4iEi0tlZAixh2jwdN1Ucj8f+DbhXivA==}
    engines: {node: '>=18.0.0'}
    hasBin: true

  '@mintlify/validation@0.1.442':
    resolution: {integrity: sha512-s99u9Kv92nGjUvkdMpi7Mks+B8sG3t30p/8NppS04GngqlE16VDXp8z3qHhWUTJnjJFJZCyraz8zzWaonhWykA==}

  '@modelcontextprotocol/sdk@1.17.2':
    resolution: {integrity: sha512-EFLRNXR/ixpXQWu6/3Cu30ndDFIFNaqUXcTqsGebujeMan9FzhAaFFswLRiFj61rgygDRr8WO1N+UijjgRxX9g==}
    engines: {node: '>=18'}

  '@next/env@14.2.28':
    resolution: {integrity: sha512-PAmWhJfJQlP+kxZwCjrVd9QnR5x0R3u0mTXTiZDgSd4h5LdXmjxCCWbN9kq6hkZBOax8Rm3xDW5HagWyJuT37g==}

  '@nodelib/fs.scandir@2.1.5':
    resolution: {integrity: sha512-vq24Bq3ym5HEQm2NKCr3yXDwjc7vTsEThRDnkp2DK9p1uqLR+DHurm/NOTo0KG7HYHU7eppKZj3MyqYuMBf62g==}
    engines: {node: '>= 8'}

  '@nodelib/fs.stat@2.0.5':
    resolution: {integrity: sha512-RkhPPp2zrqDAQA/2jNhnztcPAlv64XdhIp7a7454A5ovI7Bukxgt7MX7udwAu3zg1DcpPU0rz3VV1SeaqvY4+A==}
    engines: {node: '>= 8'}

  '@nodelib/fs.walk@1.2.8':
    resolution: {integrity: sha512-oGB+UxlgWcgQkgwo8GcEGwemoTFt3FIO9ababBmaGwXIoBKZ+GTy0pP185beGg7Llih/NSHSV2XAs1lnznocSg==}
    engines: {node: '>= 8'}

  '@openapi-contrib/openapi-schema-to-json-schema@3.2.0':
    resolution: {integrity: sha512-Gj6C0JwCr8arj0sYuslWXUBSP/KnUlEGnPW4qxlXvAl543oaNQgMgIgkQUA6vs5BCCvwTEiL8m/wdWzfl4UvSw==}

  '@opentelemetry/api@1.9.0':
    resolution: {integrity: sha512-3giAOQvZiH5F9bMlMiv8+GSPMeqg0dbaeo58/0SlA9sxSqZhnUtxzX9/2FzyhS9sWQf5S0GJE0AKBrFqjpeYcg==}
    engines: {node: '>=8.0.0'}

  '@pinojs/redact@0.4.0':
    resolution: {integrity: sha512-k2ENnmBugE/rzQfEcdWHcCY+/FM3VLzH9cYEsbdsoqrvzAKRhUZeRNhAZvB8OitQJ1TBed3yqWtdjzS6wJKBwg==}

  '@pkgjs/parseargs@0.11.0':
    resolution: {integrity: sha512-+1VkjdD0QBLPodGrJUeqarH8VAIvQODIbwh9XpP5Syisf7YoQgsJKPNFoqqLQlu+VQ/tVSshMR6loPMn8U+dPg==}
    engines: {node: '>=14'}

  '@playwright/test@1.54.2':
    resolution: {integrity: sha512-A+znathYxPf+72riFd1r1ovOLqsIIB0jKIoPjyK2kqEIe30/6jF6BC7QNluHuwUmsD2tv1XZVugN8GqfTMOxsA==}
    engines: {node: '>=18'}
    hasBin: true

  '@puppeteer/browsers@2.3.0':
    resolution: {integrity: sha512-ioXoq9gPxkss4MYhD+SFaU9p1IHFUX0ILAWFPyjGaBdjLsYAlZw6j1iLA0N/m12uVHLFDfSYNF7EQccjinIMDA==}
    engines: {node: '>=18'}
    hasBin: true

  '@rollup/rollup-android-arm-eabi@4.40.1':
    resolution: {integrity: sha512-kxz0YeeCrRUHz3zyqvd7n+TVRlNyTifBsmnmNPtk3hQURUyG9eAB+usz6DAwagMusjx/zb3AjvDUvhFGDAexGw==}
    cpu: [arm]
    os: [android]

  '@rollup/rollup-android-arm-eabi@4.53.2':
    resolution: {integrity: sha512-yDPzwsgiFO26RJA4nZo8I+xqzh7sJTZIWQOxn+/XOdPE31lAvLIYCKqjV+lNH/vxE2L2iH3plKxDCRK6i+CwhA==}
    cpu: [arm]
    os: [android]

  '@rollup/rollup-android-arm64@4.40.1':
    resolution: {integrity: sha512-PPkxTOisoNC6TpnDKatjKkjRMsdaWIhyuMkA4UsBXT9WEZY4uHezBTjs6Vl4PbqQQeu6oION1w2voYZv9yquCw==}
    cpu: [arm64]
    os: [android]

  '@rollup/rollup-android-arm64@4.53.2':
    resolution: {integrity: sha512-k8FontTxIE7b0/OGKeSN5B6j25EuppBcWM33Z19JoVT7UTXFSo3D9CdU39wGTeb29NO3XxpMNauh09B+Ibw+9g==}
    cpu: [arm64]
    os: [android]

  '@rollup/rollup-darwin-arm64@4.40.1':
    resolution: {integrity: sha512-VWXGISWFY18v/0JyNUy4A46KCFCb9NVsH+1100XP31lud+TzlezBbz24CYzbnA4x6w4hx+NYCXDfnvDVO6lcAA==}
    cpu: [arm64]
    os: [darwin]

  '@rollup/rollup-darwin-arm64@4.53.2':
    resolution: {integrity: sha512-A6s4gJpomNBtJ2yioj8bflM2oogDwzUiMl2yNJ2v9E7++sHrSrsQ29fOfn5DM/iCzpWcebNYEdXpaK4tr2RhfQ==}
    cpu: [arm64]
    os: [darwin]

  '@rollup/rollup-darwin-x64@4.40.1':
    resolution: {integrity: sha512-nIwkXafAI1/QCS7pxSpv/ZtFW6TXcNUEHAIA9EIyw5OzxJZQ1YDrX+CL6JAIQgZ33CInl1R6mHet9Y/UZTg2Bw==}
    cpu: [x64]
    os: [darwin]

  '@rollup/rollup-darwin-x64@4.53.2':
    resolution: {integrity: sha512-e6XqVmXlHrBlG56obu9gDRPW3O3hLxpwHpLsBJvuI8qqnsrtSZ9ERoWUXtPOkY8c78WghyPHZdmPhHLWNdAGEw==}
    cpu: [x64]
    os: [darwin]

  '@rollup/rollup-freebsd-arm64@4.40.1':
    resolution: {integrity: sha512-BdrLJ2mHTrIYdaS2I99mriyJfGGenSaP+UwGi1kB9BLOCu9SR8ZpbkmmalKIALnRw24kM7qCN0IOm6L0S44iWw==}
    cpu: [arm64]
    os: [freebsd]

  '@rollup/rollup-freebsd-arm64@4.53.2':
    resolution: {integrity: sha512-v0E9lJW8VsrwPux5Qe5CwmH/CF/2mQs6xU1MF3nmUxmZUCHazCjLgYvToOk+YuuUqLQBio1qkkREhxhc656ViA==}
    cpu: [arm64]
    os: [freebsd]

  '@rollup/rollup-freebsd-x64@4.40.1':
    resolution: {integrity: sha512-VXeo/puqvCG8JBPNZXZf5Dqq7BzElNJzHRRw3vjBE27WujdzuOPecDPc/+1DcdcTptNBep3861jNq0mYkT8Z6Q==}
    cpu: [x64]
    os: [freebsd]

  '@rollup/rollup-freebsd-x64@4.53.2':
    resolution: {integrity: sha512-ClAmAPx3ZCHtp6ysl4XEhWU69GUB1D+s7G9YjHGhIGCSrsg00nEGRRZHmINYxkdoJehde8VIsDC5t9C0gb6yqA==}
    cpu: [x64]
    os: [freebsd]

  '@rollup/rollup-linux-arm-gnueabihf@4.40.1':
    resolution: {integrity: sha512-ehSKrewwsESPt1TgSE/na9nIhWCosfGSFqv7vwEtjyAqZcvbGIg4JAcV7ZEh2tfj/IlfBeZjgOXm35iOOjadcg==}
    cpu: [arm]
    os: [linux]

  '@rollup/rollup-linux-arm-gnueabihf@4.53.2':
    resolution: {integrity: sha512-EPlb95nUsz6Dd9Qy13fI5kUPXNSljaG9FiJ4YUGU1O/Q77i5DYFW5KR8g1OzTcdZUqQQ1KdDqsTohdFVwCwjqg==}
    cpu: [arm]
    os: [linux]

  '@rollup/rollup-linux-arm-musleabihf@4.40.1':
    resolution: {integrity: sha512-m39iO/aaurh5FVIu/F4/Zsl8xppd76S4qoID8E+dSRQvTyZTOI2gVk3T4oqzfq1PtcvOfAVlwLMK3KRQMaR8lg==}
    cpu: [arm]
    os: [linux]

  '@rollup/rollup-linux-arm-musleabihf@4.53.2':
    resolution: {integrity: sha512-BOmnVW+khAUX+YZvNfa0tGTEMVVEerOxN0pDk2E6N6DsEIa2Ctj48FOMfNDdrwinocKaC7YXUZ1pHlKpnkja/Q==}
    cpu: [arm]
    os: [linux]

  '@rollup/rollup-linux-arm64-gnu@4.40.1':
    resolution: {integrity: sha512-Y+GHnGaku4aVLSgrT0uWe2o2Rq8te9hi+MwqGF9r9ORgXhmHK5Q71N757u0F8yU1OIwUIFy6YiJtKjtyktk5hg==}
    cpu: [arm64]
    os: [linux]

  '@rollup/rollup-linux-arm64-gnu@4.53.2':
    resolution: {integrity: sha512-Xt2byDZ+6OVNuREgBXr4+CZDJtrVso5woFtpKdGPhpTPHcNG7D8YXeQzpNbFRxzTVqJf7kvPMCub/pcGUWgBjA==}
    cpu: [arm64]
    os: [linux]

  '@rollup/rollup-linux-arm64-musl@4.40.1':
    resolution: {integrity: sha512-jEwjn3jCA+tQGswK3aEWcD09/7M5wGwc6+flhva7dsQNRZZTe30vkalgIzV4tjkopsTS9Jd7Y1Bsj6a4lzz8gQ==}
    cpu: [arm64]
    os: [linux]

  '@rollup/rollup-linux-arm64-musl@4.53.2':
    resolution: {integrity: sha512-+LdZSldy/I9N8+klim/Y1HsKbJ3BbInHav5qE9Iy77dtHC/pibw1SR/fXlWyAk0ThnpRKoODwnAuSjqxFRDHUQ==}
    cpu: [arm64]
    os: [linux]

  '@rollup/rollup-linux-loong64-gnu@4.53.2':
    resolution: {integrity: sha512-8ms8sjmyc1jWJS6WdNSA23rEfdjWB30LH8Wqj0Cqvv7qSHnvw6kgMMXRdop6hkmGPlyYBdRPkjJnj3KCUHV/uQ==}
    cpu: [loong64]
    os: [linux]

  '@rollup/rollup-linux-loongarch64-gnu@4.40.1':
    resolution: {integrity: sha512-ySyWikVhNzv+BV/IDCsrraOAZ3UaC8SZB67FZlqVwXwnFhPihOso9rPOxzZbjp81suB1O2Topw+6Ug3JNegejQ==}
    cpu: [loong64]
    os: [linux]

  '@rollup/rollup-linux-powerpc64le-gnu@4.40.1':
    resolution: {integrity: sha512-BvvA64QxZlh7WZWqDPPdt0GH4bznuL6uOO1pmgPnnv86rpUpc8ZxgZwcEgXvo02GRIZX1hQ0j0pAnhwkhwPqWg==}
    cpu: [ppc64]
    os: [linux]

  '@rollup/rollup-linux-ppc64-gnu@4.53.2':
    resolution: {integrity: sha512-3HRQLUQbpBDMmzoxPJYd3W6vrVHOo2cVW8RUo87Xz0JPJcBLBr5kZ1pGcQAhdZgX9VV7NbGNipah1omKKe23/g==}
    cpu: [ppc64]
    os: [linux]

  '@rollup/rollup-linux-riscv64-gnu@4.40.1':
    resolution: {integrity: sha512-EQSP+8+1VuSulm9RKSMKitTav89fKbHymTf25n5+Yr6gAPZxYWpj3DzAsQqoaHAk9YX2lwEyAf9S4W8F4l3VBQ==}
    cpu: [riscv64]
    os: [linux]

  '@rollup/rollup-linux-riscv64-gnu@4.53.2':
    resolution: {integrity: sha512-fMjKi+ojnmIvhk34gZP94vjogXNNUKMEYs+EDaB/5TG/wUkoeua7p7VCHnE6T2Tx+iaghAqQX8teQzcvrYpaQA==}
    cpu: [riscv64]
    os: [linux]

  '@rollup/rollup-linux-riscv64-musl@4.40.1':
    resolution: {integrity: sha512-n/vQ4xRZXKuIpqukkMXZt9RWdl+2zgGNx7Uda8NtmLJ06NL8jiHxUawbwC+hdSq1rrw/9CghCpEONor+l1e2gA==}
    cpu: [riscv64]
    os: [linux]

  '@rollup/rollup-linux-riscv64-musl@4.53.2':
    resolution: {integrity: sha512-XuGFGU+VwUUV5kLvoAdi0Wz5Xbh2SrjIxCtZj6Wq8MDp4bflb/+ThZsVxokM7n0pcbkEr2h5/pzqzDYI7cCgLQ==}
    cpu: [riscv64]
    os: [linux]

  '@rollup/rollup-linux-s390x-gnu@4.40.1':
    resolution: {integrity: sha512-h8d28xzYb98fMQKUz0w2fMc1XuGzLLjdyxVIbhbil4ELfk5/orZlSTpF/xdI9C8K0I8lCkq+1En2RJsawZekkg==}
    cpu: [s390x]
    os: [linux]

  '@rollup/rollup-linux-s390x-gnu@4.53.2':
    resolution: {integrity: sha512-w6yjZF0P+NGzWR3AXWX9zc0DNEGdtvykB03uhonSHMRa+oWA6novflo2WaJr6JZakG2ucsyb+rvhrKac6NIy+w==}
    cpu: [s390x]
    os: [linux]

  '@rollup/rollup-linux-x64-gnu@4.40.1':
    resolution: {integrity: sha512-XiK5z70PEFEFqcNj3/zRSz/qX4bp4QIraTy9QjwJAb/Z8GM7kVUsD0Uk8maIPeTyPCP03ChdI+VVmJriKYbRHQ==}
    cpu: [x64]
    os: [linux]

  '@rollup/rollup-linux-x64-gnu@4.53.2':
    resolution: {integrity: sha512-yo8d6tdfdeBArzC7T/PnHd7OypfI9cbuZzPnzLJIyKYFhAQ8SvlkKtKBMbXDxe1h03Rcr7u++nFS7tqXz87Gtw==}
    cpu: [x64]
    os: [linux]

  '@rollup/rollup-linux-x64-musl@4.40.1':
    resolution: {integrity: sha512-2BRORitq5rQ4Da9blVovzNCMaUlyKrzMSvkVR0D4qPuOy/+pMCrh1d7o01RATwVy+6Fa1WBw+da7QPeLWU/1mQ==}
    cpu: [x64]
    os: [linux]

  '@rollup/rollup-linux-x64-musl@4.53.2':
    resolution: {integrity: sha512-ah59c1YkCxKExPP8O9PwOvs+XRLKwh/mV+3YdKqQ5AMQ0r4M4ZDuOrpWkUaqO7fzAHdINzV9tEVu8vNw48z0lA==}
    cpu: [x64]
    os: [linux]

  '@rollup/rollup-openharmony-arm64@4.53.2':
    resolution: {integrity: sha512-4VEd19Wmhr+Zy7hbUsFZ6YXEiP48hE//KPLCSVNY5RMGX2/7HZ+QkN55a3atM1C/BZCGIgqN+xrVgtdak2S9+A==}
    cpu: [arm64]
    os: [openharmony]

  '@rollup/rollup-win32-arm64-msvc@4.40.1':
    resolution: {integrity: sha512-b2bcNm9Kbde03H+q+Jjw9tSfhYkzrDUf2d5MAd1bOJuVplXvFhWz7tRtWvD8/ORZi7qSCy0idW6tf2HgxSXQSg==}
    cpu: [arm64]
    os: [win32]

  '@rollup/rollup-win32-arm64-msvc@4.53.2':
    resolution: {integrity: sha512-IlbHFYc/pQCgew/d5fslcy1KEaYVCJ44G8pajugd8VoOEI8ODhtb/j8XMhLpwHCMB3yk2J07ctup10gpw2nyMA==}
    cpu: [arm64]
    os: [win32]

  '@rollup/rollup-win32-ia32-msvc@4.40.1':
    resolution: {integrity: sha512-DfcogW8N7Zg7llVEfpqWMZcaErKfsj9VvmfSyRjCyo4BI3wPEfrzTtJkZG6gKP/Z92wFm6rz2aDO7/JfiR/whA==}
    cpu: [ia32]
    os: [win32]

  '@rollup/rollup-win32-ia32-msvc@4.53.2':
    resolution: {integrity: sha512-lNlPEGgdUfSzdCWU176ku/dQRnA7W+Gp8d+cWv73jYrb8uT7HTVVxq62DUYxjbaByuf1Yk0RIIAbDzp+CnOTFg==}
    cpu: [ia32]
    os: [win32]

  '@rollup/rollup-win32-x64-gnu@4.53.2':
    resolution: {integrity: sha512-S6YojNVrHybQis2lYov1sd+uj7K0Q05NxHcGktuMMdIQ2VixGwAfbJ23NnlvvVV1bdpR2m5MsNBViHJKcA4ADw==}
    cpu: [x64]
    os: [win32]

  '@rollup/rollup-win32-x64-msvc@4.40.1':
    resolution: {integrity: sha512-ECyOuDeH3C1I8jH2MK1RtBJW+YPMvSfT0a5NN0nHfQYnDSJ6tUiZH3gzwVP5/Kfh/+Tt7tpWVF9LXNTnhTJ3kA==}
    cpu: [x64]
    os: [win32]

  '@rollup/rollup-win32-x64-msvc@4.53.2':
    resolution: {integrity: sha512-k+/Rkcyx//P6fetPoLMb8pBeqJBNGx81uuf7iljX9++yNBVRDQgD04L+SVXmXmh5ZP4/WOp4mWF0kmi06PW2tA==}
    cpu: [x64]
    os: [win32]

  '@shikijs/core@3.11.0':
    resolution: {integrity: sha512-oJwU+DxGqp6lUZpvtQgVOXNZcVsirN76tihOLBmwILkKuRuwHteApP8oTXmL4tF5vS5FbOY0+8seXmiCoslk4g==}

  '@shikijs/engine-javascript@3.11.0':
    resolution: {integrity: sha512-6/ov6pxrSvew13k9ztIOnSBOytXeKs5kfIR7vbhdtVRg+KPzvp2HctYGeWkqv7V6YIoLicnig/QF3iajqyElZA==}

  '@shikijs/engine-oniguruma@3.11.0':
    resolution: {integrity: sha512-4DwIjIgETK04VneKbfOE4WNm4Q7WC1wo95wv82PoHKdqX4/9qLRUwrfKlmhf0gAuvT6GHy0uc7t9cailk6Tbhw==}

  '@shikijs/langs@3.11.0':
    resolution: {integrity: sha512-Njg/nFL4HDcf/ObxcK2VeyidIq61EeLmocrwTHGGpOQx0BzrPWM1j55XtKQ1LvvDWH15cjQy7rg96aJ1/l63uw==}

  '@shikijs/themes@3.11.0':
    resolution: {integrity: sha512-BhhWRzCTEk2CtWt4S4bgsOqPJRkapvxdsifAwqP+6mk5uxboAQchc0etiJ0iIasxnMsb764qGD24DK9albcU9Q==}

  '@shikijs/transformers@3.11.0':
    resolution: {integrity: sha512-fhSpVoq0FoCtKbBpzE3mXcIbr0b7ozFDSSWiVjWrQy+wrOfaFfwxgJqh8kY3Pbv/i+4pcuMIVismLD2MfO62eQ==}

  '@shikijs/types@3.11.0':
    resolution: {integrity: sha512-RB7IMo2E7NZHyfkqAuaf4CofyY8bPzjWPjJRzn6SEak3b46fIQyG6Vx5fG/obqkfppQ+g8vEsiD7Uc6lqQt32Q==}

  '@shikijs/vscode-textmate@10.0.2':
    resolution: {integrity: sha512-83yeghZ2xxin3Nj8z1NMd/NCuca+gsYXswywDy5bHvwlWL8tpTQmzGeUuHd9FC3E/SBEMvzJRwWEOz5gGes9Qg==}

  '@sindresorhus/is@5.6.0':
    resolution: {integrity: sha512-TV7t8GKYaJWsn00tFDqBw8+Uqmr8A0fRU1tvTQhyZzGv0sJCGRQL3JGMI3ucuKo3XIZdUP+Lx7/gh2t3lewy7g==}
    engines: {node: '>=14.16'}

  '@sindresorhus/slugify@2.2.1':
    resolution: {integrity: sha512-MkngSCRZ8JdSOCHRaYd+D01XhvU3Hjy6MGl06zhOk614hp9EOAp5gIkBeQg7wtmxpitU6eAL4kdiRMcJa2dlrw==}
    engines: {node: '>=12'}

  '@sindresorhus/transliterate@1.6.0':
    resolution: {integrity: sha512-doH1gimEu3A46VX6aVxpHTeHrytJAG6HgdxntYnCFiIFHEM/ZGpG8KiZGBChchjQmG0XFIBL552kBTjVcMZXwQ==}
    engines: {node: '>=12'}

  '@socket.io/component-emitter@3.1.2':
    resolution: {integrity: sha512-9BCxFwvbGg/RsZK9tjXd8s4UcwR0MWeFQ1XEKIQVVvAGJyINdrqKMcTRyLoK8Rse1GjzLV9cwjWV1olXRWEXVA==}

  '@standard-schema/spec@1.0.0':
    resolution: {integrity: sha512-m2bOd0f2RT9k8QJx1JN85cZYyH1RqFBdlwtkSlf4tBDYLCiiZnv1fIIwacK6cqwXavOydf0NPToMQgpKq+dVlA==}

  '@stoplight/better-ajv-errors@1.0.3':
    resolution: {integrity: sha512-0p9uXkuB22qGdNfy3VeEhxkU5uwvp/KrBTAbrLBURv6ilxIVwanKwjMc41lQfIVgPGcOkmLbTolfFrSsueu7zA==}
    engines: {node: ^12.20 || >= 14.13}
    peerDependencies:
      ajv: '>=8'

  '@stoplight/json-ref-readers@1.2.2':
    resolution: {integrity: sha512-nty0tHUq2f1IKuFYsLM4CXLZGHdMn+X/IwEUIpeSOXt0QjMUbL0Em57iJUDzz+2MkWG83smIigNZ3fauGjqgdQ==}
    engines: {node: '>=8.3.0'}

  '@stoplight/json-ref-resolver@3.1.6':
    resolution: {integrity: sha512-YNcWv3R3n3U6iQYBsFOiWSuRGE5su1tJSiX6pAPRVk7dP0L7lqCteXGzuVRQ0gMZqUl8v1P0+fAKxF6PLo9B5A==}
    engines: {node: '>=8.3.0'}

  '@stoplight/json@3.21.0':
    resolution: {integrity: sha512-5O0apqJ/t4sIevXCO3SBN9AHCEKKR/Zb4gaj7wYe5863jme9g02Q0n/GhM7ZCALkL+vGPTe4ZzTETP8TFtsw3g==}
    engines: {node: '>=8.3.0'}

  '@stoplight/ordered-object-literal@1.0.5':
    resolution: {integrity: sha512-COTiuCU5bgMUtbIFBuyyh2/yVVzlr5Om0v5utQDgBCuQUOPgU1DwoffkTfg4UBQOvByi5foF4w4T+H9CoRe5wg==}
    engines: {node: '>=8'}

  '@stoplight/path@1.3.2':
    resolution: {integrity: sha512-lyIc6JUlUA8Ve5ELywPC8I2Sdnh1zc1zmbYgVarhXIp9YeAB0ReeqmGEOWNtlHkbP2DAA1AL65Wfn2ncjK/jtQ==}
    engines: {node: '>=8'}

  '@stoplight/spectral-core@1.20.0':
    resolution: {integrity: sha512-5hBP81nCC1zn1hJXL/uxPNRKNcB+/pEIHgCjPRpl/w/qy9yC9ver04tw1W0l/PMiv0UeB5dYgozXVQ4j5a6QQQ==}
    engines: {node: ^16.20 || ^18.18 || >= 20.17}

  '@stoplight/spectral-formats@1.8.2':
    resolution: {integrity: sha512-c06HB+rOKfe7tuxg0IdKDEA5XnjL2vrn/m/OVIIxtINtBzphZrOgtRn7epQ5bQF5SWp84Ue7UJWaGgDwVngMFw==}
    engines: {node: ^16.20 || ^18.18 || >= 20.17}

  '@stoplight/spectral-functions@1.10.1':
    resolution: {integrity: sha512-obu8ZfoHxELOapfGsCJixKZXZcffjg+lSoNuttpmUFuDzVLT3VmH8QkPXfOGOL5Pz80BR35ClNAToDkdnYIURg==}
    engines: {node: ^16.20 || ^18.18 || >= 20.17}

  '@stoplight/spectral-parsers@1.0.5':
    resolution: {integrity: sha512-ANDTp2IHWGvsQDAY85/jQi9ZrF4mRrA5bciNHX+PUxPr4DwS6iv4h+FVWJMVwcEYdpyoIdyL+SRmHdJfQEPmwQ==}
    engines: {node: ^16.20 || ^18.18 || >= 20.17}

  '@stoplight/spectral-ref-resolver@1.0.5':
    resolution: {integrity: sha512-gj3TieX5a9zMW29z3mBlAtDOCgN3GEc1VgZnCVlr5irmR4Qi5LuECuFItAq4pTn5Zu+sW5bqutsCH7D4PkpyAA==}
    engines: {node: ^16.20 || ^18.18 || >= 20.17}

  '@stoplight/spectral-runtime@1.1.4':
    resolution: {integrity: sha512-YHbhX3dqW0do6DhiPSgSGQzr6yQLlWybhKwWx0cqxjMwxej3TqLv3BXMfIUYFKKUqIwH4Q2mV8rrMM8qD2N0rQ==}
    engines: {node: ^16.20 || ^18.18 || >= 20.17}

  '@stoplight/types@13.20.0':
    resolution: {integrity: sha512-2FNTv05If7ib79VPDA/r9eUet76jewXFH2y2K5vuge6SXbRHtWBhcaRmu+6QpF4/WRNoJj5XYRSwLGXDxysBGA==}
    engines: {node: ^12.20 || >=14.13}

  '@stoplight/types@13.6.0':
    resolution: {integrity: sha512-dzyuzvUjv3m1wmhPfq82lCVYGcXG0xUYgqnWfCq3PCVR4BKFhjdkHrnJ+jIDoMKvXb05AZP/ObQF6+NpDo29IQ==}
    engines: {node: ^12.20 || >=14.13}

  '@stoplight/types@14.1.1':
    resolution: {integrity: sha512-/kjtr+0t0tjKr+heVfviO9FrU/uGLc+QNX3fHJc19xsCNYqU7lVhaXxDmEID9BZTjG+/r9pK9xP/xU02XGg65g==}
    engines: {node: ^12.20 || >=14.13}

  '@stoplight/yaml-ast-parser@0.0.50':
    resolution: {integrity: sha512-Pb6M8TDO9DtSVla9yXSTAxmo9GVEouq5P40DWXdOie69bXogZTkgvopCq+yEvTMA0F6PEvdJmbtTV3ccIp11VQ==}

  '@stoplight/yaml@4.3.0':
    resolution: {integrity: sha512-JZlVFE6/dYpP9tQmV0/ADfn32L9uFarHWxfcRhReKUnljz1ZiUM5zpX+PH8h5CJs6lao3TuFqnPm9IJJCEkE2w==}
    engines: {node: '>=10.8'}

  '@szmarczak/http-timer@5.0.1':
    resolution: {integrity: sha512-+PmQX0PiAYPMeVYe237LJAYvOMYW1j2rH5YROyS3b4CTVJum34HfRvKvAzozHAQG0TnHNdUfY9nCeUyRAs//cw==}
    engines: {node: '>=14.16'}

  '@t3-oss/env-core@0.13.8':
    resolution: {integrity: sha512-L1inmpzLQyYu4+Q1DyrXsGJYCXbtXjC4cICw1uAKv0ppYPQv656lhZPU91Qd1VS6SO/bou1/q5ufVzBGbNsUpw==}
    peerDependencies:
      arktype: ^2.1.0
      typescript: '>=5.0.0'
      valibot: ^1.0.0-beta.7 || ^1.0.0
      zod: ^3.24.0 || ^4.0.0-beta.0
    peerDependenciesMeta:
      arktype:
        optional: true
      typescript:
        optional: true
      valibot:
        optional: true
      zod:
        optional: true

  '@tootallnate/quickjs-emscripten@0.23.0':
    resolution: {integrity: sha512-C5Mc6rdnsaJDjO3UpGW/CQTHtCKaYlScZTly4JIu97Jxo/odCiH0ITnDXSJPTOrEKk/ycSZ0AOgTmkDtkOsvIA==}

  '@types/adm-zip@0.5.7':
    resolution: {integrity: sha512-DNEs/QvmyRLurdQPChqq0Md4zGvPwHerAJYWk9l2jCbD1VPpnzRJorOdiq4zsw09NFbYnhfsoEhWtxIzXpn2yw==}

  '@types/chai@5.2.3':
    resolution: {integrity: sha512-Mw558oeA9fFbv65/y4mHtXDs9bPnFMZAL/jxdPFUpOHHIXX91mcgEHbS5Lahr+pwZFR8A7GQleRWeI6cGFC2UA==}

  '@types/cors@2.8.17':
    resolution: {integrity: sha512-8CGDvrBj1zgo2qE+oS3pOCyYNqCPryMWY2bGfwA0dcfopWGgxs+78df0Rs3rc9THP4JkOhLsAa+15VdpAqkcUA==}

  '@types/debug@4.1.12':
    resolution: {integrity: sha512-vIChWdVG3LG1SMxEvI/AK+FWJthlrqlTu7fbrlywTkkaONwk/UAGaULXRlf8vkzFBLVm0zkMdCquhL5aOjhXPQ==}

  '@types/deep-eql@4.0.2':
    resolution: {integrity: sha512-c9h9dVVMigMPc4bwTvC5dxqtqJZwQPePsWjPlpSOnojbor6pGqdk541lfA7AqFQr5pB1BRdq0juY9db81BwyFw==}

  '@types/es-aggregate-error@1.0.6':
    resolution: {integrity: sha512-qJ7LIFp06h1QE1aVxbVd+zJP2wdaugYXYfd6JxsyRMrYHaxb6itXPogW2tz+ylUJ1n1b+JF1PHyYCfYHm0dvUg==}

  '@types/estree-jsx@1.0.5':
    resolution: {integrity: sha512-52CcUVNFyfb1A2ALocQw/Dd1BQFNmSdkuC3BkZ6iqhdMfQz7JWOFRuJFloOzjk+6WijU56m9oKXFAXc7o3Towg==}

  '@types/estree@1.0.7':
    resolution: {integrity: sha512-w28IoSUCJpidD/TGviZwwMJckNESJZXFu7NBZ5YJ4mEUnNraUn9Pm8HSZm/jDF1pDWYKspWE7oVphigUPRakIQ==}

  '@types/estree@1.0.8':
    resolution: {integrity: sha512-dWHzHa2WqEXI/O1E9OjrocMTKJl2mSrEolh1Iomrv6U+JuNwaHXsXx9bLu5gG7BUWFIN0skIQJQ/L1rIex4X6w==}

  '@types/hast@3.0.4':
    resolution: {integrity: sha512-WPs+bbQw5aCj+x6laNGWLH3wviHtoCv/P3+otBhbOhJgG8qtpdAMlTCxLtsTWA7LH1Oh/bFCHsBn0TPS5m30EQ==}

  '@types/http-cache-semantics@4.0.4':
    resolution: {integrity: sha512-1m0bIFVc7eJWyve9S0RnuRgcQqF/Xd5QsUZAZeQFr1Q3/p9JWoQQEqmVy+DPTNpGXwhgIetAoYF8JSc33q29QA==}

  '@types/json-schema@7.0.15':
    resolution: {integrity: sha512-5+fP8P8MFNC+AyZCDxrB2pkZFPGzqQWUzpSeuuVLvm8VMcorNYavBqoFcxK8bQz4Qsbn4oUEEem4wDLfcysGHA==}

  '@types/katex@0.16.7':
    resolution: {integrity: sha512-HMwFiRujE5PjrgwHQ25+bsLJgowjGjm5Z8FVSf0N6PwgJrwxH0QxzHYDcKsTfV3wva0vzrpqMTJS2jXPr5BMEQ==}

  '@types/mdast@4.0.4':
    resolution: {integrity: sha512-kGaNbPh1k7AFzgpud/gMdvIm5xuECykRR+JnWKQno9TAXVa6WIVCGTPvYGekIDL4uwCZQSYbUxNBSb1aUo79oA==}

  '@types/mdx@2.0.13':
    resolution: {integrity: sha512-+OWZQfAYyio6YkJb3HLxDrvnx6SWWDbC0zVPfBRzUk0/nqoDyf6dNxQi3eArPe8rJ473nobTMQ/8Zk+LxJ+Yuw==}

  '@types/ms@2.1.0':
    resolution: {integrity: sha512-GsCCIZDE/p3i96vtEqx+7dBUGXrc7zeSK3wwPHIaRThS+9OhWIXRqzs4d6k1SVU8g91DrNRWxWUGhp5KXQb2VA==}

  '@types/nlcst@2.0.3':
    resolution: {integrity: sha512-vSYNSDe6Ix3q+6Z7ri9lyWqgGhJTmzRjZRqyq15N0Z/1/UnVsno9G/N40NBijoYx2seFDIl0+B2mgAb9mezUCA==}

  '@types/node-fetch@2.6.12':
    resolution: {integrity: sha512-8nneRWKCg3rMtF69nLQJnOYUcbafYeFSjqkw3jCRLsqkWFlHaoQrr5mXmofFGOx3DKn7UfmBMyov8ySvLRVldA==}

  '@types/node@12.20.55':
    resolution: {integrity: sha512-J8xLz7q2OFulZ2cyGTLE1TbbZcjpno7FaN6zdJNrgAdrJ+DZzh/uFR6YrTb4C+nXakvud8Q4+rbhoIWlYQbUFQ==}

  '@types/node@18.19.87':
    resolution: {integrity: sha512-OIAAu6ypnVZHmsHCeJ+7CCSub38QNBS9uceMQeg7K5Ur0Jr+wG9wEOEvvMbhp09pxD5czIUy/jND7s7Tb6Nw7A==}

  '@types/node@20.17.32':
    resolution: {integrity: sha512-zeMXFn8zQ+UkjK4ws0RiOC9EWByyW1CcVmLe+2rQocXRsGEDxUCwPEIVgpsGcLHS/P8JkT0oa3839BRABS0oPw==}

  '@types/node@22.13.1':
    resolution: {integrity: sha512-jK8uzQlrvXqEU91UxiK5J7pKHyzgnI1Qnl0QDHIgVGuolJhRb9EEl28Cj9b3rGR8B2lhFCtvIm5os8lFnO/1Ew==}

  '@types/react@19.1.3':
    resolution: {integrity: sha512-dLWQ+Z0CkIvK1J8+wrDPwGxEYFA4RAyHoZPxHVGspYmFVnwGSNT24cGIhFJrtfRnWVuW8X7NO52gCXmhkVUWGQ==}

  '@types/retry@0.12.0':
    resolution: {integrity: sha512-wWKOClTTiizcZhXnPY4wikVAwmdYHp8q6DmC+EJUzAMsycb7HB32Kh9RN4+0gExjmPmZSAQjgURXIGATPegAvA==}

  '@types/unist@2.0.11':
    resolution: {integrity: sha512-CmBKiL6NNo/OqgmMn95Fk9Whlp2mtvIv+KNpQKN2F4SjvrEesubTRWGYSg+BnWZOnlCaSTU1sMpsBOzgbYhnsA==}

  '@types/unist@3.0.3':
    resolution: {integrity: sha512-ko/gIFJRv177XgZsZcBwnqJN5x/Gien8qNOn0D5bQU/zAzVf9Zt3BlcUiLqhV9y4ARk0GbT3tnUiPNgnTXzc/Q==}

  '@types/urijs@1.19.25':
    resolution: {integrity: sha512-XOfUup9r3Y06nFAZh3WvO0rBU4OtlfPB/vgxpjg+NRdGU6CN6djdc6OEiH+PcqHCY6eFLo9Ista73uarf4gnBg==}

  '@types/uuid@10.0.0':
    resolution: {integrity: sha512-7gqG38EyHgyP1S+7+xomFtL+ZNHcKv6DwNaCZmJmo1vgMugyF3TCnXVg4t1uk89mLNwnLtnY3TpOpCOyp1/xHQ==}

  '@types/ws@8.18.1':
    resolution: {integrity: sha512-ThVF6DCVhA8kUGy+aazFQ4kXQ7E1Ty7A3ypFOe0IcJV8O/M511G99AW24irKrW56Wt44yG9+ij8FaqoBGkuBXg==}

  '@types/yauzl@2.10.3':
    resolution: {integrity: sha512-oJoftv0LSuaDZE3Le4DbKX+KS9G36NzOeSap90UIK0yMA/NhKJhqlSGtNDORNRaIbQfzjXDrQa0ytJ6mNRGz/Q==}

  '@typescript-eslint/eslint-plugin@8.31.1':
    resolution: {integrity: sha512-oUlH4h1ABavI4F0Xnl8/fOtML/eu8nI2A1nYd+f+55XI0BLu+RIqKoCiZKNo6DtqZBEQm5aNKA20G3Z5w3R6GQ==}
    engines: {node: ^18.18.0 || ^20.9.0 || >=21.1.0}
    peerDependencies:
      '@typescript-eslint/parser': ^8.0.0 || ^8.0.0-alpha.0
      eslint: ^8.57.0 || ^9.0.0
      typescript: '>=4.8.4 <5.9.0'

  '@typescript-eslint/parser@8.31.1':
    resolution: {integrity: sha512-oU/OtYVydhXnumd0BobL9rkJg7wFJ9bFFPmSmB/bf/XWN85hlViji59ko6bSKBXyseT9V8l+CN1nwmlbiN0G7Q==}
    engines: {node: ^18.18.0 || ^20.9.0 || >=21.1.0}
    peerDependencies:
      eslint: ^8.57.0 || ^9.0.0
      typescript: '>=4.8.4 <5.9.0'

  '@typescript-eslint/scope-manager@8.31.1':
    resolution: {integrity: sha512-BMNLOElPxrtNQMIsFHE+3P0Yf1z0dJqV9zLdDxN/xLlWMlXK/ApEsVEKzpizg9oal8bAT5Sc7+ocal7AC1HCVw==}
    engines: {node: ^18.18.0 || ^20.9.0 || >=21.1.0}

  '@typescript-eslint/type-utils@8.31.1':
    resolution: {integrity: sha512-fNaT/m9n0+dpSp8G/iOQ05GoHYXbxw81x+yvr7TArTuZuCA6VVKbqWYVZrV5dVagpDTtj/O8k5HBEE/p/HM5LA==}
    engines: {node: ^18.18.0 || ^20.9.0 || >=21.1.0}
    peerDependencies:
      eslint: ^8.57.0 || ^9.0.0
      typescript: '>=4.8.4 <5.9.0'

  '@typescript-eslint/types@8.31.1':
    resolution: {integrity: sha512-SfepaEFUDQYRoA70DD9GtytljBePSj17qPxFHA/h3eg6lPTqGJ5mWOtbXCk1YrVU1cTJRd14nhaXWFu0l2troQ==}
    engines: {node: ^18.18.0 || ^20.9.0 || >=21.1.0}

  '@typescript-eslint/typescript-estree@8.31.1':
    resolution: {integrity: sha512-kaA0ueLe2v7KunYOyWYtlf/QhhZb7+qh4Yw6Ni5kgukMIG+iP773tjgBiLWIXYumWCwEq3nLW+TUywEp8uEeag==}
    engines: {node: ^18.18.0 || ^20.9.0 || >=21.1.0}
    peerDependencies:
      typescript: '>=4.8.4 <5.9.0'

  '@typescript-eslint/utils@8.31.1':
    resolution: {integrity: sha512-2DSI4SNfF5T4oRveQ4nUrSjUqjMND0nLq9rEkz0gfGr3tg0S5KB6DhwR+WZPCjzkZl3cH+4x2ce3EsL50FubjQ==}
    engines: {node: ^18.18.0 || ^20.9.0 || >=21.1.0}
    peerDependencies:
      eslint: ^8.57.0 || ^9.0.0
      typescript: '>=4.8.4 <5.9.0'

  '@typescript-eslint/visitor-keys@8.31.1':
    resolution: {integrity: sha512-I+/rgqOVBn6f0o7NDTmAPWWC6NuqhV174lfYvAm9fUaWeiefLdux9/YI3/nLugEn9L8fcSi0XmpKi/r5u0nmpw==}
    engines: {node: ^18.18.0 || ^20.9.0 || >=21.1.0}

  '@ungap/structured-clone@1.3.0':
    resolution: {integrity: sha512-WmoN8qaIAo7WTYWbAZuG8PYEhn5fkz7dZrqTBZ7dtt//lL2Gwms1IcnQ5yHqjDfX8Ft5j4YzDM23f87zBfDe9g==}

  '@vercel/functions@1.6.0':
    resolution: {integrity: sha512-R6FKQrYT5MZs5IE1SqeCJWxMuBdHawFcCZboKKw8p7s+6/mcd55Gx6tWmyKnQTyrSEA04NH73Tc9CbqpEle8RA==}
    engines: {node: '>= 16'}
    peerDependencies:
      '@aws-sdk/credential-provider-web-identity': '*'
    peerDependenciesMeta:
      '@aws-sdk/credential-provider-web-identity':
        optional: true

  '@vercel/oidc@3.0.3':
    resolution: {integrity: sha512-yNEQvPcVrK9sIe637+I0jD6leluPxzwJKx/Haw6F4H77CdDsszUn5V3o96LPziXkSNE2B83+Z3mjqGKBK/R6Gg==}
    engines: {node: '>= 20'}

  '@vitest/expect@4.0.8':
    resolution: {integrity: sha512-Rv0eabdP/xjAHQGr8cjBm+NnLHNoL268lMDK85w2aAGLFoVKLd8QGnVon5lLtkXQCoYaNL0wg04EGnyKkkKhPA==}

  '@vitest/mocker@4.0.8':
    resolution: {integrity: sha512-9FRM3MZCedXH3+pIh+ME5Up2NBBHDq0wqwhOKkN4VnvCiKbVxddqH9mSGPZeawjd12pCOGnl+lo/ZGHt0/dQSg==}
    peerDependencies:
      msw: ^2.4.9
      vite: ^6.0.0 || ^7.0.0-0
    peerDependenciesMeta:
      msw:
        optional: true
      vite:
        optional: true

  '@vitest/pretty-format@4.0.8':
    resolution: {integrity: sha512-qRrjdRkINi9DaZHAimV+8ia9Gq6LeGz2CgIEmMLz3sBDYV53EsnLZbJMR1q84z1HZCMsf7s0orDgZn7ScXsZKg==}

  '@vitest/runner@4.0.8':
    resolution: {integrity: sha512-mdY8Sf1gsM8hKJUQfiPT3pn1n8RF4QBcJYFslgWh41JTfrK1cbqY8whpGCFzBl45LN028g0njLCYm0d7XxSaQQ==}

  '@vitest/snapshot@4.0.8':
    resolution: {integrity: sha512-Nar9OTU03KGiubrIOFhcfHg8FYaRaNT+bh5VUlNz8stFhCZPNrJvmZkhsr1jtaYvuefYFwK2Hwrq026u4uPWCw==}

  '@vitest/spy@4.0.8':
    resolution: {integrity: sha512-nvGVqUunyCgZH7kmo+Ord4WgZ7lN0sOULYXUOYuHr55dvg9YvMz3izfB189Pgp28w0vWFbEEfNc/c3VTrqrXeA==}

  '@vitest/utils@4.0.8':
    resolution: {integrity: sha512-pdk2phO5NDvEFfUTxcTP8RFYjVj/kfLSPIN5ebP2Mu9kcIMeAQTbknqcFEyBcC4z2pJlJI9aS5UQjcYfhmKAow==}

  abort-controller@3.0.0:
    resolution: {integrity: sha512-h8lQ8tacZYnR3vNQTgibj+tODHI5/+l06Au2Pcriv/Gmet0eaj4TwWH41sO9wnHDiQsEj19q0drzdWdeAHtweg==}
    engines: {node: '>=6.5'}

  abstract-logging@2.0.1:
    resolution: {integrity: sha512-2BjRTZxTPvheOvGbBslFSYOUkr+SjPtOnrLP33f+VIWLzezQpZcqVg7ja3L4dBXmzzgwT+a029jRx5PCi3JuiA==}

  accepts@1.3.8:
    resolution: {integrity: sha512-PYAthTa2m2VKxuvSD3DPC/Gy+U+sOA1LAuT8mkmRuvw+NACSaeXEQ+NHcVF7rONl6qcaxV3Uuemwawk+7+SJLw==}
    engines: {node: '>= 0.6'}

  accepts@2.0.0:
    resolution: {integrity: sha512-5cvg6CtKwfgdmVqY1WIiXKc3Q1bkRqGLi+2W/6ao+6Y7gu/RCwRuAhGEzh5B4KlszSuTLgZYuqFqo5bImjNKng==}
    engines: {node: '>= 0.6'}

  acorn-jsx@5.3.2:
    resolution: {integrity: sha512-rq9s+JNhf0IChjtDXxllJ7g41oZk5SlXtp0LHwyA5cejwn7vKmKp4pPri6YEePv2PU65sAsegbXtIinmDFDXgQ==}
    peerDependencies:
      acorn: ^6.0.0 || ^7.0.0 || ^8.0.0

  acorn@8.14.1:
    resolution: {integrity: sha512-OvQ/2pUDKmgfCg++xsTX1wGxfTaszcHVcTctW4UJB4hibJx2HXxxO5UmVgyjMa+ZDsiaf5wWLXYpRWMmBI0QHg==}
    engines: {node: '>=0.4.0'}
    hasBin: true

  acorn@8.15.0:
    resolution: {integrity: sha512-NZyJarBfL7nWwIq+FDL6Zp/yHEhePMNnnJ0y3qfieCrmNvYct8uvtiV41UvlSe6apAfk0fY1FbWx+NwfmpvtTg==}
    engines: {node: '>=0.4.0'}
    hasBin: true

  address@1.2.2:
    resolution: {integrity: sha512-4B/qKCfeE/ODUaAUpSwfzazo5x29WD4r3vXiWsB7I2mSDAihwEqKO+g8GELZUQSSAo5e1XTYh3ZVfLyxBc12nA==}
    engines: {node: '>= 10.0.0'}

  adm-zip@0.5.16:
    resolution: {integrity: sha512-TGw5yVi4saajsSEgz25grObGHEUaDrniwvA2qwSC060KfqGPdglhvPMA2lPIoxs3PQIItj2iag35fONcQqgUaQ==}
    engines: {node: '>=12.0'}

  agent-base@7.1.3:
    resolution: {integrity: sha512-jRR5wdylq8CkOe6hei19GGZnxM6rBGwFl3Bg0YItGDimvjGtAvdZk4Pu6Cl4u4Igsws4a1fd1Vq3ezrhn4KmFw==}
    engines: {node: '>= 14'}

  agentkeepalive@4.6.0:
    resolution: {integrity: sha512-kja8j7PjmncONqaTsB8fQ+wE2mSU2DJ9D4XKoJ5PFWIdRMa6SLSN1ff4mOr4jCbfRSsxR4keIiySJU0N9T5hIQ==}
    engines: {node: '>= 8.0.0'}

  aggregate-error@4.0.1:
    resolution: {integrity: sha512-0poP0T7el6Vq3rstR8Mn4V/IQrpBLO6POkUSrN7RhyY+GF/InCFShQzsQ39T25gkHhLgSLByyAz+Kjb+c2L98w==}
    engines: {node: '>=12'}

  ai@5.0.76:
    resolution: {integrity: sha512-ZCxi1vrpyCUnDbtYrO/W8GLvyacV9689f00yshTIQ3mFFphbD7eIv40a2AOZBv3GGRA7SSRYIDnr56wcS/gyQg==}
    engines: {node: '>=18'}
    peerDependencies:
      zod: ^3.25.76 || ^4.1.8

  ajv-draft-04@1.0.0:
    resolution: {integrity: sha512-mv00Te6nmYbRp5DCwclxtt7yV/joXJPGS7nM+97GdxvuttCOfgI3K4U25zboyeX0O+myI8ERluxQe5wljMmVIw==}
    peerDependencies:
      ajv: ^8.5.0
    peerDependenciesMeta:
      ajv:
        optional: true

  ajv-errors@3.0.0:
    resolution: {integrity: sha512-V3wD15YHfHz6y0KdhYFjyy9vWtEVALT9UrxfN3zqlI6dMioHnJrqOYfyPKol3oqrnCM9uwkcdCwkJ0WUcbLMTQ==}
    peerDependencies:
      ajv: ^8.0.1

  ajv-formats@2.1.1:
    resolution: {integrity: sha512-Wx0Kx52hxE7C18hkMEggYlEifqWZtYaRgouJor+WMdPnQyEK13vgEWyVNup7SoeeoLMsr4kf5h6dOW11I15MUA==}
    peerDependencies:
      ajv: ^8.0.0
    peerDependenciesMeta:
      ajv:
        optional: true

  ajv-formats@3.0.1:
    resolution: {integrity: sha512-8iUql50EUR+uUcdRQ3HDqa6EVyo3docL8g5WJ3FNcWmu62IbkGUue/pEyLBW8VGKKucTPgqeks4fIU1DA4yowQ==}
    peerDependencies:
      ajv: ^8.0.0
    peerDependenciesMeta:
      ajv:
        optional: true

  ajv@6.12.6:
    resolution: {integrity: sha512-j3fVLgvTo527anyYyJOGTYJbG+vnnQYvE0m5mmkc1TK+nxAppkCLMIL0aZ4dblVCNoGShhm+kzE4ZUykBoMg4g==}

  ajv@8.17.1:
    resolution: {integrity: sha512-B/gBuNg5SiMTrPkC+A2+cW0RszwxYmn6VYxB/inlBStS5nx6xHIt/ehKRhIMhqusl7a8LjQoZnjCs5vhwxOQ1g==}

  ansi-colors@4.1.3:
    resolution: {integrity: sha512-/6w/C21Pm1A7aZitlI5Ni/2J6FFQN8i1Cvz3kHABAAbw93v/NlvKdVOqz7CCWz/3iv/JplRSEEZ83XION15ovw==}
    engines: {node: '>=6'}

  ansi-escapes@4.3.2:
    resolution: {integrity: sha512-gKXj5ALrKWQLsYG9jlTRmR/xKluxHV+Z9QEwNIgCfM1/uwPMCuzVVnh5mwTd+OuBZcwSIMbqssNWRm1lE51QaQ==}
    engines: {node: '>=8'}

  ansi-escapes@7.0.0:
    resolution: {integrity: sha512-GdYO7a61mR0fOlAsvC9/rIHf7L96sBc6dEWzeOu+KAea5bZyQRPIpojrVoI4AXGJS/ycu/fBTdLrUkA4ODrvjw==}
    engines: {node: '>=18'}

  ansi-regex@5.0.1:
    resolution: {integrity: sha512-quJQXlTSUGL2LH9SUXo8VwsY4soanhgo6LNSm84E1LBcE8s3O0wpdiRzyR9z/ZZJMlMWv37qOOb9pdJlMUEKFQ==}
    engines: {node: '>=8'}

  ansi-regex@6.1.0:
    resolution: {integrity: sha512-7HSX4QQb4CspciLpVFwyRe79O3xsIZDDLER21kERQ71oaPodF8jL725AgJMFAYbooIqolJoRLuM81SpeUkpkvA==}
    engines: {node: '>=12'}

  ansi-styles@4.3.0:
    resolution: {integrity: sha512-zbB9rCJAT1rbjiVDb2hqKFHNYLxgtk8NURxZ3IZwD3F6NtxbXZQCnnSi1Lkx+IDohdPlFp222wVALIheZJQSEg==}
    engines: {node: '>=8'}

  ansi-styles@5.2.0:
    resolution: {integrity: sha512-Cxwpt2SfTzTtXcfOlzGEee8O+c+MmUgGrNiBcXnuWxuFJHe6a5Hz7qwhwe5OgaSYI0IJvkLqWX1ASG+cJOkEiA==}
    engines: {node: '>=10'}

  ansi-styles@6.2.1:
    resolution: {integrity: sha512-bN798gFfQX+viw3R7yrGWRqnrN2oRkEkUjjl4JNn4E8GxxbjtG3FbrEIIY3l8/hrwUwIeCZvi4QuOTP4MErVug==}
    engines: {node: '>=12'}

  any-promise@1.3.0:
    resolution: {integrity: sha512-7UvmKalWRt1wgjL1RrGxoSJW/0QZFIegpeGvZG9kjp8vrRu55XTHbwnqq2GpXm9uLbcuhxm3IqX9OB4MZR1b2A==}

  anymatch@3.1.3:
    resolution: {integrity: sha512-KMReFUr0B4t+D+OBkjR3KYqvocp2XaSzO55UcB6mgQMd3KbcE+mWTyvVV7D/zsdEbNnV6acZUutkiHQXvTr1Rw==}
    engines: {node: '>= 8'}

  arg@5.0.2:
    resolution: {integrity: sha512-PYjyFOLKQ9y57JvQ6QLo8dAgNqswh8M1RMJYdQduT6xbWSgK36P/Z/v+p888pM69jMMfS8Xd8F6I1kQ/I9HUGg==}

  argparse@1.0.10:
    resolution: {integrity: sha512-o5Roy6tNG4SL/FOkCAN6RzjiakZS25RLYFrcMttJqbdd8BWrnA+fGz57iN5Pb06pvBGvl5gQ0B48dJlslXvoTg==}

  argparse@2.0.1:
    resolution: {integrity: sha512-8+9WqebbFzpX9OR+Wa6O29asIogeRMzcGtAINdpMHHyAg10f05aSFVBbcEqGf/PXw1EjAZ+q2/bEBg3DvurK3Q==}

  arktype@2.1.20:
    resolution: {integrity: sha512-IZCEEXaJ8g+Ijd59WtSYwtjnqXiwM8sWQ5EjGamcto7+HVN9eK0C4p0zDlCuAwWhpqr6fIBkxPuYDl4/Mcj/+Q==}

  array-buffer-byte-length@1.0.2:
    resolution: {integrity: sha512-LHE+8BuR7RYGDKvnrmcuSq3tDcKv9OFEXQt/HpbZhY7V6h0zlUXutnAD82GiFx9rdieCMjkvtcsPqBwgUl1Iiw==}
    engines: {node: '>= 0.4'}

  array-flatten@1.1.1:
    resolution: {integrity: sha512-PCVAQswWemu6UdxsDFFX/+gVeYqKAod3D3UVm91jHwynguOwAvYPhx8nNlM++NqRcK6CxxpUafjmhIdKiHibqg==}

  array-iterate@2.0.1:
    resolution: {integrity: sha512-I1jXZMjAgCMmxT4qxXfPXa6SthSoE8h6gkSI9BGGNv8mP8G/v0blc+qFnZu6K42vTOiuME596QaLO0TP3Lk0xg==}

  array-union@2.1.0:
    resolution: {integrity: sha512-HGyxoOTYUyCM6stUe6EJgnd4EoewAI7zMdfqO+kGjnlZmBDz/cR5pf8r/cR4Wq60sL/p0IkcjUEEPwS3GFrIyw==}
    engines: {node: '>=8'}

  arraybuffer.prototype.slice@1.0.4:
    resolution: {integrity: sha512-BNoCY6SXXPQ7gF2opIP4GBE+Xw7U+pHMYKuzjgCN3GwiaIR09UUeKfheyIry77QtrCBlC0KK0q5/TER/tYh3PQ==}
    engines: {node: '>= 0.4'}

  assertion-error@2.0.1:
    resolution: {integrity: sha512-Izi8RQcffqCeNVgFigKli1ssklIbpHnCYc6AknXGYoB6grJqyeby7jv12JUQgmTAnIDnbck1uxksT4dzN3PWBA==}
    engines: {node: '>=12'}

  ast-types@0.13.4:
    resolution: {integrity: sha512-x1FCFnFifvYDDzTaLII71vG5uvDwgtmDTEVWAxrgeiR8VjMONcCXJx7E+USjDtHlwFmt9MysbqgF9b9Vjr6w+w==}
    engines: {node: '>=4'}

  astring@1.9.0:
    resolution: {integrity: sha512-LElXdjswlqjWrPpJFg1Fx4wpkOCxj1TDHlSV4PlaRxHGWko024xICaa97ZkMfs6DRKlCguiAI+rbXv5GWwXIkg==}
    hasBin: true

  async-function@1.0.0:
    resolution: {integrity: sha512-hsU18Ae8CDTR6Kgu9DYf0EbCr/a5iGL0rytQDobUcdpYOKokk8LEjVphnXkDkgpi0wYVsqrXuP0bZxJaTqdgoA==}
    engines: {node: '>= 0.4'}

  asynckit@0.4.0:
    resolution: {integrity: sha512-Oei9OH4tRh0YqU3GxhX79dM/mwVgvbZJaSNaRk+bshkj0S5cfHcgYakreBjrHwatXKbz+IoIdYLxrKim2MjW0Q==}

  atomic-sleep@1.0.0:
    resolution: {integrity: sha512-kNOjDqAh7px0XWNI+4QbzoiR/nTkHAWNud2uvnJquD1/x5a7EQZMJT0AczqK0Qn67oY/TTQ1LbUKajZpp3I9tQ==}
    engines: {node: '>=8.0.0'}

  auto-bind@5.0.1:
    resolution: {integrity: sha512-ooviqdwwgfIfNmDwo94wlshcdzfO64XV0Cg6oDsDYBJfITDz1EngD2z7DkbvCWn+XIMsIqW27sEVF6qcpJrRcg==}
    engines: {node: ^12.20.0 || ^14.13.1 || >=16.0.0}

  available-typed-arrays@1.0.7:
    resolution: {integrity: sha512-wvUjBtSGN7+7SjNpq/9M2Tg350UZD3q62IFZLbRAR1bSMlCo1ZaeW+BJ+D090e4hIIZLBcTDWe4Mh4jvUDajzQ==}
    engines: {node: '>= 0.4'}

  avsc@5.7.7:
    resolution: {integrity: sha512-9cYNccliXZDByFsFliVwk5GvTq058Fj513CiR4E60ndDwmuXzTJEp/Bp8FyuRmGyYupLjHLs+JA9/CBoVS4/NQ==}
    engines: {node: '>=0.11'}

  avvio@9.1.0:
    resolution: {integrity: sha512-fYASnYi600CsH/j9EQov7lECAniYiBFiiAtBNuZYLA2leLe9qOvZzqYHFjtIj6gD2VMoMLP14834LFWvr4IfDw==}

  axios@1.9.0:
    resolution: {integrity: sha512-re4CqKTJaURpzbLHtIi6XpDv20/CnpXOtjRY5/CU32L8gU8ek9UIivcfvSWvmKEngmVbrUtPpdDwWDWL7DNHvg==}

  b4a@1.6.7:
    resolution: {integrity: sha512-OnAYlL5b7LEkALw87fUVafQw5rVR9RjwGd4KUwNQ6DrrNmaVaUCgLipfVlzrPQ4tWOR9P0IXGNOx50jYCCdSJg==}

  bail@2.0.2:
    resolution: {integrity: sha512-0xO6mYd7JB2YesxDKplafRpsiOzPt9V02ddPCLbY1xYGPOX24NTyN50qnUxgCPcSoYMhKpAuBTjQoRZCAkUDRw==}

  balanced-match@1.0.2:
    resolution: {integrity: sha512-3oSeUO0TMV67hN1AmbXsK4yaqU7tjiHlbxRDZOpH0KW9+CeX4bRAaX0Anxt0tx2MrpRpWwQaPwIlISEJhYU5Pw==}

  bare-events@2.5.4:
    resolution: {integrity: sha512-+gFfDkR8pj4/TrWCGUGWmJIkBwuxPS5F+a5yWjOHQt2hHvNZd5YLzadjmDUtFmMM4y429bnKLa8bYBMHcYdnQA==}

  bare-fs@4.1.4:
    resolution: {integrity: sha512-r8+26Voz8dGX3AYpJdFb1ZPaUSM8XOLCZvy+YGpRTmwPHIxA7Z3Jov/oMPtV7hfRQbOnH8qGlLTzQAbgtdNN0Q==}
    engines: {bare: '>=1.16.0'}
    peerDependencies:
      bare-buffer: '*'
    peerDependenciesMeta:
      bare-buffer:
        optional: true

  bare-os@3.6.1:
    resolution: {integrity: sha512-uaIjxokhFidJP+bmmvKSgiMzj2sV5GPHaZVAIktcxcpCyBFFWO+YlikVAdhmUo2vYFvFhOXIAlldqV29L8126g==}
    engines: {bare: '>=1.14.0'}

  bare-path@3.0.0:
    resolution: {integrity: sha512-tyfW2cQcB5NN8Saijrhqn0Zh7AnFNsnczRcuWODH0eYAXBsJ5gVxAUuNr7tsHSC6IZ77cA0SitzT+s47kot8Mw==}

  bare-stream@2.6.5:
    resolution: {integrity: sha512-jSmxKJNJmHySi6hC42zlZnq00rga4jjxcgNZjY9N5WlOe/iOoGRtdwGsHzQv2RlH2KOYMwGUXhf2zXd32BA9RA==}
    peerDependencies:
      bare-buffer: '*'
      bare-events: '*'
    peerDependenciesMeta:
      bare-buffer:
        optional: true
      bare-events:
        optional: true

  base64-js@1.5.1:
    resolution: {integrity: sha512-AKpaYlHn8t4SVbOHCy+b5+KKgvR4vrsD8vbvrbiQJps7fKDTkjkDry6ji0rUJjC0kzbNePLwzxq8iypo41qeWA==}

  base64id@2.0.0:
    resolution: {integrity: sha512-lGe34o6EHj9y3Kts9R4ZYs/Gr+6N7MCaMlIFA3F1R2O5/m7K06AxfSeO5530PEERE6/WyEg3lsuyw4GHlPZHog==}
    engines: {node: ^4.5.0 || >= 5.9}

  basic-ftp@5.0.5:
    resolution: {integrity: sha512-4Bcg1P8xhUuqcii/S0Z9wiHIrQVPMermM1any+MX5GeGD7faD3/msQUDGLol9wOcz4/jbg/WJnGqoJF6LiBdtg==}
    engines: {node: '>=10.0.0'}

  better-opn@3.0.2:
    resolution: {integrity: sha512-aVNobHnJqLiUelTaHat9DZ1qM2w0C0Eym4LPI/3JxOnSokGVdsl1T1kN7TFvsEAD8G47A6VKQ0TVHqbBnYMJlQ==}
    engines: {node: '>=12.0.0'}

  better-path-resolve@1.0.0:
    resolution: {integrity: sha512-pbnl5XzGBdrFU/wT4jqmJVPn2B6UHPBOhzMQkY/SPUPB6QtUXtmBHBIwCbXJol93mOpGMnQyP/+BB19q04xj7g==}
    engines: {node: '>=4'}

  bignumber.js@9.3.0:
    resolution: {integrity: sha512-EM7aMFTXbptt/wZdMlBv2t8IViwQL+h6SLHosp8Yf0dqJMTnY6iL32opnAB6kAdL0SZPuvcAzFr31o0c/R3/RA==}

  binary-extensions@2.3.0:
    resolution: {integrity: sha512-Ceh+7ox5qe7LJuLHoY0feh3pHuUDHAcRUeyL2VYghZwfpkNIy/+8Ocg0a3UuSoYzavmylwuLWQOf3hl0jjMMIw==}
    engines: {node: '>=8'}

  bintrees@1.0.2:
    resolution: {integrity: sha512-VOMgTMwjAaUG580SXn3LacVgjurrbMme7ZZNYGSSV7mmtY6QQRh0Eg3pwIcntQ77DErK1L0NxkbetjcoXzVwKw==}

  body-parser@1.20.3:
    resolution: {integrity: sha512-7rAxByjUMqQ3/bHJy7D6OGXvx/MMc4IqBn/X0fcM1QUcAItpZrBEYhWGem+tzXH90c+G01ypMcYJBO9Y30203g==}
    engines: {node: '>= 0.8', npm: 1.2.8000 || >= 1.4.16}

  body-parser@2.2.0:
    resolution: {integrity: sha512-02qvAaxv8tp7fBa/mw1ga98OGm+eCbqzJOKoRt70sLmfEEi+jyBYVTDGfCL/k06/4EMk/z01gCe7HoCH/f2LTg==}
    engines: {node: '>=18'}

  brace-expansion@1.1.11:
    resolution: {integrity: sha512-iCuPHDFgrHX7H2vEI/5xpz07zSHB00TpugqhmYtVmMO6518mCuRMoOYFldEBl0g187ufozdaHgWKcYFb61qGiA==}

  brace-expansion@2.0.1:
    resolution: {integrity: sha512-XnAIvQ8eM+kC6aULx6wuQiwVsnzsi9d3WxzV3FpWTGA19F621kwdbsAcFKXgKUHZWsy+mY6iL1sHTxWEFCytDA==}

  braces@3.0.3:
    resolution: {integrity: sha512-yQbXgO/OSZVD2IsiLlro+7Hf6Q18EJrKSEsdoMzKePKXct3gvD8oLcOQdIzGupr5Fj+EDe8gO/lxc1BzfMpxvA==}
    engines: {node: '>=8'}

  braintrust@0.4.7:
    resolution: {integrity: sha512-Yzfb5sD2PiG4Gz9Xsvt1+SFsldDARyfPIgxF/cC1S7LrF8ox6hUAEuY4xHoQs+07kx3r95FdwkeCZuBfp85Baw==}
    hasBin: true
    peerDependencies:
      zod: ^3.25.34

  buffer-crc32@0.2.13:
    resolution: {integrity: sha512-VO9Ht/+p3SN7SKWqcrgEzjGbRSJYTx+Q1pTQC0wrWqHx0vpJraQ6GtHx8tvcg1rlK1byhU5gccxgOgj7B0TDkQ==}

  buffer-equal-constant-time@1.0.1:
    resolution: {integrity: sha512-zRpUiDwd/xk6ADqPMATG8vc9VPrkck7T07OIx0gnjmJAnHnTVXNQG3vfvWNuiZIkwu9KrKdA1iJKfsfTVxE6NA==}

  buffer@5.7.1:
    resolution: {integrity: sha512-EHcyIPBQ4BSGlvjB16k5KgAJ27CIsHY/2JBmCRReo48y9rQ3MaUzWX3KVlBa4U7MyX02HdVj0K7C3WaB3ju7FQ==}

  buffer@6.0.3:
    resolution: {integrity: sha512-FTiCpNxtwiZZHEZbcbTIcZjERVICn9yq/pDFkTl95/AxzD1naBctN7YO68riM/gLSDY7sdrMby8hofADYuuqOA==}

  bufferutil@4.0.9:
    resolution: {integrity: sha512-WDtdLmJvAuNNPzByAYpRo2rF1Mmradw6gvWsQKf63476DDXmomT9zUiGypLcG4ibIM67vhAj8jJRdbmEws2Aqw==}
    engines: {node: '>=6.14.2'}

  bundle-require@5.1.0:
    resolution: {integrity: sha512-3WrrOuZiyaaZPWiEt4G3+IffISVC9HYlWueJEBWED4ZH4aIAC2PnkdnuRrR94M+w6yGWn4AglWtJtBI8YqvgoA==}
    engines: {node: ^12.20.0 || ^14.13.1 || >=16.0.0}
    peerDependencies:
      esbuild: '>=0.18'

  bytes@3.1.2:
    resolution: {integrity: sha512-/Nf7TyzTx6S3yRJObOAV7956r8cr2+Oj8AC5dt8wSP3BQAoeX58NoHyCU8P8zGkNXStjTSi6fzO6F0pBdcYbEg==}
    engines: {node: '>= 0.8'}

  cac@6.7.14:
    resolution: {integrity: sha512-b6Ilus+c3RrdDk+JhLKUAQfzzgLEPy6wcXqS7f/xe1EETvsDP6GORG7SFuOs6cID5YkqchW/LXZbX5bc8j7ZcQ==}
    engines: {node: '>=8'}

  cacheable-lookup@7.0.0:
    resolution: {integrity: sha512-+qJyx4xiKra8mZrcwhjMRMUhD5NR1R8esPkzIYxX96JiecFoxAXFuz/GpR3+ev4PE1WamHip78wV0vcmPQtp8w==}
    engines: {node: '>=14.16'}

  cacheable-request@10.2.14:
    resolution: {integrity: sha512-zkDT5WAF4hSSoUgyfg5tFIxz8XQK+25W/TLVojJTMKBaxevLBBtLxgqguAuVQB8PVW79FVjHcU+GJ9tVbDZ9mQ==}
    engines: {node: '>=14.16'}

  call-bind-apply-helpers@1.0.2:
    resolution: {integrity: sha512-Sp1ablJ0ivDkSzjcaJdxEunN5/XvksFJ2sMBFfq6x0ryhQV/2b/KwFe21cMpmHtPOSij8K99/wSfoEuTObmuMQ==}
    engines: {node: '>= 0.4'}

  call-bind@1.0.8:
    resolution: {integrity: sha512-oKlSFMcMwpUg2ednkhQ454wfWiU/ul3CkJe/PEHcTKuiX6RpbehUiFMXu13HalGZxfUwCQzZG747YXBn1im9ww==}
    engines: {node: '>= 0.4'}

  call-bound@1.0.4:
    resolution: {integrity: sha512-+ys997U96po4Kx/ABpBCqhA9EuxJaQWDQg7295H4hBphv3IZg0boBKuwYpt4YXp6MZ5AmZQnU/tyMTlRpaSejg==}
    engines: {node: '>= 0.4'}

  callsites@3.1.0:
    resolution: {integrity: sha512-P8BjAsXvZS+VIDUI11hHCQEv74YT67YUi5JJFNWIqL235sBmjX4+qx9Muvls5ivyNENctx46xQLQ3aTuE7ssaQ==}
    engines: {node: '>=6'}

  camelcase-css@2.0.1:
    resolution: {integrity: sha512-QOSvevhslijgYwRx6Rv7zKdMF8lbRmx+uQGx2+vDc+KI/eBnsy9kit5aj23AgGu3pa4t9AgwbnXWqS+iOY+2aA==}
    engines: {node: '>= 6'}

  camelcase@6.3.0:
    resolution: {integrity: sha512-Gmy6FhYlCY7uOElZUSbxo2UCDH8owEk996gkbrpsgGtrJLM3J7jGxl9Ic7Qwwj4ivOE5AWZWRMecDdF7hqGjFA==}
    engines: {node: '>=10'}

  ccount@2.0.1:
    resolution: {integrity: sha512-eyrF0jiFpY+3drT6383f1qhkbGsLSifNAjA61IUjZjmLCWjItY6LB9ft9YhoDgwfmclB2zhu51Lc7+95b8NRAg==}

  chai@6.2.1:
    resolution: {integrity: sha512-p4Z49OGG5W/WBCPSS/dH3jQ73kD6tiMmUM+bckNK6Jr5JHMG3k9bg/BvKR8lKmtVBKmOiuVaV2ws8s9oSbwysg==}
    engines: {node: '>=18'}

  chalk@4.1.2:
    resolution: {integrity: sha512-oKnbhFyRIXpUuez8iBMmyEa4nbj4IOQyuhc/wy9kY7/WVPcwIO9VA668Pu8RkO7+0G76SLROeyw9CpQ061i4mA==}
    engines: {node: '>=10'}

  chalk@5.4.1:
    resolution: {integrity: sha512-zgVZuo2WcZgfUEmsn6eO3kINexW8RAE4maiQ8QNs8CtpPCSyMiYsULR3HQYkm3w8FIA3SberyMJMSldGsW+U3w==}
    engines: {node: ^12.17.0 || ^14.13 || >=16.0.0}

  character-entities-html4@2.1.0:
    resolution: {integrity: sha512-1v7fgQRj6hnSwFpq1Eu0ynr/CDEw0rXo2B61qXrLNdHZmPKgb7fqS1a2JwF0rISo9q77jDI8VMEHoApn8qDoZA==}

  character-entities-legacy@3.0.0:
    resolution: {integrity: sha512-RpPp0asT/6ufRm//AJVwpViZbGM/MkjQFxJccQRHmISF/22NBtsHqAWmL+/pmkPWoIUJdWyeVleTl1wydHATVQ==}

  character-entities@2.0.2:
    resolution: {integrity: sha512-shx7oQ0Awen/BRIdkjkvz54PnEEI/EjwXDSIZp86/KKdbafHh1Df/RYGBhn4hbe2+uKC9FnT5UCEdyPz3ai9hQ==}

  character-reference-invalid@2.0.1:
    resolution: {integrity: sha512-iBZ4F4wRbyORVsu0jPV7gXkOsGYjGHPmAyv+HiHG8gi5PtC9KI2j1+v8/tlibRvjoWX027ypmG/n0HtO5t7unw==}

  chardet@0.7.0:
    resolution: {integrity: sha512-mT8iDcrh03qDGRRmoA2hmBJnxpllMR+0/0qlzjqZES6NdiWDcZkCNAk4rPFZ9Q85r27unkiNNg8ZOiwZXBHwcA==}

  chokidar@3.6.0:
    resolution: {integrity: sha512-7VT13fmjotKpGipCW9JEQAusEPE+Ei8nl6/g4FBAmIm0GOOLMua9NDDo/DWp0ZAxCr3cPq5ZpBqmPAQgDda2Pw==}
    engines: {node: '>= 8.10.0'}

  chokidar@4.0.3:
    resolution: {integrity: sha512-Qgzu8kfBvo+cA4962jnP1KkS6Dop5NS6g7R5LFYJr4b8Ub94PPQXUksCw9PvXoeXPRRddRNC5C1JQUR2SMGtnA==}
    engines: {node: '>= 14.16.0'}

  chownr@2.0.0:
    resolution: {integrity: sha512-bIomtDF5KGpdogkLd9VspvFzk9KfpyyGlS8YFVZl7TGPBHL5snIOnxeshwVgPteQ9b4Eydl+pVbIyE1DcvCWgQ==}
    engines: {node: '>=10'}

  chrome-launcher@1.2.0:
    resolution: {integrity: sha512-JbuGuBNss258bvGil7FT4HKdC3SC2K7UAEUqiPy3ACS3Yxo3hAW6bvFpCu2HsIJLgTqxgEX6BkujvzZfLpUD0Q==}
    engines: {node: '>=12.13.0'}
    hasBin: true

  chromium-bidi@0.6.3:
    resolution: {integrity: sha512-qXlsCmpCZJAnoTYI83Iu6EdYQpMYdVkCfq08KDh2pmlVqK5t5IA9mGs4/LwCwp4fqisSOMXZxP3HIh8w8aRn0A==}
    peerDependencies:
      devtools-protocol: '*'

  ci-info@3.9.0:
    resolution: {integrity: sha512-NIxF55hv4nSqQswkAeiOi1r83xy8JldOFDTWiug55KBu9Jnblncd2U6ViHmYgHf01TPZS77NJBhBMKdWj9HQMQ==}
    engines: {node: '>=8'}

  clean-stack@4.2.0:
    resolution: {integrity: sha512-LYv6XPxoyODi36Dp976riBtSY27VmFo+MKqEU9QCCWyTrdEPDog+RWA7xQWHi6Vbp61j5c4cdzzX1NidnwtUWg==}
    engines: {node: '>=12'}

  cli-boxes@3.0.0:
    resolution: {integrity: sha512-/lzGpEWL/8PfI0BmBOPRwp0c/wFNX1RdUML3jK/RcSBA9T8mZDdQpqYBKtCFTOfQbwPqWEOpjqW+Fnayc0969g==}
    engines: {node: '>=10'}

  cli-cursor@4.0.0:
    resolution: {integrity: sha512-VGtlMu3x/4DOtIUwEkRezxUZ2lBacNJCHash0N0WeZDBS+7Ux1dm3XWAgWYxLJFMMdOeXMHXorshEFhbMSGelg==}
    engines: {node: ^12.20.0 || ^14.13.1 || >=16.0.0}

  cli-progress@3.12.0:
    resolution: {integrity: sha512-tRkV3HJ1ASwm19THiiLIXLO7Im7wlTuKnvkYaTkyoAPefqjNg7W7DHKUlGRxy9vxDvbyCYQkQozvptuMkGCg8A==}
    engines: {node: '>=4'}

  cli-spinners@2.9.2:
    resolution: {integrity: sha512-ywqV+5MmyL4E7ybXgKys4DugZbX0FC6LnwrhjuykIjnK9k8OQacQ7axGKnjDXWNhns0xot3bZI5h55H8yo9cJg==}
    engines: {node: '>=6'}

  cli-truncate@4.0.0:
    resolution: {integrity: sha512-nPdaFdQ0h/GEigbPClz11D0v/ZJEwxmeVZGeMo3Z5StPtUTkA9o1lD6QwoirYiSDzbcwn2XcjwmCp68W1IS4TA==}
    engines: {node: '>=18'}

  cli-width@4.1.0:
    resolution: {integrity: sha512-ouuZd4/dm2Sw5Gmqy6bGyNNNe1qt9RpmxveLSO7KcgsTnU7RXfsw+/bukWGo1abgBiMAic068rclZsO4IWmmxQ==}
    engines: {node: '>= 12'}

  cliui@8.0.1:
    resolution: {integrity: sha512-BSeNnyus75C4//NQ9gQt1/csTXyo/8Sb+afLAkzAptFuMsod9HFokGNudZpi/oQV73hnVK+sR+5PVRMd+Dr7YQ==}
    engines: {node: '>=12'}

  code-excerpt@4.0.0:
    resolution: {integrity: sha512-xxodCmBen3iy2i0WtAK8FlFNrRzjUqjRsMfho58xT/wvZU1YTM3fCnRjcy1gJPMepaRlgm/0e6w8SpWHpn3/cA==}
    engines: {node: ^12.20.0 || ^14.13.1 || >=16.0.0}

  collapse-white-space@2.1.0:
    resolution: {integrity: sha512-loKTxY1zCOuG4j9f6EPnuyyYkf58RnhhWTvRoZEokgB+WbdXehfjFviyOVYkqzEWz1Q5kRiZdBYS5SwxbQYwzw==}

  color-convert@2.0.1:
    resolution: {integrity: sha512-RRECPsj7iu/xb5oKYcsFHSppFNnsj/52OVTRKb4zP5onXwVF3zVmmToNcOfGC+CRDpfK/U584fMg38ZHCaElKQ==}
    engines: {node: '>=7.0.0'}

  color-name@1.1.4:
    resolution: {integrity: sha512-dOy+3AuW3a2wNbZHIuMZpTcgjGuLU/uBL/ubcZF9OXbDo8ff4O8yVp5Bf0efS8uEoYo5q4Fx7dY9OgQGXgAsQA==}

  color-string@1.9.1:
    resolution: {integrity: sha512-shrVawQFojnZv6xM40anx4CkoDP+fZsw/ZerEMsW/pyzsRbElpsL/DBVW7q3ExxwusdNXI3lXpuhEZkzs8p5Eg==}

  color@4.2.3:
    resolution: {integrity: sha512-1rXeuUUiGGrykh+CeBdu5Ie7OJwinCgQY0bc7GCRxy5xVHy+moaqkpL/jqQq0MtQOeYcrqEz4abc5f0KtU7W4A==}
    engines: {node: '>=12.5.0'}

  colorette@2.0.20:
    resolution: {integrity: sha512-IfEDxwoWIjkeXL1eXcDiow4UbKjhLdq6/EuSVR9GMN7KVH3r9gQ83e73hsz1Nd1T3ijd5xv1wcWRYO+D6kCI2w==}

  combined-stream@1.0.8:
    resolution: {integrity: sha512-FQN4MRfuJeHf7cBbBMJFXhKSDq+2kAArBlmRBvcvFE5BB1HZKXtSFASDhdlz9zOYwxh8lDdnvmMOe/+5cdoEdg==}
    engines: {node: '>= 0.8'}

  comma-separated-tokens@2.0.3:
    resolution: {integrity: sha512-Fu4hJdvzeylCfQPp9SGWidpzrMs7tTrlu6Vb8XGaRGck8QSNZJJp538Wrb60Lax4fPwR64ViY468OIUTbRlGZg==}

  commander@4.1.1:
    resolution: {integrity: sha512-NOKm8xhkzAjzFx8B2v5OAHT+u5pRQc2UCa2Vq9jYL/31o2wi9mxBA7LIFs3sV5VSC49z6pEhfbMULvShKj26WA==}
    engines: {node: '>= 6'}

  commander@8.3.0:
    resolution: {integrity: sha512-OkTL9umf+He2DZkUq8f8J9of7yL6RJKI24dVITBmNfZBmri9zYZQrKkuXiKhyfPSu8tUhnVBB1iKXevvnlR4Ww==}
    engines: {node: '>= 12'}

  commander@9.5.0:
    resolution: {integrity: sha512-KRs7WVDKg86PWiuAqhDrAQnTXZKraVcCc6vFdL14qrZ/DcWwuRo7VoiYXalXO7S5GKpqYiVEwCbgFDfxNHKJBQ==}
    engines: {node: ^12.20.0 || >=14}

  concat-map@0.0.1:
    resolution: {integrity: sha512-/Srv4dswyQNBfohGpz9o6Yb3Gz3SrUDqBH5rTuhGR7ahtlbYKnVxw2bCFMRljaA7EXHaXZ8wsHdodFvbkhKmqg==}

  consola@3.4.2:
    resolution: {integrity: sha512-5IKcdX0nnYavi6G7TtOhwkYzyjfJlatbjMjuLSfE2kYT5pMDOilZ4OvMhi637CcDICTmz3wARPoyhqyX1Y+XvA==}
    engines: {node: ^14.18.0 || >=16.10.0}

  console-table-printer@2.12.1:
    resolution: {integrity: sha512-wKGOQRRvdnd89pCeH96e2Fn4wkbenSP6LMHfjfyNLMbGuHEFbMqQNuxXqd0oXG9caIOQ1FTvc5Uijp9/4jujnQ==}

  content-disposition@0.5.4:
    resolution: {integrity: sha512-FveZTNuGw04cxlAiWbzi6zTAL/lhehaWbTtgluJh4/E95DqMwTmha3KZN1aAWA8cFIhHzMZUvLevkw5Rqk+tSQ==}
    engines: {node: '>= 0.6'}

  content-disposition@1.0.0:
    resolution: {integrity: sha512-Au9nRL8VNUut/XSzbQA38+M78dzP4D+eqg3gfJHMIHHYa3bg067xj1KxMUWj+VULbiZMowKngFFbKczUrNJ1mg==}
    engines: {node: '>= 0.6'}

  content-type@1.0.5:
    resolution: {integrity: sha512-nTjqfcBFEipKdXCv4YDQWCfmcLZKm81ldF0pAopTvyrFGVbcR6P/VAAd5G7N+0tTr8QqiU0tFadD6FK4NtJwOA==}
    engines: {node: '>= 0.6'}

  convert-to-spaces@2.0.1:
    resolution: {integrity: sha512-rcQ1bsQO9799wq24uE5AM2tAILy4gXGIK/njFWcVQkGNZ96edlpY+A7bjwvzjYvLDyzmG1MmMLZhpcsb+klNMQ==}
    engines: {node: ^12.20.0 || ^14.13.1 || >=16.0.0}

  cookie-signature@1.0.6:
    resolution: {integrity: sha512-QADzlaHc8icV8I7vbaJXJwod9HWYp8uCqf1xa4OfNu1T7JVxQIrUgOWtHdNDtPiywmFbiS12VjotIXLrKM3orQ==}

  cookie-signature@1.2.2:
    resolution: {integrity: sha512-D76uU73ulSXrD1UXF4KE2TMxVVwhsnCgfAyTg9k8P6KGZjlXKrOLe4dJQKI3Bxi5wjesZoFXJWElNWBjPZMbhg==}
    engines: {node: '>=6.6.0'}

  cookie@0.7.1:
    resolution: {integrity: sha512-6DnInpx7SJ2AK3+CTUE/ZM0vWTUboZCegxhC2xiIydHR9jNuTAASBrfEpHhiGOZw/nX51bHt6YQl8jsGo4y/0w==}
    engines: {node: '>= 0.6'}

  cookie@0.7.2:
    resolution: {integrity: sha512-yki5XnKuf750l50uGTllt6kKILY4nQ1eNIQatoXEByZ5dWgnKqbnqmTrBE5B4N7lrMJKQ2ytWMiTO2o0v6Ew/w==}
    engines: {node: '>= 0.6'}

  cookie@1.1.1:
    resolution: {integrity: sha512-ei8Aos7ja0weRpFzJnEA9UHJ/7XQmqglbRwnf2ATjcB9Wq874VKH9kfjjirM6UhU2/E5fFYadylyhFldcqSidQ==}
    engines: {node: '>=18'}

  cors@2.8.5:
    resolution: {integrity: sha512-KIHbLJqu73RGr/hnbrO9uBeixNGuvSQjul/jdFvS/KFSIH1hWVd1ng7zOHx+YrEfInLG7q4n6GHQ9cDtxv/P6g==}
    engines: {node: '>= 0.10'}

  cosmiconfig@9.0.0:
    resolution: {integrity: sha512-itvL5h8RETACmOTFc4UfIyB2RfEHi71Ax6E/PivVxq9NseKbOWpeyHEOIbmAw1rs8Ak0VursQNww7lf7YtUwzg==}
    engines: {node: '>=14'}
    peerDependencies:
      typescript: '>=4.9.5'
    peerDependenciesMeta:
      typescript:
        optional: true

  cross-spawn@7.0.6:
    resolution: {integrity: sha512-uV2QOWP2nWzsy2aMp8aRibhi9dlzF5Hgh5SHaB9OiTGEyDTiJJyx0uy51QXdyWbtAHNua4XJzUKca3OzKUd3vA==}
    engines: {node: '>= 8'}

  cssesc@3.0.0:
    resolution: {integrity: sha512-/Tb/JcjK111nNScGob5MNtsntNM1aCNUDipB/TkwZFhyDrrE47SOx/18wF2bbjgc3ZzCSKW1T5nt5EbFoAz/Vg==}
    engines: {node: '>=4'}
    hasBin: true

  csstype@3.1.3:
    resolution: {integrity: sha512-M1uQkMl8rQK/szD0LNhtqxIPLpimGm8sOBwU7lLnCpSbTyY3yeU1Vc7l4KT5zT4s/yOxHH5O7tIuuLOCnLADRw==}

  data-uri-to-buffer@4.0.1:
    resolution: {integrity: sha512-0R9ikRb668HB7QDxT1vkpuUBtqc53YyAwMwGeUFKRojY/NWKvdZ+9UYtRfGmhqNbRkTSVpMbmyhXipFFv2cb/A==}
    engines: {node: '>= 12'}

  data-uri-to-buffer@6.0.2:
    resolution: {integrity: sha512-7hvf7/GW8e86rW0ptuwS3OcBGDjIi6SZva7hCyWC0yYry2cOPmLIjXAUHI6DK2HsnwJd9ifmt57i8eV2n4YNpw==}
    engines: {node: '>= 14'}

  data-view-buffer@1.0.2:
    resolution: {integrity: sha512-EmKO5V3OLXh1rtK2wgXRansaK1/mtVdTUEiEI0W8RkvgT05kfxaH29PliLnpLP73yYO6142Q72QNa8Wx/A5CqQ==}
    engines: {node: '>= 0.4'}

  data-view-byte-length@1.0.2:
    resolution: {integrity: sha512-tuhGbE6CfTM9+5ANGf+oQb72Ky/0+s3xKUpHvShfiz2RxMFgFPjsXuRLBVMtvMs15awe45SRb83D6wH4ew6wlQ==}
    engines: {node: '>= 0.4'}

  data-view-byte-offset@1.0.1:
    resolution: {integrity: sha512-BS8PfmtDGnrgYdOonGZQdLZslWIeCGFP9tpan0hi1Co2Zr2NKADsvGYA8XxuG/4UWgJ6Cjtv+YJnB6MM69QGlQ==}
    engines: {node: '>= 0.4'}

  dataloader@1.4.0:
    resolution: {integrity: sha512-68s5jYdlvasItOJnCuI2Q9s4q98g0pCyL3HrcKJu8KNugUl8ahgmZYg38ysLTgQjjXX3H8CJLkAvWrclWfcalw==}

  dateformat@4.6.3:
    resolution: {integrity: sha512-2P0p0pFGzHS5EMnhdxQi7aJN+iMheud0UhG4dlE1DLAlvL8JHjJJTX/CSm4JXwV0Ka5nGk3zC5mcb5bUQUxxMA==}

  debug@2.6.9:
    resolution: {integrity: sha512-bC7ElrdJaJnPbAP+1EotYvqZsb3ecl5wi6Bfi6BJTUcNowp6cvspg0jXznRTKDjm/E7AdgFBVeAPVMNcKGsHMA==}
    peerDependencies:
      supports-color: '*'
    peerDependenciesMeta:
      supports-color:
        optional: true

  debug@4.3.7:
    resolution: {integrity: sha512-Er2nc/H7RrMXZBFCEim6TCmMk02Z8vLC2Rbi1KEBggpo0fS6l0S1nnapwmIi3yW/+GOJap1Krg4w0Hg80oCqgQ==}
    engines: {node: '>=6.0'}
    peerDependencies:
      supports-color: '*'
    peerDependenciesMeta:
      supports-color:
        optional: true

  debug@4.4.0:
    resolution: {integrity: sha512-6WTZ/IxCY/T6BALoZHaE4ctp9xm+Z5kY/pzYaCHRFeyVhojxlrm+46y68HA6hr0TcwEssoxNiDEUJQjfPZ/RYA==}
    engines: {node: '>=6.0'}
    peerDependencies:
      supports-color: '*'
    peerDependenciesMeta:
      supports-color:
        optional: true

  debug@4.4.1:
    resolution: {integrity: sha512-KcKCqiftBJcZr++7ykoDIEwSa3XWowTfNPo92BYxjXiyYEVrUQh2aLyhxBCwww+heortUFxEJYcRzosstTEBYQ==}
    engines: {node: '>=6.0'}
    peerDependencies:
      supports-color: '*'
    peerDependenciesMeta:
      supports-color:
        optional: true

  debug@4.4.3:
    resolution: {integrity: sha512-RGwwWnwQvkVfavKVt22FGLw+xYSdzARwm0ru6DhTVA3umU5hZc28V3kO4stgYryrTlLpuvgI9GiijltAjNbcqA==}
    engines: {node: '>=6.0'}
    peerDependencies:
      supports-color: '*'
    peerDependenciesMeta:
      supports-color:
        optional: true

  decamelize@1.2.0:
    resolution: {integrity: sha512-z2S+W9X73hAUUki+N+9Za2lBlun89zigOyGrsax+KUQ6wKW4ZoWpEYBkGhQjwAjjDCkWxhY0VKEhk8wzY7F5cA==}
    engines: {node: '>=0.10.0'}

  decode-named-character-reference@1.1.0:
    resolution: {integrity: sha512-Wy+JTSbFThEOXQIR2L6mxJvEs+veIzpmqD7ynWxMXGpnk3smkHQOp6forLdHsKpAMW9iJpaBBIxz285t1n1C3w==}

  decompress-response@6.0.0:
    resolution: {integrity: sha512-aW35yZM6Bb/4oJlZncMH2LCoZtJXTRxES17vE3hoRiowU2kWHaJKFkSBDnDR+cm9J+9QhXmREyIfv0pji9ejCQ==}
    engines: {node: '>=10'}

  deep-is@0.1.4:
    resolution: {integrity: sha512-oIPzksmTg4/MriiaYGO+okXDT7ztn/w3Eptv/+gSIdMdKsJo0u4CfYNFJPy+4SKMuCqGw2wxnA+URMg3t8a/bQ==}

  deepmerge@4.3.1:
    resolution: {integrity: sha512-3sUqbMEc77XqpdNO7FRyRog+eW3ph+GYCbj+rK+uYyRMuwsVy0rMiVtPn+QJlKFvWP/1PYpapqYn0Me2knFn+A==}
    engines: {node: '>=0.10.0'}

  defer-to-connect@2.0.1:
    resolution: {integrity: sha512-4tvttepXG1VaYGrRibk5EwJd1t4udunSOVMdLSAL6mId1ix438oPwPZMALY41FCijukO1L0twNcGsdzS7dHgDg==}
    engines: {node: '>=10'}

  define-data-property@1.1.4:
    resolution: {integrity: sha512-rBMvIzlpA8v6E+SJZoo++HAYqsLrkg7MSfIinMPFhmkorw7X+dOXVJQs+QT69zGkzMyfDnIMN2Wid1+NbL3T+A==}
    engines: {node: '>= 0.4'}

  define-lazy-prop@2.0.0:
    resolution: {integrity: sha512-Ds09qNh8yw3khSjiJjiUInaGX9xlqZDY7JVryGxdxV7NPeuqQfplOpQ66yJFZut3jLa5zOwkXw1g9EI2uKh4Og==}
    engines: {node: '>=8'}

  define-properties@1.2.1:
    resolution: {integrity: sha512-8QmQKqEASLd5nx0U1B1okLElbUuuttJ/AnYmRXbbbGDWh6uS208EjD4Xqq/I9wK7u0v6O08XhTWnt5XtEbR6Dg==}
    engines: {node: '>= 0.4'}

  degenerator@5.0.1:
    resolution: {integrity: sha512-TllpMR/t0M5sqCXfj85i4XaAzxmS5tVA16dqvdkMwGmzI+dXLXnw3J+3Vdv7VKw+ThlTMboK6i9rnZ6Nntj5CQ==}
    engines: {node: '>= 14'}

  delayed-stream@1.0.0:
    resolution: {integrity: sha512-ZySD7Nf91aLB0RxL4KGrKHBXl7Eds1DAmEdcoVawXnLD7SDhpNgtuII2aAkg7a7QS41jxPSZ17p4VdGnMHk3MQ==}
    engines: {node: '>=0.4.0'}

  depd@2.0.0:
    resolution: {integrity: sha512-g7nH6P6dyDioJogAAGprGpCtVImJhpPk/roCzdb3fIh61/s/nPsfR6onyMwkCAR/OlC3yBC0lESvUoQEAssIrw==}
    engines: {node: '>= 0.8'}

  dependency-graph@0.11.0:
    resolution: {integrity: sha512-JeMq7fEshyepOWDfcfHK06N3MhyPhz++vtqWhMT5O9A3K42rdsEDpfdVqjaqaAhsw6a+ZqeDvQVtD0hFHQWrzg==}
    engines: {node: '>= 0.6.0'}

  dequal@2.0.3:
    resolution: {integrity: sha512-0je+qPKHEMohvfRTCEo3CrPG6cAzAYgmzKyxRiYSSDkS6eGJdyVJm7WaYA5ECaAD9wLB2T4EEeymA5aFVcYXCA==}
    engines: {node: '>=6'}

  destroy@1.2.0:
    resolution: {integrity: sha512-2sJGJTaXIIaR1w4iJSNoN0hnMY7Gpc/n8D4qSCJw8QqFWXf7cuAgnEHxBpweaVcPevC2l3KpjYCx3NypQQgaJg==}
    engines: {node: '>= 0.8', npm: 1.2.8000 || >= 1.4.16}

  detect-indent@6.1.0:
    resolution: {integrity: sha512-reYkTUJAZb9gUuZ2RvVCNhVHdg62RHnJ7WJl8ftMi4diZ6NWlciOzQN88pUhSELEwflJht4oQDv0F0BMlwaYtA==}
    engines: {node: '>=8'}

  detect-libc@2.1.2:
    resolution: {integrity: sha512-Btj2BOOO83o3WyH59e8MgXsxEQVcarkUOpEYrubB0urwnN10yQ364rsiByU11nZlqWYZm05i/of7io4mzihBtQ==}
    engines: {node: '>=8'}

  detect-port@1.6.1:
    resolution: {integrity: sha512-CmnVc+Hek2egPx1PeTFVta2W78xy2K/9Rkf6cC4T59S50tVnzKj+tnx5mmx5lwvCkujZ4uRrpRSuV+IVs3f90Q==}
    engines: {node: '>= 4.0.0'}
    hasBin: true

  devlop@1.1.0:
    resolution: {integrity: sha512-RWmIqhcFf1lRYBvNmr7qTNuyCt/7/ns2jbpp1+PalgE/rDQcBT0fioSMUpJ93irlUhC5hrg4cYqe6U+0ImW0rA==}

  devtools-protocol@0.0.1312386:
    resolution: {integrity: sha512-DPnhUXvmvKT2dFA/j7B+riVLUt9Q6RKJlcppojL5CoRywJJKLDYnRlw0gTFKfgDPHP5E04UoB71SxoJlVZy8FA==}

  devtools-protocol@0.0.1464554:
    resolution: {integrity: sha512-CAoP3lYfwAGQTaAXYvA6JZR0fjGUb7qec1qf4mToyoH2TZgUFeIqYcjh6f9jNuhHfuZiEdH+PONHYrLhRQX6aw==}

  didyoumean@1.2.2:
    resolution: {integrity: sha512-gxtyfqMg7GKyhQmb056K7M3xszy/myH8w+B4RT+QXBQsvAOdc3XymqDDPHx1BgPgsdAA5SIifona89YtRATDzw==}

  dir-glob@3.0.1:
    resolution: {integrity: sha512-WkrWp9GR4KXfKGYzOLmTuGVi1UWFfws377n9cc55/tb6DuqyF6pcQ5AbiHEshaDpY9v6oaSr2XCDidGmMwdzIA==}
    engines: {node: '>=8'}

  dlv@1.1.3:
    resolution: {integrity: sha512-+HlytyjlPKnIG8XuRG8WvmBP8xs8P71y+SKKS6ZXWoEgLuePxtDoUEiH7WkdePWrQ5JBpE6aoVqfZfJUQkjXwA==}

  dns-packet@5.6.1:
    resolution: {integrity: sha512-l4gcSouhcgIKRvyy99RNVOgxXiicE+2jZoNmaNmZ6JXiGajBOJAesk1OBlJuM5k2c+eudGdLxDqXuPCKIj6kpw==}
    engines: {node: '>=6'}

  dns-socket@4.2.2:
    resolution: {integrity: sha512-BDeBd8najI4/lS00HSKpdFia+OvUMytaVjfzR9n5Lq8MlZRSvtbI+uLtx1+XmQFls5wFU9dssccTmQQ6nfpjdg==}
    engines: {node: '>=6'}

  dotenv@16.4.5:
    resolution: {integrity: sha512-ZmdL2rui+eB2YwhsWzjInR8LldtZHGDoQ1ugH85ppHKwpUHL7j7rN0Ti9NCnGiQbhaZ11FpR+7ao1dNsmduNUg==}
    engines: {node: '>=12'}

  dotenv@16.5.0:
    resolution: {integrity: sha512-m/C+AwOAr9/W1UOIZUo232ejMNnJAJtYQjUbHoNTBNTJSvqzzDh7vnrei3o3r3m9blf6ZoDkvcw0VmozNRFJxg==}
    engines: {node: '>=12'}

  dotenv@8.6.0:
    resolution: {integrity: sha512-IrPdXQsk2BbzvCBGBOTmmSH5SodmqZNt4ERAZDmW4CT+tL8VtvinqywuANaFu4bOMWki16nqf0e4oC0QIaDr/g==}
    engines: {node: '>=10'}

  dunder-proto@1.0.1:
    resolution: {integrity: sha512-KIN/nDJBQRcXw0MLVhZE9iQHmG68qAVIBg9CqmUYjmQIhgij9U5MFvrqkUL5FbtyyzZuOeOt0zdeRe4UY7ct+A==}
    engines: {node: '>= 0.4'}

  eastasianwidth@0.2.0:
    resolution: {integrity: sha512-I88TYZWc9XiYHRQ4/3c5rjjfgkjhLyW2luGIheGERbNQ6OY7yTybanSpDXZa8y7VUP9YmDcYa+eyq4ca7iLqWA==}

  ecdsa-sig-formatter@1.0.11:
    resolution: {integrity: sha512-nagl3RYrbNv6kQkeJIpt6NJZy8twLB/2vtz6yN9Z4vRKHN4/QZJIEbqohALSgwKdnksuY3k5Addp5lg8sVoVcQ==}

  ee-first@1.1.1:
    resolution: {integrity: sha512-WMwm9LhRUo+WUaRN+vRuETqG89IgZphVSNkdFgeb6sS/E4OrDIN7t48CAewSHXc6C8lefD8KKfr5vY61brQlow==}

  emoji-regex@10.4.0:
    resolution: {integrity: sha512-EC+0oUMY1Rqm4O6LLrgjtYDvcVYTy7chDnM4Q7030tP4Kwj3u/pR6gP9ygnp2CJMK5Gq+9Q2oqmrFJAz01DXjw==}

  emoji-regex@8.0.0:
    resolution: {integrity: sha512-MSjYzcWNOA0ewAHpz0MxpYFvwg6yjy1NG3xteoqz644VCo/RPgnr1/GGt+ic3iJTzQ8Eu3TdM14SawnVUmGE6A==}

  emoji-regex@9.2.2:
    resolution: {integrity: sha512-L18DaJsXSUk2+42pv8mLs5jJT2hqFkFE4j21wOmgbUqsZ2hL72NsUU785g9RXgo3s0ZNgVl42TiHp3ZtOv/Vyg==}

  encodeurl@1.0.2:
    resolution: {integrity: sha512-TPJXq8JqFaVYm2CWmPvnP2Iyo4ZSM7/QKcSmuMLDObfpH5fi7RUGmd/rTDf+rut/saiDiQEeVTNgAmJEdAOx0w==}
    engines: {node: '>= 0.8'}

  encodeurl@2.0.0:
    resolution: {integrity: sha512-Q0n9HRi4m6JuGIV1eFlmvJB7ZEVxu93IrMyiMsGC0lrMJMWzRgx6WGquyfQgZVb31vhGgXnfmPNNXmxnOkRBrg==}
    engines: {node: '>= 0.8'}

  end-of-stream@1.4.4:
    resolution: {integrity: sha512-+uw1inIHVPQoaVuHzRyXd21icM+cnt4CzD5rW+NC1wjOUSTOs+Te7FOv7AhN7vS9x/oIyhLP5PR1H+phQAHu5Q==}

  engine.io-parser@5.2.3:
    resolution: {integrity: sha512-HqD3yTBfnBxIrbnM1DoD6Pcq8NECnh8d4As1Qgh0z5Gg3jRRIqijury0CL3ghu/edArpUYiYqQiDUQBIs4np3Q==}
    engines: {node: '>=10.0.0'}

  engine.io@6.6.4:
    resolution: {integrity: sha512-ZCkIjSYNDyGn0R6ewHDtXgns/Zre/NT6Agvq1/WobF7JXgFff4SeDroKiCO3fNJreU9YG429Sc81o4w5ok/W5g==}
    engines: {node: '>=10.2.0'}

  enquirer@2.4.1:
    resolution: {integrity: sha512-rRqJg/6gd538VHvR3PSrdRBb/1Vy2YfzHqzvbhGIQpDRKIa4FgV/54b5Q1xYSxOOwKvjXweS26E0Q+nAMwp2pQ==}
    engines: {node: '>=8.6'}

  entities@6.0.0:
    resolution: {integrity: sha512-aKstq2TDOndCn4diEyp9Uq/Flu2i1GlLkc6XIDQSDMuaFE3OPW5OphLCyQ5SpSJZTb4reN+kTcYru5yIfXoRPw==}
    engines: {node: '>=0.12'}

  env-paths@2.2.1:
    resolution: {integrity: sha512-+h1lkLKhZMTYjog1VEpJNG7NZJWcuc2DDk/qsqSTRRCOXiLjeQ1d1/udrUGhqMxUgAlwKNZ0cf2uqan5GLuS2A==}
    engines: {node: '>=6'}

  environment@1.1.0:
    resolution: {integrity: sha512-xUtoPkMggbz0MPyPiIWr1Kp4aeWJjDZ6SMvURhimjdZgsRuDplF5/s9hcgGhyXMhs+6vpnuoiZ2kFiu3FMnS8Q==}
    engines: {node: '>=18'}

  error-ex@1.3.2:
    resolution: {integrity: sha512-7dFHNmqeFSEt2ZBsCriorKnn3Z2pj+fd9kmI6QoWw4//DL+icEBfc0U7qJCisqrTsKTjw4fNFy2pW9OqStD84g==}

  es-abstract@1.23.9:
    resolution: {integrity: sha512-py07lI0wjxAC/DcfK1S6G7iANonniZwTISvdPzk9hzeH0IZIshbuuFxLIU96OyF89Yb9hiqWn8M/bY83KY5vzA==}
    engines: {node: '>= 0.4'}

  es-aggregate-error@1.0.13:
    resolution: {integrity: sha512-KkzhUUuD2CUMqEc8JEqsXEMDHzDPE8RCjZeUBitsnB1eNcAJWQPiciKsMXe3Yytj4Flw1XLl46Qcf9OxvZha7A==}
    engines: {node: '>= 0.4'}

  es-define-property@1.0.1:
    resolution: {integrity: sha512-e3nRfgfUZ4rNGL232gUgX06QNyyez04KdjFrF+LTRoOXmrOgFKDg4BCdsjW8EnT69eqdYGmRpJwiPVYNrCaW3g==}
    engines: {node: '>= 0.4'}

  es-errors@1.3.0:
    resolution: {integrity: sha512-Zf5H2Kxt2xjTvbJvP2ZWLEICxA6j+hAmMzIlypy4xcBg1vKVnx89Wy0GbS+kf5cwCVFFzdCFh2XSCFNULS6csw==}
    engines: {node: '>= 0.4'}

  es-module-lexer@1.7.0:
    resolution: {integrity: sha512-jEQoCwk8hyb2AZziIOLhDqpm5+2ww5uIE6lkO/6jcOCusfk6LhMHpXXfBLXTZ7Ydyt0j4VoUQv6uGNYbdW+kBA==}

  es-object-atoms@1.1.1:
    resolution: {integrity: sha512-FGgH2h8zKNim9ljj7dankFPcICIK9Cp5bm+c2gQSYePhpaG5+esrLODihIorn+Pe6FGJzWhXQotPv73jTaldXA==}
    engines: {node: '>= 0.4'}

  es-set-tostringtag@2.1.0:
    resolution: {integrity: sha512-j6vWzfrGVfyXxge+O0x5sh6cvxAog0a/4Rdd2K36zCMV5eJ+/+tOAngRO8cODMNWbVRdVlmGZQL2YS3yR8bIUA==}
    engines: {node: '>= 0.4'}

  es-to-primitive@1.3.0:
    resolution: {integrity: sha512-w+5mJ3GuFL+NjVtJlvydShqE1eN3h3PbI7/5LAsYJP/2qtuMXjfL2LpHSRqo4b4eSF5K/DH1JXKUAHSB2UW50g==}
    engines: {node: '>= 0.4'}

  es-toolkit@1.39.10:
    resolution: {integrity: sha512-E0iGnTtbDhkeczB0T+mxmoVlT4YNweEKBLq7oaU4p11mecdsZpNWOglI4895Vh4usbQ+LsJiuLuI2L0Vdmfm2w==}

  esast-util-from-estree@2.0.0:
    resolution: {integrity: sha512-4CyanoAudUSBAn5K13H4JhsMH6L9ZP7XbLVe/dKybkxMO7eDyLsT8UHl9TRNrU2Gr9nz+FovfSIjuXWJ81uVwQ==}

  esast-util-from-js@2.0.1:
    resolution: {integrity: sha512-8Ja+rNJ0Lt56Pcf3TAmpBZjmx8ZcK5Ts4cAzIOjsjevg9oSXJnl6SUQ2EevU8tv3h6ZLWmoKL5H4fgWvdvfETw==}

  esbuild@0.21.5:
    resolution: {integrity: sha512-mg3OPMV4hXywwpoDxu3Qda5xCKQi+vCTZq8S9J/EpkhB2HzKXq4SNFZE3+NK93JYxc8VMSep+lOUSC/RVKaBqw==}
    engines: {node: '>=12'}
    hasBin: true

  esbuild@0.25.11:
    resolution: {integrity: sha512-KohQwyzrKTQmhXDW1PjCv3Tyspn9n5GcY2RTDqeORIdIJY8yKIF7sTSopFmn/wpMPW4rdPXI0UE5LJLuq3bx0Q==}
    engines: {node: '>=18'}
    hasBin: true

  escalade@3.2.0:
    resolution: {integrity: sha512-WUj2qlxaQtO4g6Pq5c29GTcWGDyd8itL8zTlipgECz3JesAiiOKotd8JU6otB3PACgG6xkJUyVhboMS+bje/jA==}
    engines: {node: '>=6'}

  escape-html@1.0.3:
    resolution: {integrity: sha512-NiSupZ4OeuGwr68lGIeym/ksIZMJodUGOSCZ/FSnTxcrekbvqrgdUxlJOMpijaKZVjAJrWrGs/6Jy8OMuyj9ow==}

  escape-string-regexp@2.0.0:
    resolution: {integrity: sha512-UpzcLCXolUWcNu5HtVMHYdXJjArjsF9C0aNnquZYY4uW/Vu0miy5YoWvbV345HauVvcAUnpRuhMMcqTcGOY2+w==}
    engines: {node: '>=8'}

  escape-string-regexp@4.0.0:
    resolution: {integrity: sha512-TtpcNJ3XAzx3Gq8sWRzJaVajRs0uVxA2YAkdb1jm2YkPz4G6egUFAyA3n5vtEIZefPk5Wa4UXbKuS5fKkJWdgA==}
    engines: {node: '>=10'}

  escape-string-regexp@5.0.0:
    resolution: {integrity: sha512-/veY75JbMK4j1yjvuUxuVsiS/hr/4iHs9FTT6cgTexxdE0Ly/glccBAkloH/DofkjRbZU3bnoj38mOmhkZ0lHw==}
    engines: {node: '>=12'}

  escodegen@2.1.0:
    resolution: {integrity: sha512-2NlIDTwUWJN0mRPQOdtQBzbUHvdGY2P1VXSyU83Q3xKxM7WHX2Ql8dKq782Q9TgQUNOLEzEYu9bzLNj1q88I5w==}
    engines: {node: '>=6.0'}
    hasBin: true

  eslint-scope@8.3.0:
    resolution: {integrity: sha512-pUNxi75F8MJ/GdeKtVLSbYg4ZI34J6C0C7sbL4YOp2exGwen7ZsuBqKzUhXd0qMQ362yET3z+uPwKeg/0C2XCQ==}
    engines: {node: ^18.18.0 || ^20.9.0 || >=21.1.0}

  eslint-visitor-keys@3.4.3:
    resolution: {integrity: sha512-wpc+LXeiyiisxPlEkUzU6svyS1frIO3Mgxj1fdy7Pm8Ygzguax2N3Fa/D/ag1WqbOprdI+uY6wMUl8/a2G+iag==}
    engines: {node: ^12.22.0 || ^14.17.0 || >=16.0.0}

  eslint-visitor-keys@4.2.0:
    resolution: {integrity: sha512-UyLnSehNt62FFhSwjZlHmeokpRK59rcz29j+F1/aDgbkbRTk7wIc9XzdoasMUbRNKDM0qQt/+BJ4BrpFeABemw==}
    engines: {node: ^18.18.0 || ^20.9.0 || >=21.1.0}

  eslint@9.25.1:
    resolution: {integrity: sha512-E6Mtz9oGQWDCpV12319d59n4tx9zOTXSTmc8BLVxBx+G/0RdM5MvEEJLU9c0+aleoePYYgVTOsRblx433qmhWQ==}
    engines: {node: ^18.18.0 || ^20.9.0 || >=21.1.0}
    hasBin: true
    peerDependencies:
      jiti: '*'
    peerDependenciesMeta:
      jiti:
        optional: true

  espree@10.3.0:
    resolution: {integrity: sha512-0QYC8b24HWY8zjRnDTL6RiHfDbAWn63qb4LMj1Z4b076A4une81+z03Kg7l7mn/48PUTqoLptSXez8oknU8Clg==}
    engines: {node: ^18.18.0 || ^20.9.0 || >=21.1.0}

  esprima@4.0.1:
    resolution: {integrity: sha512-eGuFFw7Upda+g4p+QHvnW0RyTX/SVeJBDM/gCtMARO0cLuT2HcEKnTPvhjV6aGeqrCB/sbNop0Kszm0jsaWU4A==}
    engines: {node: '>=4'}
    hasBin: true

  esquery@1.6.0:
    resolution: {integrity: sha512-ca9pw9fomFcKPvFLXhBKUK90ZvGibiGOvRJNbjljY7s7uq/5YO4BOzcYtJqExdx99rF6aAcnRxHmcUHcz6sQsg==}
    engines: {node: '>=0.10'}

  esrecurse@4.3.0:
    resolution: {integrity: sha512-KmfKL3b6G+RXvP8N1vr3Tq1kL/oCFgn2NYXEtqP8/L3pKapUA4G8cFVaoF3SU323CD4XypR/ffioHmkti6/Tag==}
    engines: {node: '>=4.0'}

  estraverse@5.3.0:
    resolution: {integrity: sha512-MMdARuVEQziNTeJD8DgMqmhwR11BRQ/cBP+pLtYdSTnf3MIO8fFeiINEbX36ZdNlfU/7A9f3gUw49B3oQsvwBA==}
    engines: {node: '>=4.0'}

  estree-util-attach-comments@3.0.0:
    resolution: {integrity: sha512-cKUwm/HUcTDsYh/9FgnuFqpfquUbwIqwKM26BVCGDPVgvaCl/nDCCjUfiLlx6lsEZ3Z4RFxNbOQ60pkaEwFxGw==}

  estree-util-build-jsx@3.0.1:
    resolution: {integrity: sha512-8U5eiL6BTrPxp/CHbs2yMgP8ftMhR5ww1eIKoWRMlqvltHF8fZn5LRDvTKuxD3DUn+shRbLGqXemcP51oFCsGQ==}

  estree-util-is-identifier-name@3.0.0:
    resolution: {integrity: sha512-hFtqIDZTIUZ9BXLb8y4pYGyk6+wekIivNVTcmvk8NoOh+VeRn5y6cEHzbURrWbfp1fIqdVipilzj+lfaadNZmg==}

  estree-util-scope@1.0.0:
    resolution: {integrity: sha512-2CAASclonf+JFWBNJPndcOpA8EMJwa0Q8LUFJEKqXLW6+qBvbFZuF5gItbQOs/umBUkjviCSDCbBwU2cXbmrhQ==}

  estree-util-to-js@2.0.0:
    resolution: {integrity: sha512-WDF+xj5rRWmD5tj6bIqRi6CkLIXbbNQUcxQHzGysQzvHmdYG2G7p/Tf0J0gpxGgkeMZNTIjT/AoSvC9Xehcgdg==}

  estree-util-visit@2.0.0:
    resolution: {integrity: sha512-m5KgiH85xAhhW8Wta0vShLcUvOsh3LLPI2YVwcbio1l7E09NTLL1EyMZFM1OyWowoH0skScNbhOPl4kcBgzTww==}

  estree-walker@3.0.3:
    resolution: {integrity: sha512-7RUKfXgSMMkzt6ZuXmqapOurLGPPfgj6l9uRZ7lRGolvk0y2yocc35LdcxKC5PQZdn2DMqioAQ2NoWcrTKmm6g==}

  esutils@2.0.3:
    resolution: {integrity: sha512-kVscqXk4OCp68SZ0dkgEKVi6/8ij300KBWTJq32P/dYeWTSwK41WyTxalN1eRmA5Z9UU/LX9D7FWSmV9SAYx6g==}
    engines: {node: '>=0.10.0'}

  etag@1.8.1:
    resolution: {integrity: sha512-aIL5Fx7mawVa300al2BnEE4iNvo1qETxLrPI/o05L7z6go7fCw1J6EQmbK4FmJ2AS7kgVF/KEZWufBfdClMcPg==}
    engines: {node: '>= 0.6'}

  event-target-shim@5.0.1:
    resolution: {integrity: sha512-i/2XbnSz/uxRCU6+NdVJgKWDTM427+MqYbkQzD321DuCQJUqOuJKIA0IM2+W2xtYHdKOmZ4dR6fExsd4SXL+WQ==}
    engines: {node: '>=6'}

  eventemitter3@4.0.7:
    resolution: {integrity: sha512-8guHBZCwKnFhYdHr2ysuRWErTwhoN2X8XELRlrRwpmfeY2jjuUN4taQMsULKUVo1K4DvZl+0pgfyoysHxvmvEw==}

  events@3.3.0:
    resolution: {integrity: sha512-mQw+2fkQbALzQ7V0MY0IqdnXNOeTtP4r0lN9z7AAawCXgqea7bDii20AYrIBrFd/Hx0M2Ocz6S111CaFkUcb0Q==}
    engines: {node: '>=0.8.x'}

  eventsource-parser@1.1.2:
    resolution: {integrity: sha512-v0eOBUbiaFojBu2s2NPBfYUoRR9GjcDNvCXVaqEf5vVfpIAh9f8RCo4vXTP8c63QRKCFwoLpMpTdPwwhEKVgzA==}
    engines: {node: '>=14.18'}

  eventsource-parser@3.0.3:
    resolution: {integrity: sha512-nVpZkTMM9rF6AQ9gPJpFsNAMt48wIzB5TQgiTLdHiuO8XEDhUgZEhqKlZWXbIzo9VmJ/HvysHqEaVeD5v9TPvA==}
    engines: {node: '>=20.0.0'}

  eventsource-parser@3.0.6:
    resolution: {integrity: sha512-Vo1ab+QXPzZ4tCa8SwIHJFaSzy4R6SHf7BY79rFBDf0idraZWAkYrDjDj8uWaSm3S2TK+hJ7/t1CEmZ7jXw+pg==}
    engines: {node: '>=18.0.0'}

  eventsource@3.0.7:
    resolution: {integrity: sha512-CRT1WTyuQoD771GW56XEZFQ/ZoSfWid1alKGDYMmkt2yl8UXrVR4pspqWNEcqKvVIzg6PAltWjxcSSPrboA4iA==}
    engines: {node: '>=18.0.0'}

  expect-type@1.2.2:
    resolution: {integrity: sha512-JhFGDVJ7tmDJItKhYgJCGLOWjuK9vPxiXoUFLwLDc99NlmklilbiQJwoctZtt13+xMw91MCk/REan6MWHqDjyA==}
    engines: {node: '>=12.0.0'}

  express-rate-limit@7.5.1:
    resolution: {integrity: sha512-7iN8iPMDzOMHPUYllBEsQdWVB6fPDMPqwjBaFrgr4Jgr/+okjvzAy+UHlYYL/Vs0OsOrMkwS6PJDkFlJwoxUnw==}
    engines: {node: '>= 16'}
    peerDependencies:
      express: '>= 4.11'

  express@4.21.2:
    resolution: {integrity: sha512-28HqgMZAmih1Czt9ny7qr6ek2qddF4FclbMzwhCREB6OFfH+rXAnuNCwo1/wFvrtbgsQDb4kSbX9de9lFbrXnA==}
    engines: {node: '>= 0.10.0'}

  express@5.1.0:
    resolution: {integrity: sha512-DT9ck5YIRU+8GYzzU5kT3eHGA5iL+1Zd0EutOmTE9Dtk+Tvuzd23VBU+ec7HPNSTxXYO55gPV/hq4pSBJDjFpA==}
    engines: {node: '>= 18'}

  extend-shallow@2.0.1:
    resolution: {integrity: sha512-zCnTtlxNoAiDc3gqY2aYAWFx7XWWiasuF2K8Me5WbN8otHKTUKBwjPtNpRs/rbUZm7KxWAaNj7P1a/p52GbVug==}
    engines: {node: '>=0.10.0'}

  extend@3.0.2:
    resolution: {integrity: sha512-fjquC59cD7CyW6urNXK0FBufkZcoiGG80wTuPujX590cB5Ttln20E2UB4S/WARVqhXffZl2LNgS+gQdPIIim/g==}

  extendable-error@0.1.7:
    resolution: {integrity: sha512-UOiS2in6/Q0FK0R0q6UY9vYpQ21mr/Qn1KOnte7vsACuNJf514WvCCUHSRCPcgjPT2bAhNIJdlE6bVap1GKmeg==}

  external-editor@3.1.0:
    resolution: {integrity: sha512-hMQ4CX1p1izmuLYyZqLMO/qGNw10wSv9QDCPfzXfyFrOaCSSoRfqE1Kf1s5an66J5JZC62NewG+mK49jOCtQew==}
    engines: {node: '>=4'}

  extract-zip@2.0.1:
    resolution: {integrity: sha512-GDhU9ntwuKyGXdZBUgTIe+vXnWj0fppUEtMDL0+idd5Sta8TGpHssn/eusA9mrPr9qNDym6SxAYZjNvCn/9RBg==}
    engines: {node: '>= 10.17.0'}
    hasBin: true

  fast-copy@3.0.2:
    resolution: {integrity: sha512-dl0O9Vhju8IrcLndv2eU4ldt1ftXMqqfgN4H1cpmGV7P6jeB9FwpN9a2c8DPGE1Ys88rNUJVYDHq73CGAGOPfQ==}

  fast-decode-uri-component@1.0.1:
    resolution: {integrity: sha512-WKgKWg5eUxvRZGwW8FvfbaH7AXSh2cL+3j5fMGzUMCxWBJ3dV3a7Wz8y2f/uQ0e3B6WmodD3oS54jTQ9HVTIIg==}

  fast-deep-equal@3.1.3:
    resolution: {integrity: sha512-f3qQ9oQy9j2AhBe/H9VC91wLmKBCCU/gDOnKNAYG5hswO7BLKj09Hc5HYNz9cGI++xlpDCIgDaitVs03ATR84Q==}

  fast-fifo@1.3.2:
    resolution: {integrity: sha512-/d9sfos4yxzpwkDkuN7k2SqFKtYNmCTzgfEpz82x34IM9/zc8KGxQoXg1liNC/izpRM/MBdt44Nmx41ZWqk+FQ==}

  fast-glob@3.3.3:
    resolution: {integrity: sha512-7MptL8U0cqcFdzIzwOTHoilX9x5BrNqye7Z/LuC7kCMRio1EMSyqRK3BEAUD7sXRq4iT4AzTVuZdhgQ2TCvYLg==}
    engines: {node: '>=8.6.0'}

  fast-json-stable-stringify@2.1.0:
    resolution: {integrity: sha512-lhd/wF+Lk98HZoTCtlVraHtfh5XYijIjalXck7saUtuanSDyLMxnHhSXEDJqHxD7msR8D0uCmqlkwjCV8xvwHw==}

  fast-json-stringify@6.1.1:
    resolution: {integrity: sha512-DbgptncYEXZqDUOEl4krff4mUiVrTZZVI7BBrQR/T3BqMj/eM1flTC1Uk2uUoLcWCxjT95xKulV/Lc6hhOZsBQ==}

  fast-levenshtein@2.0.6:
    resolution: {integrity: sha512-DCXu6Ifhqcks7TZKY3Hxp3y6qphY5SJZmrWMDrKcERSOXWQdMhU9Ig/PYrzyw/ul9jOIyh0N4M0tbC5hodg8dw==}

  fast-memoize@2.5.2:
    resolution: {integrity: sha512-Ue0LwpDYErFbmNnZSF0UH6eImUwDmogUO1jyE+JbN2gsQz/jICm1Ve7t9QT0rNSsfJt+Hs4/S3GnsDVjL4HVrw==}

  fast-querystring@1.1.2:
    resolution: {integrity: sha512-g6KuKWmFXc0fID8WWH0jit4g0AGBoJhCkJMb1RmbsSEUNvQ+ZC8D6CUZ+GtF8nMzSPXnhiePyyqqipzNNEnHjg==}

  fast-redact@3.5.0:
    resolution: {integrity: sha512-dwsoQlS7h9hMeYUq1W++23NDcBLV4KqONnITDV9DjfS3q1SgDGVrBdvvTLUotWtPSD7asWDV9/CmsZPy8Hf70A==}
    engines: {node: '>=6'}

  fast-safe-stringify@2.1.1:
    resolution: {integrity: sha512-W+KJc2dmILlPplD/H4K9l9LcAHAfPtP6BY84uVLXQ6Evcz9Lcg33Y2z1IVblT6xdY54PXYVHEv+0Wpq8Io6zkA==}

  fast-uri@3.0.6:
    resolution: {integrity: sha512-Atfo14OibSv5wAp4VWNsFYE1AchQRTv9cBGWET4pZWHzYshFSS9NQI6I57rdKn9croWVMbYFbLhJ+yJvmZIIHw==}

  fastify-metrics@12.1.0:
    resolution: {integrity: sha512-EpbT+W1jm8kMbkCPvfW4j23y3BZlXGOcO6+75EFTKDxbJIyXbldrFIoVoP0oD4CsqrKeIARvrOjbZNqK5MdRwQ==}
    peerDependencies:
      fastify: '>=5'

  fastify-plugin@4.5.1:
    resolution: {integrity: sha512-stRHYGeuqpEZTL1Ef0Ovr2ltazUT9g844X5z/zEBFLG8RYlpDiOCIG+ATvYEp+/zmc7sN29mcIMp8gvYplYPIQ==}

  fastify-plugin@5.1.0:
    resolution: {integrity: sha512-FAIDA8eovSt5qcDgcBvDuX/v0Cjz0ohGhENZ/wpc3y+oZCY2afZ9Baqql3g/lC+OHRnciQol4ww7tuthOb9idw==}

  fastify-zod-openapi@5.5.0:
    resolution: {integrity: sha512-b6AhZuz68AiywJxTkxTGtBQonrgxp6udRRKapcimBn4b8iBulQmMYmjjwe8FKwY8LMAXbf8lPPfgwC6apWPa/g==}
    engines: {node: '>=20'}
    peerDependencies:
      '@fastify/swagger': ^9.0.0
      '@fastify/swagger-ui': ^5.0.1
      fastify: '5'
      zod: ^3.25.74 || ^4.0.0
    peerDependenciesMeta:
      '@fastify/swagger':
        optional: true
      '@fastify/swagger-ui':
        optional: true

  fastify@5.6.2:
    resolution: {integrity: sha512-dPugdGnsvYkBlENLhCgX8yhyGCsCPrpA8lFWbTNU428l+YOnLgYHR69hzV8HWPC79n536EqzqQtvhtdaCE0dKg==}

  fastq@1.19.1:
    resolution: {integrity: sha512-GwLTyxkCXjXbxqIhTsMI2Nui8huMPtnxg7krajPJAjnEG/iiOS7i+zCtWGZR9G0NBKbXKh6X9m9UIsYX/N6vvQ==}

  fault@2.0.1:
    resolution: {integrity: sha512-WtySTkS4OKev5JtpHXnib4Gxiurzh5NCGvWrFaZ34m6JehfTUhKZvn9njTfw48t6JumVQOmrKqpmGcdwxnhqBQ==}

  favicons@7.2.0:
    resolution: {integrity: sha512-k/2rVBRIRzOeom3wI9jBPaSEvoTSQEW4iM0EveBmBBKFxO8mSyyRWtDlfC3VnEfu0avmjrMzy8/ZFPSe6F71Hw==}
    engines: {node: '>=14.0.0'}

  fd-slicer@1.1.0:
    resolution: {integrity: sha512-cE1qsB/VwyQozZ+q1dGxR8LBYNZeofhEdUNGSMbQD3Gw2lAzX9Zb3uIU6Ebc/Fmyjo9AWWfnn0AUCHqtevs/8g==}

  fdir@6.4.4:
    resolution: {integrity: sha512-1NZP+GK4GfuAv3PqKvxQRDMjdSRZjnkq7KfhlNrCNNlZ0ygQFpebfrnfnq/W7fpUnAv9aGWmY1zKx7FYL3gwhg==}
    peerDependencies:
      picomatch: ^3 || ^4
    peerDependenciesMeta:
      picomatch:
        optional: true

  fdir@6.5.0:
    resolution: {integrity: sha512-tIbYtZbucOs0BRGqPJkshJUYdL+SDH7dVM8gjy+ERp3WAUjLEFJE+02kanyHtwjWOnwrKYBiwAmM0p4kLJAnXg==}
    engines: {node: '>=12.0.0'}
    peerDependencies:
      picomatch: ^3 || ^4
    peerDependenciesMeta:
      picomatch:
        optional: true

  fetch-blob@3.2.0:
    resolution: {integrity: sha512-7yAQpD2UMJzLi1Dqv7qFYnPbaPx7ZfFK6PiIxQ4PfkGPyNyl2Ugx+a/umUonmKqjhM4DnfbMvdX6otXq83soQQ==}
    engines: {node: ^12.20 || >= 14.13}

  fetch-cookie@3.1.0:
    resolution: {integrity: sha512-s/XhhreJpqH0ftkGVcQt8JE9bqk+zRn4jF5mPJXWZeQMCI5odV9K+wEWYbnzFPHgQZlvPSMjS4n4yawWE8RINw==}

  file-entry-cache@8.0.0:
    resolution: {integrity: sha512-XXTUwCvisa5oacNGRP9SfNtYBNAMi+RPwBFmblZEF7N7swHYQS6/Zfk7SRwx4D5j3CH211YNRco1DEMNVfZCnQ==}
    engines: {node: '>=16.0.0'}

  fill-range@7.1.1:
    resolution: {integrity: sha512-YsGpe3WHLK8ZYi4tWDg2Jy3ebRz2rXowDxnld4bkQB00cc/1Zw9AWnC0i9ztDJitivtQvaI9KaLyKrc+hBW0yg==}
    engines: {node: '>=8'}

  finalhandler@1.3.1:
    resolution: {integrity: sha512-6BN9trH7bp3qvnrRyzsBz+g3lZxTNZTbVO2EV1CS0WIcDbawYVdYvGflME/9QP0h0pYlCDBCTjYa9nZzMDpyxQ==}
    engines: {node: '>= 0.8'}

  finalhandler@2.1.0:
    resolution: {integrity: sha512-/t88Ty3d5JWQbWYgaOGCCYfXRwV1+be02WqYYlL6h0lEiUAMPM8o8qKGO01YIkOHzka2up08wvgYD0mDiI+q3Q==}
    engines: {node: '>= 0.8'}

  find-my-way@9.3.0:
    resolution: {integrity: sha512-eRoFWQw+Yv2tuYlK2pjFS2jGXSxSppAs3hSQjfxVKxM5amECzIgYYc1FEI8ZmhSh/Ig+FrKEz43NLRKJjYCZVg==}
    engines: {node: '>=20'}

  find-up@4.1.0:
    resolution: {integrity: sha512-PpOwAdQ/YlXQ2vj8a3h8IipDuYRi3wceVQQGYWxNINccq40Anw7BlsEXCMbt1Zt+OLA6Fq9suIpIWD0OsnISlw==}
    engines: {node: '>=8'}

  find-up@5.0.0:
    resolution: {integrity: sha512-78/PXT1wlLLDgTzDs7sjq9hzz0vXD+zn+7wypEe4fXQxCmdmqfGsEPQxmiCSQI3ajFV91bVSsvNtrJRiW6nGng==}
    engines: {node: '>=10'}

  flat-cache@4.0.1:
    resolution: {integrity: sha512-f7ccFPK3SXFHpx15UIGyRJ/FJQctuKZ0zVuN3frBo4HnK3cay9VEW0R6yPYFHC0AgqhukPzKjq22t5DmAyqGyw==}
    engines: {node: '>=16'}

  flatted@3.3.3:
    resolution: {integrity: sha512-GX+ysw4PBCz0PzosHDepZGANEuFCMLrnRTiEy9McGjmkCQYwRq4A/X786G/fjM/+OjsWSU1ZrY5qyARZmO/uwg==}

  follow-redirects@1.15.9:
    resolution: {integrity: sha512-gew4GsXizNgdoRyqmyfMHyAmXsZDk6mHkSxZFCzW9gwlbtOW44CDtYavM+y+72qD/Vq2l550kMF52DT8fOLJqQ==}
    engines: {node: '>=4.0'}
    peerDependencies:
      debug: '*'
    peerDependenciesMeta:
      debug:
        optional: true

  for-each@0.3.5:
    resolution: {integrity: sha512-dKx12eRCVIzqCxFGplyFKJMPvLEWgmNtUrpTiJIR5u97zEhRG8ySrtboPHZXx7daLxQVrl643cTzbab2tkQjxg==}
    engines: {node: '>= 0.4'}

  foreground-child@3.3.1:
    resolution: {integrity: sha512-gIXjKqtFuWEgzFRJA9WCQeSJLZDjgJUOMCMzxtvFq/37KojM1BFGufqsCy0r4qSQmYLsZYMeyRqzIWOMup03sw==}
    engines: {node: '>=14'}

  form-data-encoder@1.7.2:
    resolution: {integrity: sha512-qfqtYan3rxrnCk1VYaA4H+Ms9xdpPqvLZa6xmMgFvhO32x7/3J/ExcTd6qpxM0vH2GdMI+poehyBZvqfMTto8A==}

  form-data-encoder@2.1.4:
    resolution: {integrity: sha512-yDYSgNMraqvnxiEXO4hi88+YZxaHC6QKzb5N84iRCTDeRO7ZALpir/lVmf/uXUhnwUr2O4HU8s/n6x+yNjQkHw==}
    engines: {node: '>= 14.17'}

  form-data@4.0.2:
    resolution: {integrity: sha512-hGfm/slu0ZabnNt4oaRZ6uREyfCj6P4fT/n6A1rGV+Z0VdGXjfOhVUpkn6qVQONHGIFwmveGXyDs75+nr6FM8w==}
    engines: {node: '>= 6'}

  format@0.2.2:
    resolution: {integrity: sha512-wzsgA6WOq+09wrU1tsJ09udeR/YZRaeArL9e1wPbFg3GG2yDnC2ldKpxs4xunpFF9DgqCqOIra3bc1HWrJ37Ww==}
    engines: {node: '>=0.4.x'}

  formdata-node@4.4.1:
    resolution: {integrity: sha512-0iirZp3uVDjVGt9p49aTaqjk84TrglENEDuqfdlZQ1roC9CWlPk6Avf8EEnZNcAqPonwkG35x4n3ww/1THYAeQ==}
    engines: {node: '>= 12.20'}

  formdata-polyfill@4.0.10:
    resolution: {integrity: sha512-buewHzMvYL29jdeQTVILecSaZKnt/RJWjoZCF5OW60Z67/GmSLBkOFM7qh1PI3zFNtJbaZL5eQu1vLfazOwj4g==}
    engines: {node: '>=12.20.0'}

  forwarded@0.2.0:
    resolution: {integrity: sha512-buRG0fpBtRHSTCOASe6hD258tEubFoRLb4ZNA6NxMVHNw2gOcwHo9wyablzMzOA5z9xA9L1KNjk/Nt6MT9aYow==}
    engines: {node: '>= 0.6'}

  fresh@0.5.2:
    resolution: {integrity: sha512-zJ2mQYM18rEFOudeV4GShTGIQ7RbzA7ozbU9I/XBpm7kqgMywgmylMwXHxZJmkVoYkna9d2pVXVXPdYTP9ej8Q==}
    engines: {node: '>= 0.6'}

  fresh@2.0.0:
    resolution: {integrity: sha512-Rx/WycZ60HOaqLKAi6cHRKKI7zxWbJ31MhntmtwMoaTeF7XFH9hhBp8vITaMidfljRQ6eYWCKkaTK+ykVJHP2A==}
    engines: {node: '>= 0.8'}

  fs-extra@11.3.0:
    resolution: {integrity: sha512-Z4XaCL6dUDHfP/jT25jJKMmtxvuwbkrD1vNSMFlo9lNLY2c5FHYSQgHPRZUjAB26TpDEoW9HCOgplrdbaPV/ew==}
    engines: {node: '>=14.14'}

  fs-extra@7.0.1:
    resolution: {integrity: sha512-YJDaCJZEnBmcbw13fvdAM9AwNOJwOzrE4pqMqBq5nFiEqXUqHwlK4B+3pUw6JNvfSPtX05xFHtYy/1ni01eGCw==}
    engines: {node: '>=6 <7 || >=8'}

  fs-extra@8.1.0:
    resolution: {integrity: sha512-yhlQgA6mnOJUKOsRUFsgJdQCvkKhcz8tlZG5HBQfReYZy46OwLcY+Zia0mtdHsOo9y/hP+CxMN0TU9QxoOtG4g==}
    engines: {node: '>=6 <7 || >=8'}

  fs-minipass@2.1.0:
    resolution: {integrity: sha512-V/JgOLFCS+R6Vcq0slCuaeWEdNC3ouDlJMNIsacH2VtALiu9mV4LPrHc5cDl8k5aw6J8jwgWWpiTo5RYhmIzvg==}
    engines: {node: '>= 8'}

  fsevents@2.3.2:
    resolution: {integrity: sha512-xiqMQR4xAeHTuB9uWm+fFRcIOgKBMiOBP+eXiyT7jsgVCq1bkVygt00oASowB7EdtpOHaaPgKt812P9ab+DDKA==}
    engines: {node: ^8.16.0 || ^10.6.0 || >=11.0.0}
    os: [darwin]

  fsevents@2.3.3:
    resolution: {integrity: sha512-5xoDfX+fL7faATnagmWPpbFtwh/R77WmMMqqHGS65C3vvB0YHrgF+B1YmZ3441tMj5n63k0212XNoJwzlhffQw==}
    engines: {node: ^8.16.0 || ^10.6.0 || >=11.0.0}
    os: [darwin]

  function-bind@1.1.2:
    resolution: {integrity: sha512-7XHNxH7qX9xG5mIwxkhumTox/MIRNcOgDrxWsMt2pAr23WHp6MrRlN7FBSFpCpr+oVO0F744iUgR82nJMfG2SA==}

  function.prototype.name@1.1.8:
    resolution: {integrity: sha512-e5iwyodOHhbMr/yNrc7fDYG4qlbIvI5gajyzPnb5TCwyhjApznQh1BMFou9b30SevY43gCJKXycoCBjMbsuW0Q==}
    engines: {node: '>= 0.4'}

  functions-have-names@1.2.3:
    resolution: {integrity: sha512-xckBUXyTIqT97tq2x2AMb+g163b5JFysYk0x4qxNFwbfQkmNZoiRHb6sPzI9/QV33WeuvVYBUIiD4NzNIyqaRQ==}

  gaxios@6.7.1:
    resolution: {integrity: sha512-LDODD4TMYx7XXdpwxAVRAIAuB0bzv0s+ywFonY46k126qzQHT9ygyoa9tncmOiQmmDrik65UYsEkv3lbfqQ3yQ==}
    engines: {node: '>=14'}

  gaxios@7.1.3:
    resolution: {integrity: sha512-YGGyuEdVIjqxkxVH1pUTMY/XtmmsApXrCVv5EU25iX6inEPbV+VakJfLealkBtJN69AQmh1eGOdCl9Sm1UP6XQ==}
    engines: {node: '>=18'}

  gcd@0.0.1:
    resolution: {integrity: sha512-VNx3UEGr+ILJTiMs1+xc5SX1cMgJCrXezKPa003APUWNqQqaF6n25W8VcR7nHN6yRWbvvUTwCpZCFJeWC2kXlw==}

  gcp-metadata@6.1.1:
    resolution: {integrity: sha512-a4tiq7E0/5fTjxPAaH4jpjkSv/uCaU2p5KC6HVGrvl0cDjA8iBZv4vv1gyzlmK0ZUKqwpOyQMKzZQe3lTit77A==}
    engines: {node: '>=14'}

  gcp-metadata@8.1.2:
    resolution: {integrity: sha512-zV/5HKTfCeKWnxG0Dmrw51hEWFGfcF2xiXqcA3+J90WDuP0SvoiSO5ORvcBsifmx/FoIjgQN3oNOGaQ5PhLFkg==}
    engines: {node: '>=18'}

  get-caller-file@2.0.5:
    resolution: {integrity: sha512-DyFP3BM/3YHTQOCUL/w0OZHR0lpKeGrxotcHWcqNEdnltqFwXVfhEBQ94eIo34AfQpo0rGki4cyIiftY06h2Fg==}
    engines: {node: 6.* || 8.* || >= 10.*}

  get-east-asian-width@1.3.0:
    resolution: {integrity: sha512-vpeMIQKxczTD/0s2CdEWHcb0eeJe6TFjxb+J5xgX7hScxqrGuyjmv4c1D4A/gelKfyox0gJJwIHF+fLjeaM8kQ==}
    engines: {node: '>=18'}

  get-intrinsic@1.3.0:
    resolution: {integrity: sha512-9fSjSaos/fRIVIp+xSJlE6lfwhES7LNtKaCBIamHsjr2na1BiABJPo0mOjjz8GJDURarmCPGqaiVg5mfjb98CQ==}
    engines: {node: '>= 0.4'}

  get-proto@1.0.1:
    resolution: {integrity: sha512-sTSfBjoXBp89JvIKIefqw7U2CCebsc74kiY6awiGogKtoSGbgjYE/G/+l9sF3MWFPNc9IcoOC4ODfKHfxFmp0g==}
    engines: {node: '>= 0.4'}

  get-stream@5.2.0:
    resolution: {integrity: sha512-nBF+F1rAZVCu/p7rjzgA+Yb4lfYXrpl7a6VmJrU8wF9I1CKvP/QwPNZHnOlwbTkY6dvtFIzFMSyQXbLoTQPRpA==}
    engines: {node: '>=8'}

  get-stream@6.0.1:
    resolution: {integrity: sha512-ts6Wi+2j3jQjqi70w5AlN8DFnkSwC+MqmxEzdEALB2qXZYV3X/b1CTfgPLGJNMeAWxdPfU8FO1ms3NUfaHCPYg==}
    engines: {node: '>=10'}

  get-symbol-description@1.1.0:
    resolution: {integrity: sha512-w9UMqWwJxHNOvoNzSJ2oPF5wvYcvP7jUvYzhp67yEhTi17ZDBBC1z9pTdGuzjD+EFIqLSYRweZjqfiPzQ06Ebg==}
    engines: {node: '>= 0.4'}

  get-tsconfig@4.10.0:
    resolution: {integrity: sha512-kGzZ3LWWQcGIAmg6iWvXn0ei6WDtV26wzHRMwDSzmAbcXrTEXxHy6IehI6/4eT6VRKyMP1eF1VqwrVUmE/LR7A==}

  get-uri@6.0.4:
    resolution: {integrity: sha512-E1b1lFFLvLgak2whF2xDBcOy6NLVGZBqqjJjsIhvopKfWWEi64pLVTWWehV8KlLerZkfNTA95sTe2OdJKm1OzQ==}
    engines: {node: '>= 14'}

  glob-parent@5.1.2:
    resolution: {integrity: sha512-AOIgSQCepiJYwP3ARnGx+5VnTu2HBYdzbGP45eLw1vr3zB3vZLeyed1sC9hnbcOc9/SrMyM5RPQrkGz4aS9Zow==}
    engines: {node: '>= 6'}

  glob-parent@6.0.2:
    resolution: {integrity: sha512-XxwI8EOhVQgWp6iDL+3b0r86f4d6AX6zSU55HfB4ydCEuXLXc5FcYeOu+nnGftS4TEju/11rt4KJPTMgbfmv4A==}
    engines: {node: '>=10.13.0'}

  glob@10.4.5:
    resolution: {integrity: sha512-7Bv8RF0k6xjo7d4A/PxYLbUCfb6c+Vpd2/mB2yRDlew7Jb5hEXiCD9ibfO7wpk8i4sevK6DFny9h7EYbM3/sHg==}
    hasBin: true

  glob@11.1.0:
    resolution: {integrity: sha512-vuNwKSaKiqm7g0THUBu2x7ckSs3XJLXE+2ssL7/MfTGPLLcrJQ/4Uq1CjPTtO5cCIiRxqvN6Twy1qOwhL0Xjcw==}
    engines: {node: 20 || >=22}
    hasBin: true

  globals@14.0.0:
    resolution: {integrity: sha512-oahGvuMGQlPw/ivIYBjVSrWAfWLBeku5tpPE2fOPLi+WHffIWbuh2tCjhyQhTBPMf5E9jDEH4FOmTYgYwbKwtQ==}
    engines: {node: '>=18'}

  globals@15.15.0:
    resolution: {integrity: sha512-7ACyT3wmyp3I61S4fG682L0VA2RGD9otkqGJIwNUMF1SWUombIIk+af1unuDYgMm082aHYwD+mzJvv9Iu8dsgg==}
    engines: {node: '>=18'}

  globalthis@1.0.4:
    resolution: {integrity: sha512-DpLKbNU4WylpxJykQujfCcwYWiV/Jhm50Goo0wrVILAv5jOr9d+H+UR3PhSCD2rCCEIg0uc+G+muBTwD54JhDQ==}
    engines: {node: '>= 0.4'}

  globby@11.1.0:
    resolution: {integrity: sha512-jhIXaOzy1sb8IyocaruWSn1TjmnBVs8Ayhcy83rmxNJ8q2uWKCAj3CnJY+KpGSXCueAPc0i05kVvVKtP1t9S3g==}
    engines: {node: '>=10'}

  google-auth-library@10.5.0:
    resolution: {integrity: sha512-7ABviyMOlX5hIVD60YOfHw4/CxOfBhyduaYB+wbFWCWoni4N7SLcV46hrVRktuBbZjFC9ONyqamZITN7q3n32w==}
    engines: {node: '>=18'}

  google-auth-library@9.15.1:
    resolution: {integrity: sha512-Jb6Z0+nvECVz+2lzSMt9u98UsoakXxA2HGHMCxh+so3n90XgYWkq5dur19JAJV7ONiJY22yBTyJB1TSkvPq9Ng==}
    engines: {node: '>=14'}

  google-logging-utils@0.0.2:
    resolution: {integrity: sha512-NEgUnEcBiP5HrPzufUkBzJOD/Sxsco3rLNo1F1TNf7ieU8ryUzBhqba8r756CjLX7rn3fHl6iLEwPYuqpoKgQQ==}
    engines: {node: '>=14'}

  google-logging-utils@1.1.3:
    resolution: {integrity: sha512-eAmLkjDjAFCVXg7A1unxHsLf961m6y17QFqXqAXGj/gVkKFrEICfStRfwUlGNfeCEjNRa32JEWOUTlYXPyyKvA==}
    engines: {node: '>=14'}

  gopd@1.2.0:
    resolution: {integrity: sha512-ZUKRh6/kUFoAiTAtTYPZJ3hw9wNxx+BIBOijnlG9PnrJsCcSjs1wyyD6vJpaYtgnzDrKYRSqf3OO6Rfa93xsRg==}
    engines: {node: '>= 0.4'}

  got@12.6.1:
    resolution: {integrity: sha512-mThBblvlAF1d4O5oqyvN+ZxLAYwIJK7bpMxgYqPD9okW0C3qm5FFn7k811QrcuEBwaogR3ngOFoCfs6mRv7teQ==}
    engines: {node: '>=14.16'}

  got@13.0.0:
    resolution: {integrity: sha512-XfBk1CxOOScDcMr9O1yKkNaQyy865NbYs+F7dr4H0LZMVgCj2Le59k6PqbNHoL5ToeaEQUYh6c6yMfVcc6SJxA==}
    engines: {node: '>=16'}

  graceful-fs@4.2.11:
    resolution: {integrity: sha512-RbJ5/jmFcNNCcDV5o9eTnBLJ/HszWV0P73bc+Ff4nS/rJj+YaS6IGyiOL0VoBYX+l1Wrl3k63h/KrH+nhJ0XvQ==}

  graphemer@1.4.0:
    resolution: {integrity: sha512-EtKwoO6kxCL9WO5xipiHTZlSzBm7WLT627TqC/uVRd0HKmq8NXyebnNYxDoBi7wt8eTWrUrKXCOVaFq9x1kgag==}

  gray-matter@4.0.3:
    resolution: {integrity: sha512-5v6yZd4JK3eMI3FqqCouswVqwugaA9r4dNZB1wwcmrD02QkV5H0y7XBQW8QwQqEaZY1pM9aqORSORhJRdNK44Q==}
    engines: {node: '>=6.0'}

  gtoken@7.1.0:
    resolution: {integrity: sha512-pCcEwRi+TKpMlxAQObHDQ56KawURgyAf6jtIY046fJ5tIv3zDe/LEIubckAO8fj6JnAxLdmWkUfNyulQ2iKdEw==}
    engines: {node: '>=14.0.0'}

  gtoken@8.0.0:
    resolution: {integrity: sha512-+CqsMbHPiSTdtSO14O51eMNlrp9N79gmeqmXeouJOhfucAedHw9noVe/n5uJk3tbKE6a+6ZCQg3RPhVhHByAIw==}
    engines: {node: '>=18'}

  has-bigints@1.1.0:
    resolution: {integrity: sha512-R3pbpkcIqv2Pm3dUwgjclDRVmWpTJW2DcMzcIhEXEx1oh/CEMObMm3KLmRJOdvhM7o4uQBnwr8pzRK2sJWIqfg==}
    engines: {node: '>= 0.4'}

  has-flag@4.0.0:
    resolution: {integrity: sha512-EykJT/Q1KjTWctppgIAgfSO0tKVuZUjhgMr17kqTumMl6Afv3EISleU7qZUzoXDFTAHTDC4NOoG/ZxU3EvlMPQ==}
    engines: {node: '>=8'}

  has-property-descriptors@1.0.2:
    resolution: {integrity: sha512-55JNKuIW+vq4Ke1BjOTjM2YctQIvCT7GFzHwmfZPGo5wnrgkid0YQtnAleFSqumZm4az3n2BS+erby5ipJdgrg==}

  has-proto@1.2.0:
    resolution: {integrity: sha512-KIL7eQPfHQRC8+XluaIw7BHUwwqL19bQn4hzNgdr+1wXoU0KKj6rufu47lhY7KbJR2C6T6+PfyN0Ea7wkSS+qQ==}
    engines: {node: '>= 0.4'}

  has-symbols@1.1.0:
    resolution: {integrity: sha512-1cDNdwJ2Jaohmb3sg4OmKaMBwuC48sYni5HUw2DvsC8LjGTLK9h+eb1X6RyuOHe4hT0ULCW68iomhjUoKUqlPQ==}
    engines: {node: '>= 0.4'}

  has-tostringtag@1.0.2:
    resolution: {integrity: sha512-NqADB8VjPFLM2V0VvHUewwwsw0ZWBaIdgo+ieHtK3hasLz4qeCRjYcqfB6AQrBggRKppKF8L52/VqdVsO47Dlw==}
    engines: {node: '>= 0.4'}

  hasown@2.0.2:
    resolution: {integrity: sha512-0hJU9SCPvmMzIBdZFqNPXWa6dqh7WdH0cII9y+CyS8rG3nL48Bclra9HmKhVVUHyPWNH5Y7xDwAB7bfgSjkUMQ==}
    engines: {node: '>= 0.4'}

  hast-util-embedded@3.0.0:
    resolution: {integrity: sha512-naH8sld4Pe2ep03qqULEtvYr7EjrLK2QHY8KJR6RJkTUjPGObe1vnx585uzem2hGra+s1q08DZZpfgDVYRbaXA==}

  hast-util-from-dom@5.0.1:
    resolution: {integrity: sha512-N+LqofjR2zuzTjCPzyDUdSshy4Ma6li7p/c3pA78uTwzFgENbgbUrm2ugwsOdcjI1muO+o6Dgzp9p8WHtn/39Q==}

  hast-util-from-html-isomorphic@2.0.0:
    resolution: {integrity: sha512-zJfpXq44yff2hmE0XmwEOzdWin5xwH+QIhMLOScpX91e/NSGPsAzNCvLQDIEPyO2TXi+lBmU6hjLIhV8MwP2kw==}

  hast-util-from-html@2.0.3:
    resolution: {integrity: sha512-CUSRHXyKjzHov8yKsQjGOElXy/3EKpyX56ELnkHH34vDVw1N1XSQ1ZcAvTyAPtGqLTuKP/uxM+aLkSPqF/EtMw==}

  hast-util-from-parse5@8.0.3:
    resolution: {integrity: sha512-3kxEVkEKt0zvcZ3hCRYI8rqrgwtlIOFMWkbclACvjlDw8Li9S2hk/d51OI0nr/gIpdMHNepwgOKqZ/sy0Clpyg==}

  hast-util-has-property@3.0.0:
    resolution: {integrity: sha512-MNilsvEKLFpV604hwfhVStK0usFY/QmM5zX16bo7EjnAEGofr5YyI37kzopBlZJkHD4t887i+q/C8/tr5Q94cA==}

  hast-util-is-body-ok-link@3.0.1:
    resolution: {integrity: sha512-0qpnzOBLztXHbHQenVB8uNuxTnm/QBFUOmdOSsEn7GnBtyY07+ENTWVFBAnXd/zEgd9/SUG3lRY7hSIBWRgGpQ==}

  hast-util-is-element@3.0.0:
    resolution: {integrity: sha512-Val9mnv2IWpLbNPqc/pUem+a7Ipj2aHacCwgNfTiK0vJKl0LF+4Ba4+v1oPHFpf3bLYmreq0/l3Gud9S5OH42g==}

  hast-util-minify-whitespace@1.0.1:
    resolution: {integrity: sha512-L96fPOVpnclQE0xzdWb/D12VT5FabA7SnZOUMtL1DbXmYiHJMXZvFkIZfiMmTCNJHUeO2K9UYNXoVyfz+QHuOw==}

  hast-util-parse-selector@4.0.0:
    resolution: {integrity: sha512-wkQCkSYoOGCRKERFWcxMVMOcYE2K1AaNLU8DXS9arxnLOUEWbOXKXiJUNzEpqZ3JOKpnha3jkFrumEjVliDe7A==}

  hast-util-phrasing@3.0.1:
    resolution: {integrity: sha512-6h60VfI3uBQUxHqTyMymMZnEbNl1XmEGtOxxKYL7stY2o601COo62AWAYBQR9lZbYXYSBoxag8UpPRXK+9fqSQ==}

  hast-util-to-estree@3.1.3:
    resolution: {integrity: sha512-48+B/rJWAp0jamNbAAf9M7Uf//UVqAoMmgXhBdxTDJLGKY+LRnZ99qcG+Qjl5HfMpYNzS5v4EAwVEF34LeAj7w==}

  hast-util-to-html@9.0.5:
    resolution: {integrity: sha512-OguPdidb+fbHQSU4Q4ZiLKnzWo8Wwsf5bZfbvu7//a9oTYoqD/fWpe96NuHkoS9h0ccGOTe0C4NGXdtS0iObOw==}

  hast-util-to-jsx-runtime@2.3.6:
    resolution: {integrity: sha512-zl6s8LwNyo1P9uw+XJGvZtdFF1GdAkOg8ujOw+4Pyb76874fLps4ueHXDhXWdk6YHQ6OgUtinliG7RsYvCbbBg==}

  hast-util-to-mdast@10.1.2:
    resolution: {integrity: sha512-FiCRI7NmOvM4y+f5w32jPRzcxDIz+PUqDwEqn1A+1q2cdp3B8Gx7aVrXORdOKjMNDQsD1ogOr896+0jJHW1EFQ==}

  hast-util-to-string@3.0.1:
    resolution: {integrity: sha512-XelQVTDWvqcl3axRfI0xSeoVKzyIFPwsAGSLIsKdJKQMXDYJS4WYrBNF/8J7RdhIcFI2BOHgAifggsvsxp/3+A==}

  hast-util-to-text@4.0.2:
    resolution: {integrity: sha512-KK6y/BN8lbaq654j7JgBydev7wuNMcID54lkRav1P0CaE1e47P72AWWPiGKXTJU271ooYzcvTAn/Zt0REnvc7A==}

  hast-util-whitespace@3.0.0:
    resolution: {integrity: sha512-88JUN06ipLwsnv+dVn+OIYOvAuvBMy/Qoi6O7mQHxdPXpjy+Cd6xRkWwux7DKO+4sYILtLBRIKgsdpS2gQc7qw==}

  hastscript@9.0.1:
    resolution: {integrity: sha512-g7df9rMFX/SPi34tyGCyUBREQoKkapwdY/T04Qn9TDWfHhAYt4/I0gMVirzK5wEzeUqIjEB+LXC/ypb7Aqno5w==}

  help-me@5.0.0:
    resolution: {integrity: sha512-7xgomUX6ADmcYzFik0HzAxh/73YlKR9bmFzf51CZwR+b6YtzU2m0u49hQCqV6SvlqIqsaxovfwdvbnsw3b/zpg==}

  html-void-elements@3.0.0:
    resolution: {integrity: sha512-bEqo66MRXsUGxWHV5IP0PUiAWwoEjba4VCzg0LjFJBpchPaTfyfCKTG6bc5F8ucKec3q5y6qOdGyYTSBEvhCrg==}

  http-cache-semantics@4.1.1:
    resolution: {integrity: sha512-er295DKPVsV82j5kw1Gjt+ADA/XYHsajl82cGNQG2eyoPkvgUhX+nDIyelzhIWbbsXP39EHcI6l5tYs2FYqYXQ==}

  http-errors@2.0.0:
    resolution: {integrity: sha512-FtwrG/euBzaEjYeRqOgly7G0qviiXoJWnvEH2Z1plBdXgbyjv34pHTSb9zoeHMyDy33+DWy5Wt9Wo+TURtOYSQ==}
    engines: {node: '>= 0.8'}

  http-proxy-agent@7.0.2:
    resolution: {integrity: sha512-T1gkAiYYDWYx3V5Bmyu7HcfcvL7mUrTWiM6yOfa3PIphViJ/gFPbvidQ+veqSOHci/PxBcDabeUNCzpOODJZig==}
    engines: {node: '>= 14'}

  http-status-codes@2.3.0:
    resolution: {integrity: sha512-RJ8XvFvpPM/Dmc5SV+dC4y5PCeOhT3x1Hq0NU3rjGeg5a/CqlhZ7uudknPwZFz4aeAXDcbAyaeP7GAo9lvngtA==}

  http2-wrapper@2.2.1:
    resolution: {integrity: sha512-V5nVw1PAOgfI3Lmeaj2Exmeg7fenjhRUgz1lPSezy1CuhPYbgQtbQj4jZfEAEMlaL+vupsvhjqCyjzob0yxsmQ==}
    engines: {node: '>=10.19.0'}

  https-proxy-agent@7.0.6:
    resolution: {integrity: sha512-vK9P5/iUfdl95AI+JVyUuIcVtd4ofvtrOr3HNtM2yxC9bnMbEdp3x01OhQNnjb8IJYi38VlTE3mBXwcfvywuSw==}
    engines: {node: '>= 14'}

  human-id@4.1.1:
    resolution: {integrity: sha512-3gKm/gCSUipeLsRYZbbdA1BD83lBoWUkZ7G9VFrhWPAU76KwYo5KR8V28bpoPm/ygy0x5/GCbpRQdY7VLYCoIg==}
    hasBin: true

  humanize-ms@1.2.1:
    resolution: {integrity: sha512-Fl70vYtsAFb/C06PTS9dZBo7ihau+Tu/DNCk/OyHhea07S+aeMWpFFkUaXRa8fI+ScZbEI8dfSxwY7gxZ9SAVQ==}

  iconv-lite@0.4.24:
    resolution: {integrity: sha512-v3MXnZAcvnywkTUEZomIActle7RXXeedOR31wwl7VlyoXO4Qi9arvSenNQWne1TcRwhCL1HwLI21bEqdpj8/rA==}
    engines: {node: '>=0.10.0'}

  iconv-lite@0.6.3:
    resolution: {integrity: sha512-4fCk79wshMdzMp2rH06qWrJE4iolqLhCUH+OiuIgU++RB0+94NlDL81atO7GX55uUKueo0txHNtvEyI6D7WdMw==}
    engines: {node: '>=0.10.0'}

  ieee754@1.2.1:
    resolution: {integrity: sha512-dcyqhDvX1C46lXZcVqCpK+FtMRQVdIMN6/Df5js2zouUsqG7I6sFxitIC+7KYK29KdXOLHdu9zL4sFnoVQnqaA==}

  ignore@5.3.2:
    resolution: {integrity: sha512-hsBTNUqQTDwkWtcdYI2i06Y/nUBEsNEDJKjWdigLvegy8kDuJAS8uRlpkkcQpyEXL0Z/pjDy5HBmMjRCJ2gq+g==}
    engines: {node: '>= 4'}

  immer@9.0.21:
    resolution: {integrity: sha512-bc4NBHqOqSfRW7POMkHd51LvClaeMXpm8dx0e8oE2GORbq5aRK7Bxl4FyzVLdGtLmvLKL7BTDBG5ACQm4HWjTA==}

  import-fresh@3.3.1:
    resolution: {integrity: sha512-TR3KfrTZTYLPB6jUjfx6MF9WcWrHL9su5TObK4ZkYgBdWKPOFoSoQIdEuTuR82pmtxH2spWG9h6etwfr1pLBqQ==}
    engines: {node: '>=6'}

  imurmurhash@0.1.4:
    resolution: {integrity: sha512-JmXMZ6wuvDmLiHEml9ykzqO6lwFbof0GG4IkcGaENdCRDDmMVnny7s5HsIgHCbaq0w2MyPhDqkhTUgS2LU2PHA==}
    engines: {node: '>=0.8.19'}

  indent-string@5.0.0:
    resolution: {integrity: sha512-m6FAo/spmsW2Ab2fU35JTYwtOKa2yAwXSwgjSv1TJzh4Mh7mC3lzAOVLBprb72XsTrgkEIsl7YrFNAiDiRhIGg==}
    engines: {node: '>=12'}

  inherits@2.0.4:
    resolution: {integrity: sha512-k/vGaX4/Yla3WzyMCvTQOXYeIHvqOKtnqBduzTHpzpQZzAskKMhZ2K+EnBiSM9zGSoIFeMpXKxa4dYeZIQqewQ==}

  ink-spinner@5.0.0:
    resolution: {integrity: sha512-EYEasbEjkqLGyPOUc8hBJZNuC5GvXGMLu0w5gdTNskPc7Izc5vO3tdQEYnzvshucyGCBXc86ig0ujXPMWaQCdA==}
    engines: {node: '>=14.16'}
    peerDependencies:
      ink: '>=4.0.0'
      react: '>=18.0.0'

  ink@5.2.1:
    resolution: {integrity: sha512-BqcUyWrG9zq5HIwW6JcfFHsIYebJkWWb4fczNah1goUO0vv5vneIlfwuS85twyJ5hYR/y18FlAYUxrO9ChIWVg==}
    engines: {node: '>=18'}
    peerDependencies:
      '@types/react': '>=18.0.0'
      react: '>=18.0.0'
      react-devtools-core: ^4.19.1
    peerDependenciesMeta:
      '@types/react':
        optional: true
      react-devtools-core:
        optional: true

  inline-style-parser@0.2.4:
    resolution: {integrity: sha512-0aO8FkhNZlj/ZIbNi7Lxxr12obT7cL1moPfE4tg1LkX7LlLfC6DeX4l2ZEud1ukP9jNQyNnfzQVqwbwmAATY4Q==}

  inquirer@12.6.0:
    resolution: {integrity: sha512-3zmmccQd/8o65nPOZJZ+2wqt76Ghw3+LaMrmc6JE/IzcvQhJ1st+QLCOo/iLS85/tILU0myG31a2TAZX0ysAvg==}
    engines: {node: '>=18'}
    peerDependencies:
      '@types/node': '>=18'
    peerDependenciesMeta:
      '@types/node':
        optional: true

  internal-slot@1.1.0:
    resolution: {integrity: sha512-4gd7VpWNQNB4UKKCFFVcp1AVv+FMOgs9NKzjHKusc8jTMhd5eL1NqQqOpE0KzMds804/yHlglp3uxgluOqAPLw==}
    engines: {node: '>= 0.4'}

  ip-address@9.0.5:
    resolution: {integrity: sha512-zHtQzGojZXTwZTHQqra+ETKd4Sn3vgi7uBmlPoXVWZqYvuKmtI0l/VZTjqGmJY9x88GGOaZ9+G9ES8hC4T4X8g==}
    engines: {node: '>= 12'}

  ip-regex@4.3.0:
    resolution: {integrity: sha512-B9ZWJxHHOHUhUjCPrMpLD4xEq35bUTClHM1S6CBU5ixQnkZmwipwgc96vAd7AAGM9TGHvJR+Uss+/Ak6UphK+Q==}
    engines: {node: '>=8'}

  ipaddr.js@1.9.1:
    resolution: {integrity: sha512-0KI/607xoxSToH7GjN1FfSbLoU0+btTicjsQSWQlh/hZykN8KpmMf7uYwPW3R+akZ6R/w18ZlXSHBYXiYUPO3g==}
    engines: {node: '>= 0.10'}

  ipaddr.js@2.3.0:
    resolution: {integrity: sha512-Zv/pA+ciVFbCSBBjGfaKUya/CcGmUHzTydLMaTwrUUEM2DIEO3iZvueGxmacvmN50fGpGVKeTXpb2LcYQxeVdg==}
    engines: {node: '>= 10'}

  is-alphabetical@2.0.1:
    resolution: {integrity: sha512-FWyyY60MeTNyeSRpkM2Iry0G9hpr7/9kD40mD/cGQEuilcZYS4okz8SN2Q6rLCJ8gbCt6fN+rC+6tMGS99LaxQ==}

  is-alphanumerical@2.0.1:
    resolution: {integrity: sha512-hmbYhX/9MUMF5uh7tOXyK/n0ZvWpad5caBA17GsC6vyuCqaWliRG5K1qS9inmUhEMaOBIW7/whAnSwveW/LtZw==}

  is-array-buffer@3.0.5:
    resolution: {integrity: sha512-DDfANUiiG2wC1qawP66qlTugJeL5HyzMpfr8lLK+jMQirGzNod0B12cFB/9q838Ru27sBwfw78/rdoU7RERz6A==}
    engines: {node: '>= 0.4'}

  is-arrayish@0.2.1:
    resolution: {integrity: sha512-zz06S8t0ozoDXMG+ube26zeCTNXcKIPJZJi8hBrF4idCLms4CG9QtK7qBl1boi5ODzFpjswb5JPmHCbMpjaYzg==}

  is-arrayish@0.3.2:
    resolution: {integrity: sha512-eVRqCvVlZbuw3GrM63ovNSNAeA1K16kaR/LRY/92w0zxQ5/1YzwblUX652i4Xs9RwAGjW9d9y6X88t8OaAJfWQ==}

  is-async-function@2.1.1:
    resolution: {integrity: sha512-9dgM/cZBnNvjzaMYHVoxxfPj2QXt22Ev7SuuPrs+xav0ukGB0S6d4ydZdEiM48kLx5kDV+QBPrpVnFyefL8kkQ==}
    engines: {node: '>= 0.4'}

  is-bigint@1.1.0:
    resolution: {integrity: sha512-n4ZT37wG78iz03xPRKJrHTdZbe3IicyucEtdRsV5yglwc3GyUfbAfpSeD0FJ41NbUNSt5wbhqfp1fS+BgnvDFQ==}
    engines: {node: '>= 0.4'}

  is-binary-path@2.1.0:
    resolution: {integrity: sha512-ZMERYes6pDydyuGidse7OsHxtbI7WVeUEozgR/g7rd0xUimYNlvZRE/K2MgZTjWy725IfelLeVcEM97mmtRGXw==}
    engines: {node: '>=8'}

  is-boolean-object@1.2.2:
    resolution: {integrity: sha512-wa56o2/ElJMYqjCjGkXri7it5FbebW5usLw/nPmCMs5DeZ7eziSYZhSmPRn0txqeW4LnAmQQU7FgqLpsEFKM4A==}
    engines: {node: '>= 0.4'}

  is-callable@1.2.7:
    resolution: {integrity: sha512-1BC0BVFhS/p0qtw6enp8e+8OD0UrK0oFLztSjNzhcKA3WDuJxxAPXzPuPtKkjEY9UUoEWlX/8fgKeu2S8i9JTA==}
    engines: {node: '>= 0.4'}

  is-core-module@2.16.1:
    resolution: {integrity: sha512-UfoeMA6fIJ8wTYFEUjelnaGI67v6+N7qXJEvQuIGa99l4xsCruSYOVSQ0uPANn4dAzm8lkYPaKLrrijLq7x23w==}
    engines: {node: '>= 0.4'}

  is-data-view@1.0.2:
    resolution: {integrity: sha512-RKtWF8pGmS87i2D6gqQu/l7EYRlVdfzemCJN/P3UOs//x1QE7mfhvzHIApBTRf7axvT6DMGwSwBXYCT0nfB9xw==}
    engines: {node: '>= 0.4'}

  is-date-object@1.1.0:
    resolution: {integrity: sha512-PwwhEakHVKTdRNVOw+/Gyh0+MzlCl4R6qKvkhuvLtPMggI1WAHt9sOwZxQLSGpUaDnrdyDsomoRgNnCfKNSXXg==}
    engines: {node: '>= 0.4'}

  is-decimal@2.0.1:
    resolution: {integrity: sha512-AAB9hiomQs5DXWcRB1rqsxGUstbRroFOPPVAomNk/3XHR5JyEZChOyTWe2oayKnsSsr/kcGqF+z6yuH6HHpN0A==}

  is-docker@2.2.1:
    resolution: {integrity: sha512-F+i2BKsFrH66iaUFc0woD8sLy8getkwTwtOBjvs56Cx4CgJDeKQeqfz8wAYiSb8JOprWhHH5p77PbmYCvvUuXQ==}
    engines: {node: '>=8'}
    hasBin: true

  is-extendable@0.1.1:
    resolution: {integrity: sha512-5BMULNob1vgFX6EjQw5izWDxrecWK9AM72rugNr0TFldMOi0fj6Jk+zeKIt0xGj4cEfQIJth4w3OKWOJ4f+AFw==}
    engines: {node: '>=0.10.0'}

  is-extglob@2.1.1:
    resolution: {integrity: sha512-SbKbANkN603Vi4jEZv49LeVJMn4yGwsbzZworEoyEiutsN3nJYdbO36zfhGJ6QEDpOZIFkDtnq5JRxmvl3jsoQ==}
    engines: {node: '>=0.10.0'}

  is-finalizationregistry@1.1.1:
    resolution: {integrity: sha512-1pC6N8qWJbWoPtEjgcL2xyhQOP491EQjeUo3qTKcmV8YSDDJrOepfG8pcC7h/QgnQHYSv0mJ3Z/ZWxmatVrysg==}
    engines: {node: '>= 0.4'}

  is-fullwidth-code-point@3.0.0:
    resolution: {integrity: sha512-zymm5+u+sCsSWyD9qNaejV3DFvhCKclKdizYaJUuHA83RLjb7nSuGnddCHGv0hk+KY7BMAlsWeK4Ueg6EV6XQg==}
    engines: {node: '>=8'}

  is-fullwidth-code-point@4.0.0:
    resolution: {integrity: sha512-O4L094N2/dZ7xqVdrXhh9r1KODPJpFms8B5sGdJLPy664AgvXsreZUyCQQNItZRDlYug4xStLjNp/sz3HvBowQ==}
    engines: {node: '>=12'}

  is-fullwidth-code-point@5.0.0:
    resolution: {integrity: sha512-OVa3u9kkBbw7b8Xw5F9P+D/T9X+Z4+JruYVNapTjPYZYUznQ5YfWeFkOj606XYYW8yugTfC8Pj0hYqvi4ryAhA==}
    engines: {node: '>=18'}

  is-generator-function@1.1.0:
    resolution: {integrity: sha512-nPUB5km40q9e8UfN/Zc24eLlzdSf9OfKByBw9CIdw4H1giPMeA0OIJvbchsCu4npfI2QcMVBsGEBHKZ7wLTWmQ==}
    engines: {node: '>= 0.4'}

  is-glob@4.0.3:
    resolution: {integrity: sha512-xelSayHH36ZgE7ZWhli7pW34hNbNl8Ojv5KVmkJD4hBdD3th8Tfk9vYasLM+mXWOZhFkgZfxhLSnrwRr4elSSg==}
    engines: {node: '>=0.10.0'}

  is-hexadecimal@2.0.1:
    resolution: {integrity: sha512-DgZQp241c8oO6cA1SbTEWiXeoxV42vlcJxgH+B3hi1AiqqKruZR3ZGF8In3fj4+/y/7rHvlOZLZtgJ/4ttYGZg==}

  is-in-ci@1.0.0:
    resolution: {integrity: sha512-eUuAjybVTHMYWm/U+vBO1sY/JOCgoPCXRxzdju0K+K0BiGW0SChEL1MLC0PoCIR1OlPo5YAp8HuQoUlsWEICwg==}
    engines: {node: '>=18'}
    hasBin: true

  is-ip@3.1.0:
    resolution: {integrity: sha512-35vd5necO7IitFPjd/YBeqwWnyDWbuLH9ZXQdMfDA8TEo7pv5X8yfrvVO3xbJbLUlERCMvf6X0hTUamQxCYJ9Q==}
    engines: {node: '>=8'}

  is-map@2.0.3:
    resolution: {integrity: sha512-1Qed0/Hr2m+YqxnM09CjA2d/i6YZNfF6R2oRAOj36eUdS6qIV/huPJNSEpKbupewFs+ZsJlxsjjPbc0/afW6Lw==}
    engines: {node: '>= 0.4'}

  is-number-object@1.1.1:
    resolution: {integrity: sha512-lZhclumE1G6VYD8VHe35wFaIif+CTy5SJIi5+3y4psDgWu4wPDoBhF8NxUOinEc7pHgiTsT6MaBb92rKhhD+Xw==}
    engines: {node: '>= 0.4'}

  is-number@7.0.0:
    resolution: {integrity: sha512-41Cifkg6e8TylSpdtTpeLVMqvSBEVzTttHvERD741+pnZ8ANv0004MRL43QKPDlK9cGvNp6NZWZUBlbGXYxxng==}
    engines: {node: '>=0.12.0'}

  is-online@10.0.0:
    resolution: {integrity: sha512-WCPdKwNDjXJJmUubf2VHLMDBkUZEtuOvpXUfUnUFbEnM6In9ByiScL4f4jKACz/fsb2qDkesFerW3snf/AYz3A==}
    engines: {node: '>=14.16'}

  is-plain-obj@4.1.0:
    resolution: {integrity: sha512-+Pgi+vMuUNkJyExiMBt5IlFoMyKnr5zhJ4Uspz58WOhBF5QoIZkFyNHIbBAtHwzVAgk5RtndVNsDRN61/mmDqg==}
    engines: {node: '>=12'}

  is-promise@4.0.0:
    resolution: {integrity: sha512-hvpoI6korhJMnej285dSg6nu1+e6uxs7zG3BYAm5byqDsgJNWwxzM6z6iZiAgQR4TJ30JmBTOwqZUw3WlyH3AQ==}

  is-regex@1.2.1:
    resolution: {integrity: sha512-MjYsKHO5O7mCsmRGxWcLWheFqN9DJ/2TmngvjKXihe6efViPqc274+Fx/4fYj/r03+ESvBdTXK0V6tA3rgez1g==}
    engines: {node: '>= 0.4'}

  is-set@2.0.3:
    resolution: {integrity: sha512-iPAjerrse27/ygGLxw+EBR9agv9Y6uLeYVJMu+QNCoouJ1/1ri0mGrcWpfCqFZuzzx3WjtwxG098X+n4OuRkPg==}
    engines: {node: '>= 0.4'}

  is-shared-array-buffer@1.0.4:
    resolution: {integrity: sha512-ISWac8drv4ZGfwKl5slpHG9OwPNty4jOWPRIhBpxOoD+hqITiwuipOQ2bNthAzwA3B4fIjO4Nln74N0S9byq8A==}
    engines: {node: '>= 0.4'}

  is-stream@2.0.1:
    resolution: {integrity: sha512-hFoiJiTl63nn+kstHGBtewWSKnQLpyb155KHheA1l39uvtO9nWIop1p3udqPcUd/xbF1VLMO4n7OI6p7RbngDg==}
    engines: {node: '>=8'}

  is-string@1.1.1:
    resolution: {integrity: sha512-BtEeSsoaQjlSPBemMQIrY1MY0uM6vnS1g5fmufYOtnxLGUZM2178PKbhsk7Ffv58IX+ZtcvoGwccYsh0PglkAA==}
    engines: {node: '>= 0.4'}

  is-subdir@1.2.0:
    resolution: {integrity: sha512-2AT6j+gXe/1ueqbW6fLZJiIw3F8iXGJtt0yDrZaBhAZEG1raiTxKWU+IPqMCzQAXOUCKdA4UDMgacKH25XG2Cw==}
    engines: {node: '>=4'}

  is-symbol@1.1.1:
    resolution: {integrity: sha512-9gGx6GTtCQM73BgmHQXfDmLtfjjTUDSyoxTCbp5WtoixAhfgsDirWIcVQ/IHpvI5Vgd5i/J5F7B9cN/WlVbC/w==}
    engines: {node: '>= 0.4'}

  is-typed-array@1.1.15:
    resolution: {integrity: sha512-p3EcsicXjit7SaskXHs1hA91QxgTw46Fv6EFKKGS5DRFLD8yKnohjF3hxoju94b/OcMZoQukzpPpBE9uLVKzgQ==}
    engines: {node: '>= 0.4'}

  is-weakmap@2.0.2:
    resolution: {integrity: sha512-K5pXYOm9wqY1RgjpL3YTkF39tni1XajUIkawTLUo9EZEVUFga5gSQJF8nNS7ZwJQ02y+1YCNYcMh+HIf1ZqE+w==}
    engines: {node: '>= 0.4'}

  is-weakref@1.1.1:
    resolution: {integrity: sha512-6i9mGWSlqzNMEqpCp93KwRS1uUOodk2OJ6b+sq7ZPDSy2WuI5NFIxp/254TytR8ftefexkWn5xNiHUNpPOfSew==}
    engines: {node: '>= 0.4'}

  is-weakset@2.0.4:
    resolution: {integrity: sha512-mfcwb6IzQyOKTs84CQMrOwW4gQcaTOAWJ0zzJCl2WSPDrWk/OzDaImWFH3djXhb24g4eudZfLRozAvPGw4d9hQ==}
    engines: {node: '>= 0.4'}

  is-windows@1.0.2:
    resolution: {integrity: sha512-eXK1UInq2bPmjyX6e3VHIzMLobc4J94i4AWn+Hpq3OU5KkrRC96OAcR3PRJ/pGu6m8TRnBHP9dkXQVsT/COVIA==}
    engines: {node: '>=0.10.0'}

  is-wsl@2.2.0:
    resolution: {integrity: sha512-fKzAra0rGJUUBwGBgNkHZuToZcn+TtXHpeCgmkMJMMYx1sQDYaCSyjJBSCa2nH1DGm7s3n1oBnohoVTBaN7Lww==}
    engines: {node: '>=8'}

  isarray@2.0.5:
    resolution: {integrity: sha512-xHjhDr3cNBK0BzdUJSPXZntQUx/mwMS5Rw4A7lPJ90XGAO6ISP/ePDNuo0vhqOZU+UD5JoodwCAAoZQd3FeAKw==}

  isexe@2.0.0:
    resolution: {integrity: sha512-RHxMLp9lnKHGHRng9QFhRCMbYAcVpn69smSGcq3f36xjgVVWThj4qqLbTLlq7Ssj8B+fIQ1EuCEGI2lKsyQeIw==}

  jackspeak@3.4.3:
    resolution: {integrity: sha512-OGlZQpz2yfahA/Rd1Y8Cd9SIEsqvXkLVoSw/cgwhnhFMDbsQFeZYoJJ7bIZBS9BcamUW96asq/npPWugM+RQBw==}

  jackspeak@4.1.1:
    resolution: {integrity: sha512-zptv57P3GpL+O0I7VdMJNBZCu+BPHVQUk55Ft8/QCJjTVxrnJHuVuX/0Bl2A6/+2oyR/ZMEuFKwmzqqZ/U5nPQ==}
    engines: {node: 20 || >=22}

  jiti@1.21.7:
    resolution: {integrity: sha512-/imKNG4EbWNrVjoNC/1H5/9GFy+tqjGBHCaSsN+P2RnPqjsLmv6UD3Ej+Kj8nBWaRAwyk7kK5ZUc+OEatnTR3A==}
    hasBin: true

  joycon@3.1.1:
    resolution: {integrity: sha512-34wB/Y7MW7bzjKRjUKTa46I2Z7eV62Rkhva+KkopW7Qvv/OSWBqvkSY7vusOPrNuZcUG3tApvdVgNB8POj3SPw==}
    engines: {node: '>=10'}

  js-tiktoken@1.0.20:
    resolution: {integrity: sha512-Xlaqhhs8VfCd6Sh7a1cFkZHQbYTLCwVJJWiHVxBYzLPxW0XsoxBy1hitmjkdIjD3Aon5BXLHFwU5O8WUx6HH+A==}

  js-tokens@4.0.0:
    resolution: {integrity: sha512-RdJUflcE3cUzKiMqQgsCu06FPu9UdIJO0beYbPhHN4k6apgJtifcoCtT9bcxOpYBtpD2kCM6Sbzg4CausW/PKQ==}

  js-yaml@3.14.1:
    resolution: {integrity: sha512-okMH7OXXJ7YrN9Ok3/SXrnu4iX9yOk+25nqX4imS2npuvTYDmo/QEZoqwZkYaIDk3jVvBOTOIEgEhaLOynBS9g==}
    hasBin: true

  js-yaml@4.1.0:
    resolution: {integrity: sha512-wpxZs9NoxZaJESJGIZTyDEaYpl0FKSA+FB9aJiyemKhMwkxQg63h4T1KJgUGHpTqPDNRcmmYLugrRjJlBtWvRA==}
    hasBin: true

  jsbn@1.1.0:
    resolution: {integrity: sha512-4bYVV3aAMtDTTu4+xsDYa6sy9GyJ69/amsu9sYF2zqjiEoZA5xJi3BrfX3uY+/IekIu7MwdObdbDWpoZdBv3/A==}

  jsep@1.4.0:
    resolution: {integrity: sha512-B7qPcEVE3NVkmSJbaYxvv4cHkVW7DQsZz13pUMrfS8z8Q/BuShN+gcTXrUlPiGqM2/t/EEaI030bpxMqY8gMlw==}
    engines: {node: '>= 10.16.0'}

  json-bigint@1.0.0:
    resolution: {integrity: sha512-SiPv/8VpZuWbvLSMtTDU8hEfrZWg/mH/nV/b4o0CYbSxu1UIQPLdwKOCIyLQX+VIPO5vrLX3i8qtqFyhdPSUSQ==}

  json-buffer@3.0.1:
    resolution: {integrity: sha512-4bV5BfR2mqfQTJm+V5tPPdf+ZpuhiIvTuAB5g8kcrXOZpTT/QwwVRWBywX1ozr6lEuPdbHxwaJlm9G6mI2sfSQ==}

  json-parse-even-better-errors@2.3.1:
    resolution: {integrity: sha512-xyFwyhro/JEof6Ghe2iz2NcXoj2sloNsWr/XsERDK/oiPCfaNhl5ONfp+jQdAZRQQ0IJWNzH9zIZF7li91kh2w==}

  json-schema-ref-resolver@3.0.0:
    resolution: {integrity: sha512-hOrZIVL5jyYFjzk7+y7n5JDzGlU8rfWDuYyHwGa2WA8/pcmMHezp2xsVwxrebD/Q9t8Nc5DboieySDpCp4WG4A==}

  json-schema-resolver@3.0.0:
    resolution: {integrity: sha512-HqMnbz0tz2DaEJ3ntsqtx3ezzZyDE7G56A/pPY/NGmrPu76UzsWquOpHFRAf5beTNXoH2LU5cQePVvRli1nchA==}
    engines: {node: '>=20'}

  json-schema-traverse@0.4.1:
    resolution: {integrity: sha512-xbbCH5dCYU5T8LcEhhuh7HJ88HXuW3qsI3Y0zOZFKfZEHcpWiHU/Jxzk629Brsab/mMiHQti9wMP+845RPe3Vg==}

  json-schema-traverse@1.0.0:
    resolution: {integrity: sha512-NM8/P9n3XjXhIZn1lLhkFaACTOURQXjWhV4BA/RnOv8xvgqtqpAX9IO4mRQxSx1Rlo4tqzeqb0sOlruaOy3dug==}

  json-schema@0.4.0:
    resolution: {integrity: sha512-es94M3nTIfsEPisRafak+HDLfHXnKBhV3vU5eqPcS3flIWqcxJWgXHXiey3YrpaNsanY5ei1VoYEbOzijuq9BA==}

  json-stable-stringify-without-jsonify@1.0.1:
    resolution: {integrity: sha512-Bdboy+l7tA3OGW6FjyFHWkP5LuByj1Tk33Ljyq0axyzdk9//JSi2u3fP1QSmd1KNwq6VOKYGlAu87CisVir6Pw==}

  jsonc-parser@2.2.1:
    resolution: {integrity: sha512-o6/yDBYccGvTz1+QFevz6l6OBZ2+fMVu2JZ9CIhzsYRX4mjaK5IyX9eldUdCmga16zlgQxyrj5pt9kzuj2C02w==}

  jsonfile@4.0.0:
    resolution: {integrity: sha512-m6F1R3z8jjlf2imQHS2Qez5sjKWQzbuuhuJ/FKYFRZvPE3PuHcSMVZzfsLhGVOkfd20obL5SWEBew5ShlquNxg==}

  jsonfile@6.1.0:
    resolution: {integrity: sha512-5dgndWOriYSm5cnYaJNhalLNDKOqFwyDB/rr1E9ZsGciGvKPs8R2xYGCacuf3z6K1YKDz182fd+fY3cn3pMqXQ==}

  jsonpath-plus@10.3.0:
    resolution: {integrity: sha512-8TNmfeTCk2Le33A3vRRwtuworG/L5RrgMvdjhKZxvyShO+mBu2fP50OWUjRLNtvw344DdDarFh9buFAZs5ujeA==}
    engines: {node: '>=18.0.0'}
    hasBin: true

  jsonpointer@5.0.1:
    resolution: {integrity: sha512-p/nXbhSEcu3pZRdkW1OfJhpsVtW1gd4Wa1fnQc9YLiTfAjn0312eMKimbdIQzuZl9aa9xUGaRlP9T/CJE/ditQ==}
    engines: {node: '>=0.10.0'}

  jwa@2.0.0:
    resolution: {integrity: sha512-jrZ2Qx916EA+fq9cEAeCROWPTfCwi1IVHqT2tapuqLEVVDKFDENFw1oL+MwrTvH6msKxsd1YTDVw6uKEcsrLEA==}

  jws@4.0.0:
    resolution: {integrity: sha512-KDncfTmOZoOMTFG4mBlG0qUIOlc03fmzH+ru6RgYVZhPkyiy/92Owlt/8UEN+a4TXR1FQetfIpJE8ApdvdVxTg==}

  katex@0.16.22:
    resolution: {integrity: sha512-XCHRdUw4lf3SKBaJe4EvgqIuWwkPSo9XoeO8GjQW94Bp7TWv9hNhzZjZ+OH9yf1UmLygb7DIT5GSFQiyt16zYg==}
    hasBin: true

  keyv@4.5.4:
    resolution: {integrity: sha512-oxVHkHR/EJf2CNXnWxRLW6mg7JyCCUcG0DtEGmL2ctUo1PNTin1PUil+r/+4r5MpVgC/fn1kjsx7mjSujKqIpw==}

  kind-of@6.0.3:
    resolution: {integrity: sha512-dcS1ul+9tmeD95T+x28/ehLgd9mENa3LsvDTtzm3vyBEO7RPptvAD+t44WVXaUjTBRcrpFeFlC8WCruUR456hw==}
    engines: {node: '>=0.10.0'}

  langsmith@0.3.23:
    resolution: {integrity: sha512-6gfotO1YS3vqznSJutdFmJXL2Vxy27/RV2JA7YTsfWoJtxlmBR/1QE7kMIyEvuoEE5KGFHyZMuAh/fVeiRffLA==}
    peerDependencies:
      openai: '*'
    peerDependenciesMeta:
      openai:
        optional: true

  lcm@0.0.3:
    resolution: {integrity: sha512-TB+ZjoillV6B26Vspf9l2L/vKaRY/4ep3hahcyVkCGFgsTNRUQdc24bQeNFiZeoxH0vr5+7SfNRMQuPHv/1IrQ==}

  leven@3.1.0:
    resolution: {integrity: sha512-qsda+H8jTaUaN/x5vzW2rzc+8Rw4TAQ/4KjB46IwK5VH+IlVeeeje/EoZRpiXvIqjFgK84QffqPztGI3VBLG1A==}
    engines: {node: '>=6'}

  leven@4.0.0:
    resolution: {integrity: sha512-puehA3YKku3osqPlNuzGDUHq8WpwXupUg1V6NXdV38G+gr+gkBwFC8g1b/+YcIvp8gnqVIus+eJCH/eGsRmJNw==}
    engines: {node: ^12.20.0 || ^14.13.1 || >=16.0.0}

  levn@0.4.1:
    resolution: {integrity: sha512-+bT2uH4E5LGE7h/n3evcS/sQlJXCpIp6ym8OWJ5eV6+67Dsql/LaaT7qJBAt2rzfoa/5QBGBhxDix1dMt2kQKQ==}
    engines: {node: '>= 0.8.0'}

  light-my-request@6.6.0:
    resolution: {integrity: sha512-CHYbu8RtboSIoVsHZ6Ye4cj4Aw/yg2oAFimlF7mNvfDV192LR7nDiKtSIfCuLT7KokPSTn/9kfVLm5OGN0A28A==}

  lighthouse-logger@2.0.2:
    resolution: {integrity: sha512-vWl2+u5jgOQuZR55Z1WM0XDdrJT6mzMP8zHUct7xTlWhuQs+eV0g+QL0RQdFjT54zVmbhLCP8vIVpy1wGn/gCg==}

  lilconfig@3.1.3:
    resolution: {integrity: sha512-/vlFKAoH5Cgt3Ie+JLhRbwOsCQePABiU3tJ1egGvyQ+33R/vcwM2Zl2QR/LzjsBeItPt3oSVXapn+m4nQDvpzw==}
    engines: {node: '>=14'}

  lines-and-columns@1.2.4:
    resolution: {integrity: sha512-7ylylesZQ/PV29jhEDl3Ufjo6ZX7gCqJr5F7PKrqc93v7fzSymt1BpwEU8nAUXs8qzzvqhbjhK5QZg6Mt/HkBg==}

  load-tsconfig@0.2.5:
    resolution: {integrity: sha512-IXO6OCs9yg8tMKzfPZ1YmheJbZCiEsnBdcB03l0OcfK9prKnJb96siuHCr5Fl37/yo9DnKU+TLpxzTUspw9shg==}
    engines: {node: ^12.20.0 || ^14.13.1 || >=16.0.0}

  locate-path@5.0.0:
    resolution: {integrity: sha512-t7hw9pI+WvuwNJXwk5zVHpyhIqzg2qTlklJOf0mVxGSbe3Fp2VieZcduNYjaLDoy6p9uGpQEGWG87WpMKlNq8g==}
    engines: {node: '>=8'}

  locate-path@6.0.0:
    resolution: {integrity: sha512-iPZK6eYjbxRu3uB4/WZ3EsEIMJFMqAoopl3R+zuq0UjcAm/MO6KCweDgPfP3elTztoKP3KtnVHxTn2NHBSDVUw==}
    engines: {node: '>=10'}

  lodash.merge@4.6.2:
    resolution: {integrity: sha512-0KpjqXRVvrYyCsX1swR/XTK0va6VQkQM6MNo7PqW77ByjAhoARA8EfrP1N4+KlKj8YS0ZUCtRT/YUuhyYDujIQ==}

  lodash.sortby@4.7.0:
    resolution: {integrity: sha512-HDWXG8isMntAyRF5vZ7xKuEvOhT4AhlRt/3czTSjvGUxjYCBVRQY48ViDHyfYz9VIoBkW4TMGQNapx+l3RUwdA==}

  lodash.startcase@4.4.0:
    resolution: {integrity: sha512-+WKqsK294HMSc2jEbNgpHpd0JfIBhp7rEV4aqXWqFr6AlXov+SlcgB1Fv01y2kGe3Gc8nMW7VA0SrGuSkRfIEg==}

  lodash.topath@4.5.2:
    resolution: {integrity: sha512-1/W4dM+35DwvE/iEd1M9ekewOSTlpFekhw9mhAtrwjVqUr83/ilQiyAvmg4tVX7Unkcfl1KC+i9WdaT4B6aQcg==}

  lodash@4.17.21:
    resolution: {integrity: sha512-v2kDEe57lecTulaDIuNTPy3Ry4gLGJ6Z1O3vE1krgXZNrsQ+LFTGHVxVjcXPs17LhbZVGedAJv8XZ1tvj5FvSg==}

  longest-streak@3.1.0:
    resolution: {integrity: sha512-9Ri+o0JYgehTaVBBDoMqIl8GXtbWg711O3srftcHhZ0dqnETqLaoIK0x17fUw9rFSlK/0NlsKe0Ahhyl5pXE2g==}

  loose-envify@1.4.0:
    resolution: {integrity: sha512-lyuxPGr/Wfhrlem2CL/UcnUc1zcqKAImBDzukY7Y5F/yQiNdko6+fRLevlw1HgMySw7f611UIY408EtxRSoK3Q==}
    hasBin: true

  lowercase-keys@3.0.0:
    resolution: {integrity: sha512-ozCC6gdQ+glXOQsveKD0YsDy8DSQFjDTz4zyzEHNV5+JP5D62LmfDZ6o1cycFx9ouG940M5dE8C8CTewdj2YWQ==}
    engines: {node: ^12.20.0 || ^14.13.1 || >=16.0.0}

  lru-cache@10.4.3:
    resolution: {integrity: sha512-JNAzZcXrCt42VGLuYz0zfAzDfAvJWW6AfYlDBQyDV5DClI2m5sAmK+OIO7s59XfsRsWHp02jAJrRadPRGTt6SQ==}

  lru-cache@11.2.4:
    resolution: {integrity: sha512-B5Y16Jr9LB9dHVkh6ZevG+vAbOsNOYCX+sXvFWFu7B3Iz5mijW3zdbMyhsh8ANd2mSWBYdJgnqi+mL7/LrOPYg==}
    engines: {node: 20 || >=22}

  lru-cache@7.18.3:
    resolution: {integrity: sha512-jumlc0BIUrS3qJGgIkWZsyfAM7NCWiBcCDhnd+3NNM5KbBmLTgHVfWBcg6W+rLUsIpzpERPsvwUP7CckAQSOoA==}
    engines: {node: '>=12'}

  magic-string@0.30.21:
    resolution: {integrity: sha512-vd2F4YUyEXKGcLHoq+TEyCjxueSeHnFxyyjNp80yg0XV4vUhnDer/lvvlqM/arB5bXQN5K2/3oinyCRyx8T2CQ==}

  markdown-extensions@2.0.0:
    resolution: {integrity: sha512-o5vL7aDWatOTX8LzaS1WMoaoxIiLRQJuIKKe2wAw6IeULDHaqbiqiggmx+pKvZDb1Sj+pE46Sn1T7lCqfFtg1Q==}
    engines: {node: '>=16'}

  markdown-table@3.0.4:
    resolution: {integrity: sha512-wiYz4+JrLyb/DqW2hkFJxP7Vd7JuTDm77fvbM8VfEQdmSMqcImWeeRbHwZjBjIFki/VaMK2BhFi7oUUZeM5bqw==}

  marky@1.3.0:
    resolution: {integrity: sha512-ocnPZQLNpvbedwTy9kNrQEsknEfgvcLMvOtz3sFeWApDq1MXH1TqkCIx58xlpESsfwQOnuBO9beyQuNGzVvuhQ==}

  math-intrinsics@1.1.0:
    resolution: {integrity: sha512-/IXtbwEk5HTPyEwyKX6hGkYXxM9nbj64B+ilVJnC/R6B0pH5G4V3b0pVbL7DBj4tkhBAppbQUlf6F6Xl9LHu1g==}
    engines: {node: '>= 0.4'}

  mdast-util-find-and-replace@3.0.2:
    resolution: {integrity: sha512-Tmd1Vg/m3Xz43afeNxDIhWRtFZgM2VLyaf4vSTYwudTyeuTneoL3qtWMA5jeLyz/O1vDJmmV4QuScFCA2tBPwg==}

  mdast-util-from-markdown@2.0.2:
    resolution: {integrity: sha512-uZhTV/8NBuw0WHkPTrCqDOl0zVe1BIng5ZtHoDk49ME1qqcjYmmLmOf0gELgcRMxN4w2iuIeVso5/6QymSrgmA==}

  mdast-util-frontmatter@2.0.1:
    resolution: {integrity: sha512-LRqI9+wdgC25P0URIJY9vwocIzCcksduHQ9OF2joxQoyTNVduwLAFUzjoopuRJbJAReaKrNQKAZKL3uCMugWJA==}

  mdast-util-gfm-autolink-literal@2.0.1:
    resolution: {integrity: sha512-5HVP2MKaP6L+G6YaxPNjuL0BPrq9orG3TsrZ9YXbA3vDw/ACI4MEsnoDpn6ZNm7GnZgtAcONJyPhOP8tNJQavQ==}

  mdast-util-gfm-footnote@2.1.0:
    resolution: {integrity: sha512-sqpDWlsHn7Ac9GNZQMeUzPQSMzR6Wv0WKRNvQRg0KqHh02fpTz69Qc1QSseNX29bhz1ROIyNyxExfawVKTm1GQ==}

  mdast-util-gfm-strikethrough@2.0.0:
    resolution: {integrity: sha512-mKKb915TF+OC5ptj5bJ7WFRPdYtuHv0yTRxK2tJvi+BDqbkiG7h7u/9SI89nRAYcmap2xHQL9D+QG/6wSrTtXg==}

  mdast-util-gfm-table@2.0.0:
    resolution: {integrity: sha512-78UEvebzz/rJIxLvE7ZtDd/vIQ0RHv+3Mh5DR96p7cS7HsBhYIICDBCu8csTNWNO6tBWfqXPWekRuj2FNOGOZg==}

  mdast-util-gfm-task-list-item@2.0.0:
    resolution: {integrity: sha512-IrtvNvjxC1o06taBAVJznEnkiHxLFTzgonUdy8hzFVeDun0uTjxxrRGVaNFqkU1wJR3RBPEfsxmU6jDWPofrTQ==}

  mdast-util-gfm@3.1.0:
    resolution: {integrity: sha512-0ulfdQOM3ysHhCJ1p06l0b0VKlhU0wuQs3thxZQagjcjPrlFRqY215uZGHHJan9GEAXd9MbfPjFJz+qMkVR6zQ==}

  mdast-util-math@3.0.0:
    resolution: {integrity: sha512-Tl9GBNeG/AhJnQM221bJR2HPvLOSnLE/T9cJI9tlc6zwQk2nPk/4f0cHkOdEixQPC/j8UtKDdITswvLAy1OZ1w==}

  mdast-util-mdx-expression@2.0.1:
    resolution: {integrity: sha512-J6f+9hUp+ldTZqKRSg7Vw5V6MqjATc+3E4gf3CFNcuZNWD8XdyI6zQ8GqH7f8169MM6P7hMBRDVGnn7oHB9kXQ==}

  mdast-util-mdx-jsx@3.2.0:
    resolution: {integrity: sha512-lj/z8v0r6ZtsN/cGNNtemmmfoLAFZnjMbNyLzBafjzikOM+glrjNHPlf6lQDOTccj9n5b0PPihEBbhneMyGs1Q==}

  mdast-util-mdx@3.0.0:
    resolution: {integrity: sha512-JfbYLAW7XnYTTbUsmpu0kdBUVe+yKVJZBItEjwyYJiDJuZ9w4eeaqks4HQO+R7objWgS2ymV60GYpI14Ug554w==}

  mdast-util-mdxjs-esm@2.0.1:
    resolution: {integrity: sha512-EcmOpxsZ96CvlP03NghtH1EsLtr0n9Tm4lPUJUBccV9RwUOneqSycg19n5HGzCf+10LozMRSObtVr3ee1WoHtg==}

  mdast-util-phrasing@4.1.0:
    resolution: {integrity: sha512-TqICwyvJJpBwvGAMZjj4J2n0X8QWp21b9l0o7eXyVJ25YNWYbJDVIyD1bZXE6WtV6RmKJVYmQAKWa0zWOABz2w==}

  mdast-util-to-hast@13.2.0:
    resolution: {integrity: sha512-QGYKEuUsYT9ykKBCMOEDLsU5JRObWQusAolFMeko/tYPufNkRffBAQjIE+99jbA87xv6FgmjLtwjh9wBWajwAA==}

  mdast-util-to-markdown@2.1.2:
    resolution: {integrity: sha512-xj68wMTvGXVOKonmog6LwyJKrYXZPvlwabaryTjLh9LuvovB/KAH+kvi8Gjj+7rJjsFi23nkUxRQv1KqSroMqA==}

  mdast-util-to-string@4.0.0:
    resolution: {integrity: sha512-0H44vDimn51F0YwvxSJSm0eCDOJTRlmN0R1yBh4HLj9wiV1Dn0QoXGbvFAWj2hSItVTlCmBF1hqKlIyUBVFLPg==}

  mdast@3.0.0:
    resolution: {integrity: sha512-xySmf8g4fPKMeC07jXGz971EkLbWAJ83s4US2Tj9lEdnZ142UP5grN73H1Xd3HzrdbU5o9GYYP/y8F9ZSwLE9g==}
    deprecated: '`mdast` was renamed to `remark`'

  media-typer@0.3.0:
    resolution: {integrity: sha512-dq+qelQ9akHpcOl/gUVRTxVIOkAJ1wR3QAvb4RsVjS8oVoFjDGTc679wJYmUmknUF5HwMLOgb5O+a3KxfWapPQ==}
    engines: {node: '>= 0.6'}

  media-typer@1.1.0:
    resolution: {integrity: sha512-aisnrDP4GNe06UcKFnV5bfMNPBUw4jsLGaWwWfnH3v02GnBuXX2MCVn5RbrWo0j3pczUilYblq7fQ7Nw2t5XKw==}
    engines: {node: '>= 0.8'}

  merge-descriptors@1.0.3:
    resolution: {integrity: sha512-gaNvAS7TZ897/rVaZ0nMtAyxNyi/pdbjbAwUpFQpN70GqnVfOiXpeUUMKRBmzXaSQ8DdTX4/0ms62r2K+hE6mQ==}

  merge-descriptors@2.0.0:
    resolution: {integrity: sha512-Snk314V5ayFLhp3fkUREub6WtjBfPdCPY1Ln8/8munuLuiYhsABgBVWsozAG+MWMbVEvcdcpbi9R7ww22l9Q3g==}
    engines: {node: '>=18'}

  merge2@1.4.1:
    resolution: {integrity: sha512-8q7VEgMJW4J8tcfVPy8g09NcQwZdbwFEqhe/WZkoIzjn/3TGDwtOCYtXGxA3O8tPzpczCCDgv+P2P5y00ZJOOg==}
    engines: {node: '>= 8'}

  methods@1.1.2:
    resolution: {integrity: sha512-iclAHeNqNm68zFtnZ0e+1L2yUIdvzNoauKU4WBA3VvH/vPFieF7qfRlwUZU+DA9P9bPXIS90ulxoUoCH23sV2w==}
    engines: {node: '>= 0.6'}

  micromark-core-commonmark@2.0.3:
    resolution: {integrity: sha512-RDBrHEMSxVFLg6xvnXmb1Ayr2WzLAWjeSATAoxwKYJV94TeNavgoIdA0a9ytzDSVzBy2YKFK+emCPOEibLeCrg==}

  micromark-extension-frontmatter@2.0.0:
    resolution: {integrity: sha512-C4AkuM3dA58cgZha7zVnuVxBhDsbttIMiytjgsM2XbHAB2faRVaHRle40558FBN+DJcrLNCoqG5mlrpdU4cRtg==}

  micromark-extension-gfm-autolink-literal@2.1.0:
    resolution: {integrity: sha512-oOg7knzhicgQ3t4QCjCWgTmfNhvQbDDnJeVu9v81r7NltNCVmhPy1fJRX27pISafdjL+SVc4d3l48Gb6pbRypw==}

  micromark-extension-gfm-footnote@2.1.0:
    resolution: {integrity: sha512-/yPhxI1ntnDNsiHtzLKYnE3vf9JZ6cAisqVDauhp4CEHxlb4uoOTxOCJ+9s51bIB8U1N1FJ1RXOKTIlD5B/gqw==}

  micromark-extension-gfm-strikethrough@2.1.0:
    resolution: {integrity: sha512-ADVjpOOkjz1hhkZLlBiYA9cR2Anf8F4HqZUO6e5eDcPQd0Txw5fxLzzxnEkSkfnD0wziSGiv7sYhk/ktvbf1uw==}

  micromark-extension-gfm-table@2.1.1:
    resolution: {integrity: sha512-t2OU/dXXioARrC6yWfJ4hqB7rct14e8f7m0cbI5hUmDyyIlwv5vEtooptH8INkbLzOatzKuVbQmAYcbWoyz6Dg==}

  micromark-extension-gfm-tagfilter@2.0.0:
    resolution: {integrity: sha512-xHlTOmuCSotIA8TW1mDIM6X2O1SiX5P9IuDtqGonFhEK0qgRI4yeC6vMxEV2dgyr2TiD+2PQ10o+cOhdVAcwfg==}

  micromark-extension-gfm-task-list-item@2.1.0:
    resolution: {integrity: sha512-qIBZhqxqI6fjLDYFTBIa4eivDMnP+OZqsNwmQ3xNLE4Cxwc+zfQEfbs6tzAo2Hjq+bh6q5F+Z8/cksrLFYWQQw==}

  micromark-extension-gfm@3.0.0:
    resolution: {integrity: sha512-vsKArQsicm7t0z2GugkCKtZehqUm31oeGBV/KVSorWSy8ZlNAv7ytjFhvaryUiCUJYqs+NoE6AFhpQvBTM6Q4w==}

  micromark-extension-math@3.1.0:
    resolution: {integrity: sha512-lvEqd+fHjATVs+2v/8kg9i5Q0AP2k85H0WUOwpIVvUML8BapsMvh1XAogmQjOCsLpoKRCVQqEkQBB3NhVBcsOg==}

  micromark-extension-mdx-expression@3.0.1:
    resolution: {integrity: sha512-dD/ADLJ1AeMvSAKBwO22zG22N4ybhe7kFIZ3LsDI0GlsNr2A3KYxb0LdC1u5rj4Nw+CHKY0RVdnHX8vj8ejm4Q==}

  micromark-extension-mdx-jsx@3.0.2:
    resolution: {integrity: sha512-e5+q1DjMh62LZAJOnDraSSbDMvGJ8x3cbjygy2qFEi7HCeUT4BDKCvMozPozcD6WmOt6sVvYDNBKhFSz3kjOVQ==}

  micromark-extension-mdx-md@2.0.0:
    resolution: {integrity: sha512-EpAiszsB3blw4Rpba7xTOUptcFeBFi+6PY8VnJ2hhimH+vCQDirWgsMpz7w1XcZE7LVrSAUGb9VJpG9ghlYvYQ==}

  micromark-extension-mdxjs-esm@3.0.0:
    resolution: {integrity: sha512-DJFl4ZqkErRpq/dAPyeWp15tGrcrrJho1hKK5uBS70BCtfrIFg81sqcTVu3Ta+KD1Tk5vAtBNElWxtAa+m8K9A==}

  micromark-extension-mdxjs@3.0.0:
    resolution: {integrity: sha512-A873fJfhnJ2siZyUrJ31l34Uqwy4xIFmvPY1oj+Ean5PHcPBYzEsvqvWGaWcfEIr11O5Dlw3p2y0tZWpKHDejQ==}

  micromark-factory-destination@2.0.1:
    resolution: {integrity: sha512-Xe6rDdJlkmbFRExpTOmRj9N3MaWmbAgdpSrBQvCFqhezUn4AHqJHbaEnfbVYYiexVSs//tqOdY/DxhjdCiJnIA==}

  micromark-factory-label@2.0.1:
    resolution: {integrity: sha512-VFMekyQExqIW7xIChcXn4ok29YE3rnuyveW3wZQWWqF4Nv9Wk5rgJ99KzPvHjkmPXF93FXIbBp6YdW3t71/7Vg==}

  micromark-factory-mdx-expression@2.0.3:
    resolution: {integrity: sha512-kQnEtA3vzucU2BkrIa8/VaSAsP+EJ3CKOvhMuJgOEGg9KDC6OAY6nSnNDVRiVNRqj7Y4SlSzcStaH/5jge8JdQ==}

  micromark-factory-space@2.0.1:
    resolution: {integrity: sha512-zRkxjtBxxLd2Sc0d+fbnEunsTj46SWXgXciZmHq0kDYGnck/ZSGj9/wULTV95uoeYiK5hRXP2mJ98Uo4cq/LQg==}

  micromark-factory-title@2.0.1:
    resolution: {integrity: sha512-5bZ+3CjhAd9eChYTHsjy6TGxpOFSKgKKJPJxr293jTbfry2KDoWkhBb6TcPVB4NmzaPhMs1Frm9AZH7OD4Cjzw==}

  micromark-factory-whitespace@2.0.1:
    resolution: {integrity: sha512-Ob0nuZ3PKt/n0hORHyvoD9uZhr+Za8sFoP+OnMcnWK5lngSzALgQYKMr9RJVOWLqQYuyn6ulqGWSXdwf6F80lQ==}

  micromark-util-character@2.1.1:
    resolution: {integrity: sha512-wv8tdUTJ3thSFFFJKtpYKOYiGP2+v96Hvk4Tu8KpCAsTMs6yi+nVmGh1syvSCsaxz45J6Jbw+9DD6g97+NV67Q==}

  micromark-util-chunked@2.0.1:
    resolution: {integrity: sha512-QUNFEOPELfmvv+4xiNg2sRYeS/P84pTW0TCgP5zc9FpXetHY0ab7SxKyAQCNCc1eK0459uoLI1y5oO5Vc1dbhA==}

  micromark-util-classify-character@2.0.1:
    resolution: {integrity: sha512-K0kHzM6afW/MbeWYWLjoHQv1sgg2Q9EccHEDzSkxiP/EaagNzCm7T/WMKZ3rjMbvIpvBiZgwR3dKMygtA4mG1Q==}

  micromark-util-combine-extensions@2.0.1:
    resolution: {integrity: sha512-OnAnH8Ujmy59JcyZw8JSbK9cGpdVY44NKgSM7E9Eh7DiLS2E9RNQf0dONaGDzEG9yjEl5hcqeIsj4hfRkLH/Bg==}

  micromark-util-decode-numeric-character-reference@2.0.2:
    resolution: {integrity: sha512-ccUbYk6CwVdkmCQMyr64dXz42EfHGkPQlBj5p7YVGzq8I7CtjXZJrubAYezf7Rp+bjPseiROqe7G6foFd+lEuw==}

  micromark-util-decode-string@2.0.1:
    resolution: {integrity: sha512-nDV/77Fj6eH1ynwscYTOsbK7rR//Uj0bZXBwJZRfaLEJ1iGBR6kIfNmlNqaqJf649EP0F3NWNdeJi03elllNUQ==}

  micromark-util-encode@2.0.1:
    resolution: {integrity: sha512-c3cVx2y4KqUnwopcO9b/SCdo2O67LwJJ/UyqGfbigahfegL9myoEFoDYZgkT7f36T0bLrM9hZTAaAyH+PCAXjw==}

  micromark-util-events-to-acorn@2.0.3:
    resolution: {integrity: sha512-jmsiEIiZ1n7X1Rr5k8wVExBQCg5jy4UXVADItHmNk1zkwEVhBuIUKRu3fqv+hs4nxLISi2DQGlqIOGiFxgbfHg==}

  micromark-util-html-tag-name@2.0.1:
    resolution: {integrity: sha512-2cNEiYDhCWKI+Gs9T0Tiysk136SnR13hhO8yW6BGNyhOC4qYFnwF1nKfD3HFAIXA5c45RrIG1ub11GiXeYd1xA==}

  micromark-util-normalize-identifier@2.0.1:
    resolution: {integrity: sha512-sxPqmo70LyARJs0w2UclACPUUEqltCkJ6PhKdMIDuJ3gSf/Q+/GIe3WKl0Ijb/GyH9lOpUkRAO2wp0GVkLvS9Q==}

  micromark-util-resolve-all@2.0.1:
    resolution: {integrity: sha512-VdQyxFWFT2/FGJgwQnJYbe1jjQoNTS4RjglmSjTUlpUMa95Htx9NHeYW4rGDJzbjvCsl9eLjMQwGeElsqmzcHg==}

  micromark-util-sanitize-uri@2.0.1:
    resolution: {integrity: sha512-9N9IomZ/YuGGZZmQec1MbgxtlgougxTodVwDzzEouPKo3qFWvymFHWcnDi2vzV1ff6kas9ucW+o3yzJK9YB1AQ==}

  micromark-util-subtokenize@2.1.0:
    resolution: {integrity: sha512-XQLu552iSctvnEcgXw6+Sx75GflAPNED1qx7eBJ+wydBb2KCbRZe+NwvIEEMM83uml1+2WSXpBAcp9IUCgCYWA==}

  micromark-util-symbol@2.0.1:
    resolution: {integrity: sha512-vs5t8Apaud9N28kgCrRUdEed4UJ+wWNvicHLPxCa9ENlYuAY31M0ETy5y1vA33YoNPDFTghEbnh6efaE8h4x0Q==}

  micromark-util-types@2.0.2:
    resolution: {integrity: sha512-Yw0ECSpJoViF1qTU4DC6NwtC4aWGt1EkzaQB8KPPyCRR8z9TWeV0HbEFGTO+ZY1wB22zmxnJqhPyTpOVCpeHTA==}

  micromark@4.0.2:
    resolution: {integrity: sha512-zpe98Q6kvavpCr1NPVSCMebCKfD7CA2NqZ+rykeNhONIJBpc1tFKt9hucLGwha3jNTNI8lHpctWJWoimVF4PfA==}

  micromatch@4.0.8:
    resolution: {integrity: sha512-PXwfBhYu0hBCPw8Dn0E+WDYb7af3dSLVWKi3HGv84IdF4TyFoC0ysxFd0Goxw7nSv4T/PzEJQxsYsEiFCKo2BA==}
    engines: {node: '>=8.6'}

  mime-db@1.52.0:
    resolution: {integrity: sha512-sPU4uV7dYlvtWJxwwxHD0PuihVNiE7TyAbQ5SWxDCB9mUYvOgroQOwYQQOKPJ8CIbE+1ETVlOoK1UC2nU3gYvg==}
    engines: {node: '>= 0.6'}

  mime-db@1.54.0:
    resolution: {integrity: sha512-aU5EJuIN2WDemCcAp2vFBfp/m4EAhWJnUNSSw0ixs7/kXbd6Pg64EmwJkNdFhB8aWt1sH2CTXrLxo/iAGV3oPQ==}
    engines: {node: '>= 0.6'}

  mime-types@2.1.35:
    resolution: {integrity: sha512-ZDY+bPm5zTTF+YpCrAU9nK0UgICYPT0QtT1NZWFv4s++TNkcgVaT0g6+4R2uI4MjQjzysHB1zxuWL50hzaeXiw==}
    engines: {node: '>= 0.6'}

  mime-types@3.0.1:
    resolution: {integrity: sha512-xRc4oEhT6eaBpU1XF7AjpOFD+xQmXNB5OVKwp4tqCuBpHLS/ZbBDrc07mYTDqVMg6PfxUjjNp85O6Cd2Z/5HWA==}
    engines: {node: '>= 0.6'}

  mime@1.6.0:
    resolution: {integrity: sha512-x0Vn8spI+wuJ1O6S7gnbaQg8Pxh4NNHb7KSINmEWKiPE4RKOplvijn+NkmYmmRgP68mc70j2EbeTFRsrswaQeg==}
    engines: {node: '>=4'}
    hasBin: true

  mime@3.0.0:
    resolution: {integrity: sha512-jSCU7/VB1loIWBZe14aEYHU/+1UMEHoaO7qxCOVJOw9GgH72VAWppxNcjU+x9a2k3GSIBXNKxXQFqRvvZ7vr3A==}
    engines: {node: '>=10.0.0'}
    hasBin: true

  mimic-fn@2.1.0:
    resolution: {integrity: sha512-OqbOk5oEQeAZ8WXWydlu9HJjz9WVdEIvamMCcXmuqUYjTknH/sqsWvhQ3vgwKFRR1HpjvNBKQ37nbJgYzGqGcg==}
    engines: {node: '>=6'}

  mimic-response@3.1.0:
    resolution: {integrity: sha512-z0yWI+4FDrrweS8Zmt4Ej5HdJmky15+L2e6Wgn3+iK5fWzb6T3fhNFq2+MeTRb064c6Wr4N/wv0DzQTjNzHNGQ==}
    engines: {node: '>=10'}

  mimic-response@4.0.0:
    resolution: {integrity: sha512-e5ISH9xMYU0DzrT+jl8q2ze9D6eWBto+I8CNpe+VI+K2J/F/k3PdkdTdz4wvGVH4NTpo+NRYTVIuMQEMMcsLqg==}
    engines: {node: ^12.20.0 || ^14.13.1 || >=16.0.0}

  minimatch@10.1.1:
    resolution: {integrity: sha512-enIvLvRAFZYXJzkCYG5RKmPfrFArdLv+R+lbQ53BmIMLIry74bjKzX6iHAm8WYamJkhSSEabrWN5D97XnKObjQ==}
    engines: {node: 20 || >=22}

  minimatch@3.1.2:
    resolution: {integrity: sha512-J7p63hRiAjw1NDEww1W7i37+ByIrOWO5XQQAzZ3VOcL0PNybwpfmV/N05zFAzwQ9USyEcX6t3UO+K5aqBQOIHw==}

  minimatch@9.0.5:
    resolution: {integrity: sha512-G6T0ZX48xgozx7587koeX9Ys2NYy6Gmv//P89sEte9V9whIapMNF4idKxnW2QtCcLiTWlb/wfCabAtAFWhhBow==}
    engines: {node: '>=16 || 14 >=14.17'}

  minimist@1.2.8:
    resolution: {integrity: sha512-2yyAR8qBkN3YuheJanUpWC5U3bb5osDywNB8RzDVlDwDHbocAJveqqj1u8+SVD7jkWT4yvsHCpWqqWqAxb0zCA==}

  minipass@3.3.6:
    resolution: {integrity: sha512-DxiNidxSEK+tHG6zOIklvNOwm3hvCrbUrdtzY74U6HKTJxvIDfOUL5W5P2Ghd3DTkhhKPYGqeNUIh5qcM4YBfw==}
    engines: {node: '>=8'}

  minipass@5.0.0:
    resolution: {integrity: sha512-3FnjYuehv9k6ovOEbyOswadCDPX1piCfhV8ncmYtHOjuPwylVWsghTLo7rabjC3Rx5xD4HDx8Wm1xnMF7S5qFQ==}
    engines: {node: '>=8'}

  minipass@7.1.2:
    resolution: {integrity: sha512-qOOzS1cBTWYF4BH8fVePDBOO9iptMnGUEZwNc/cMWnTV2nVLZ7VoNWEPHkYczZA0pdoA7dl6e7FL659nX9S2aw==}
    engines: {node: '>=16 || 14 >=14.17'}

  minizlib@2.1.2:
    resolution: {integrity: sha512-bAxsR8BVfj60DWXHE3u30oHzfl4G7khkSuPW+qvpd7jFRHm7dLxOjUk1EHACJ/hxLY8phGJ0YhYHZo7jil7Qdg==}
    engines: {node: '>= 8'}

  mintlify@4.2.78:
    resolution: {integrity: sha512-g3naXSI7RsmxUNJ87mKzRefKaMdqbAhxfaPaMkApwmeDB0TROwwUO0CS6ZDsbV5Qq3Sm5kH4mEDieEpAE6JG8A==}
    engines: {node: '>=18.0.0'}
    hasBin: true

  mitt@3.0.1:
    resolution: {integrity: sha512-vKivATfr97l2/QBCYAkXYDbrIWPM2IIKEl7YPhjCvKlG3kE2gm+uBo6nEXK3M5/Ffh/FLpKExzOQ3JJoJGFKBw==}

  mkdirp@1.0.4:
    resolution: {integrity: sha512-vVqVZQyf3WLx2Shd0qJ9xuvqgAyKPLAiqITEtqW0oIUjzo3PePDd6fW9iFz30ef7Ysp/oiWqbhszeGWW2T6Gzw==}
    engines: {node: '>=10'}
    hasBin: true

  mri@1.2.0:
    resolution: {integrity: sha512-tzzskb3bG8LvYGFF/mDTpq3jpI6Q9wc3LEmBaghu+DdCssd1FakN7Bc0hVNmEyGq1bq3RgfkCb3cmQLpNPOroA==}
    engines: {node: '>=4'}

  ms@2.0.0:
    resolution: {integrity: sha512-Tpp60P6IUJDTuOq/5Z8cdskzJujfwqfOTkrwIwj7IRISpnkJnT6SyJ4PCPnGMoFjC9ddhal5KVIYtAt97ix05A==}

  ms@2.1.3:
    resolution: {integrity: sha512-6FlzubTLZG3J2a/NVCAleEhjzq5oxgHyaCU9yYXvcLsvoVaHJq/s5xXI6/XXP6tz7R9xAOtHnSO/tXtF3WRTlA==}

  mustache@4.2.0:
    resolution: {integrity: sha512-71ippSywq5Yb7/tVYyGbkBggbU8H3u5Rz56fH60jGFgr8uHwxs+aSKeqmluIVzM0m0kB7xQjKS6qPfd0b2ZoqQ==}
    hasBin: true

  mute-stream@2.0.0:
    resolution: {integrity: sha512-WWdIxpyjEn+FhQJQQv9aQAYlHoNVdzIzUySNV1gHUPDSdZJ3yZn7pAAbQcV7B56Mvu881q9FZV+0Vx2xC44VWA==}
    engines: {node: ^18.17.0 || >=20.5.0}

  mylas@2.1.14:
    resolution: {integrity: sha512-BzQguy9W9NJgoVn2mRWzbFrFWWztGCcng2QI9+41frfk+Athwgx3qhqhvStz7ExeUUu7Kzw427sNzHpEZNINog==}
    engines: {node: '>=16.0.0'}

  mz@2.7.0:
    resolution: {integrity: sha512-z81GNO7nnYMEhrGh9LeymoE4+Yr0Wn5McHIZMK5cfQCl+NDX08sCZgUc9/6MHni9IWuFLm1Z3HTCXu2z9fN62Q==}

  nanoid@3.3.11:
    resolution: {integrity: sha512-N8SpfPUnUp1bK+PMYW8qSWdl9U+wwNWI4QKxOYDy9JAro3WMX7p2OeVRF9v+347pnakNevPmiHhNmZ2HbFA76w==}
    engines: {node: ^10 || ^12 || ^13.7 || ^14 || >=15.0.1}
    hasBin: true

  natural-compare@1.4.0:
    resolution: {integrity: sha512-OWND8ei3VtNC9h7V60qff3SVobHr996CTwgxubgyQYEpg290h9J0buyECNNJexkFm5sOajh5G116RYA1c8ZMSw==}

  negotiator@0.6.3:
    resolution: {integrity: sha512-+EUsqGPLsM+j/zdChZjsnX51g4XrHFOIXwfnCVPGlQk/k5giakcKsuxCObBRu6DSm9opw/O6slWbJdghQM4bBg==}
    engines: {node: '>= 0.6'}

  negotiator@1.0.0:
    resolution: {integrity: sha512-8Ofs/AUQh8MaEcrlq5xOX0CQ9ypTF5dl78mjlMNfOK08fzpgTHQRQPBxcPlEtIw0yRpws+Zo/3r+5WRby7u3Gg==}
    engines: {node: '>= 0.6'}

  neotraverse@0.6.18:
    resolution: {integrity: sha512-Z4SmBUweYa09+o6pG+eASabEpP6QkQ70yHj351pQoEXIs8uHbaU2DWVmzBANKgflPa47A50PtB2+NgRpQvr7vA==}
    engines: {node: '>= 10'}

  netmask@2.0.2:
    resolution: {integrity: sha512-dBpDMdxv9Irdq66304OLfEmQ9tbNRFnFTuZiLo+bD+r332bBmMJ8GBLXklIXXgxd3+v9+KUnZaUR5PJMa75Gsg==}
    engines: {node: '>= 0.4.0'}

  next-mdx-remote-client@1.1.1:
    resolution: {integrity: sha512-cJnJGaRiHc1gn4aCzDmY9zmcCjEw+zMCpCYIy45Kjs8HzeQpdGcaO5GrgIcX/DFkuCVrrzc69wi2gGnExXbv/A==}
    engines: {node: '>=18.18.0'}
    peerDependencies:
      react: '>= 18.3.0 < 19.0.0'
      react-dom: '>= 18.3.0 < 19.0.0'

  nimma@0.2.3:
    resolution: {integrity: sha512-1ZOI8J+1PKKGceo/5CT5GfQOG6H8I2BencSK06YarZ2wXwH37BSSUWldqJmMJYA5JfqDqffxDXynt6f11AyKcA==}
    engines: {node: ^12.20 || >=14.13}

  nlcst-to-string@4.0.0:
    resolution: {integrity: sha512-YKLBCcUYKAg0FNlOBT6aI91qFmSiFKiluk655WzPF+DDMA02qIyy8uiRqI8QXtcFpEvll12LpL5MXqEmAZ+dcA==}

  node-domexception@1.0.0:
    resolution: {integrity: sha512-/jKZoMpw0F8GRwl4/eLROPA3cfcXtLApP0QzLmUT/HuPCZWyB7IY9ZrMeKw2O/nFIqPQB3PVM9aYm0F312AXDQ==}
    engines: {node: '>=10.5.0'}
    deprecated: Use your platform's native DOMException instead

  node-fetch@2.6.7:
    resolution: {integrity: sha512-ZjMPFEfVx5j+y2yF35Kzx5sF7kDzxuDj6ziH4FFbOp87zKDZNx8yExJIb05OGF4Nlt9IHFIMBkRl41VdvcNdbQ==}
    engines: {node: 4.x || >=6.0.0}
    peerDependencies:
      encoding: ^0.1.0
    peerDependenciesMeta:
      encoding:
        optional: true

  node-fetch@2.7.0:
    resolution: {integrity: sha512-c4FRfUm/dbcWZ7U+1Wq0AwCyFL+3nt2bEw05wfxSz+DWpWsitgmSgYmy2dQdWyKC1694ELPqMs/YzUSNozLt8A==}
    engines: {node: 4.x || >=6.0.0}
    peerDependencies:
      encoding: ^0.1.0
    peerDependenciesMeta:
      encoding:
        optional: true

  node-fetch@3.3.2:
    resolution: {integrity: sha512-dRB78srN/l6gqWulah9SrxeYnxeddIG30+GOqK/9OlLVyLg3HPnr6SqOWTWOXKRwC2eGYCkZ59NNuSgvSrpgOA==}
    engines: {node: ^12.20.0 || ^14.13.1 || >=16.0.0}

  node-gyp-build@4.8.4:
    resolution: {integrity: sha512-LA4ZjwlnUblHVgq0oBF3Jl/6h/Nvs5fzBLwdEF4nuxnFdsfajde4WfxtJr3CaiH+F6ewcIB/q4jQ4UzPyid+CQ==}
    hasBin: true

  normalize-path@3.0.0:
    resolution: {integrity: sha512-6eZs5Ls3WtCisHWp9S2GUy8dqkpGi4BVSz3GaqiE6ezub0512ESztXUwUB6C6IKbQkY2Pnb/mD4WYojCRwcwLA==}
    engines: {node: '>=0.10.0'}

  normalize-url@8.0.1:
    resolution: {integrity: sha512-IO9QvjUMWxPQQhs60oOu10CRkWCiZzSUkzbXGGV9pviYl1fXYcvkzQ5jV9z8Y6un8ARoVRl4EtC6v6jNqbaJ/w==}
    engines: {node: '>=14.16'}

  object-assign@4.1.1:
    resolution: {integrity: sha512-rJgTQnkUnH1sFw8yT6VSU3zD3sWmu6sZhIseY8VX+GRu3P6F7Fu+JNDoXfklElbLJSnc3FUQHVe4cU5hj+BcUg==}
    engines: {node: '>=0.10.0'}

  object-hash@3.0.0:
    resolution: {integrity: sha512-RSn9F68PjH9HqtltsSnqYC1XXoWe9Bju5+213R98cNGttag9q9yAOTzdbsqvIa7aNm5WffBZFpWYr2aWrklWAw==}
    engines: {node: '>= 6'}

  object-inspect@1.13.4:
    resolution: {integrity: sha512-W67iLl4J2EXEGTbfeHCffrjDfitvLANg0UlX3wFUUSTx92KXRFegMHUVgSqE+wvhAbi4WqjGg9czysTV2Epbew==}
    engines: {node: '>= 0.4'}

  object-keys@1.1.1:
    resolution: {integrity: sha512-NuAESUOUMrlIXOfHKzD6bpPu3tYt3xvjNdRIQ+FeT0lNb4K8WR70CaDxhuNguS2XG+GjkyMwOzsN5ZktImfhLA==}
    engines: {node: '>= 0.4'}

  object.assign@4.1.7:
    resolution: {integrity: sha512-nK28WOo+QIjBkDduTINE4JkF/UJJKyf2EJxvJKfblDpyg0Q+pkOHNTL0Qwy6NP6FhE/EnzV73BxxqcJaXY9anw==}
    engines: {node: '>= 0.4'}

  ollama-ai-provider-v2@1.5.0:
    resolution: {integrity: sha512-o8nR80AaENpetYdCtlnZGEwO47N6Z6eEsBetitrh4nTXrbfWdRF4OWE5p5oHyo0R8sxg4zdxUsjmGVzPd3zBUQ==}
    engines: {node: '>=18'}
    peerDependencies:
      zod: ^4.0.16

  on-exit-leak-free@2.1.2:
    resolution: {integrity: sha512-0eJJY6hXLGf1udHwfNftBqH+g73EU4B504nZeKpz1sYRKafAghwxEJunB2O7rDZkL4PGfsMVnTXZ2EjibbqcsA==}
    engines: {node: '>=14.0.0'}

  on-finished@2.4.1:
    resolution: {integrity: sha512-oVlzkg3ENAhCk2zdv7IJwd/QUD4z2RxRwpkcGY8psCVcCYZNq4wYnVWALHM+brtuJjePWiYF/ClmuDr8Ch5+kg==}
    engines: {node: '>= 0.8'}

  once@1.4.0:
    resolution: {integrity: sha512-lNaJgI+2Q5URQBkccEKHTQOPaXdUxnZZElQTZY0MFUAuaEqe1E+Nyvgdz/aIyNi6Z9MzO5dv1H8n58/GELp3+w==}

  onetime@5.1.2:
    resolution: {integrity: sha512-kbpaSSGJTWdAY5KPVeMOKXSrPtr8C8C7wodJbcsd51jRnmD+GZu8Y0VoU6Dm5Z4vWr0Ig/1NKuWRKf7j5aaYSg==}
    engines: {node: '>=6'}

  oniguruma-parser@0.12.1:
    resolution: {integrity: sha512-8Unqkvk1RYc6yq2WBYRj4hdnsAxVze8i7iPfQr8e4uSP3tRv0rpZcbGUDvxfQQcdwHt/e9PrMvGCsa8OqG9X3w==}

  oniguruma-to-es@4.3.3:
    resolution: {integrity: sha512-rPiZhzC3wXwE59YQMRDodUwwT9FZ9nNBwQQfsd1wfdtlKEyCdRV0avrTcSZ5xlIvGRVPd/cx6ZN45ECmS39xvg==}

  open@8.4.2:
    resolution: {integrity: sha512-7x81NCL719oNbsq/3mh+hVrAWmFuEYUqrq/Iw3kUzH8ReypT9QQ0BLoJS7/G9k6N81XjW4qHWtjWwe/9eLy1EQ==}
    engines: {node: '>=12'}

  openai@4.87.1:
    resolution: {integrity: sha512-mwZ4N4KKGUE5JSTR4IdQZzuxFyStJFqSR62JuWob7ka286tbFacYkOf+Ypk/2IPAUCmhzft5C3UqzcFYaliVMA==}
    hasBin: true
    peerDependencies:
      ws: ^8.18.0
      zod: ^3.23.8
    peerDependenciesMeta:
      ws:
        optional: true
      zod:
        optional: true

  openai@4.96.2:
    resolution: {integrity: sha512-R2XnxvMsizkROr7BV3uNp1q/3skwPZ7fmPjO1bXLnfB4Tu5xKxrT1EVwzjhxn0MZKBKAvOaGWS63jTMN6KrIXA==}
    hasBin: true
    peerDependencies:
      ws: ^8.18.0
      zod: ^3.23.8
    peerDependenciesMeta:
      ws:
        optional: true
      zod:
        optional: true

  openapi-types@12.1.3:
    resolution: {integrity: sha512-N4YtSYJqghVu4iek2ZUvcN/0aqH1kRDuNqzcycDxhOUpg7GdvLa2F3DgS6yBNhInhv2r/6I0Flkn7CqL8+nIcw==}

  optionator@0.9.4:
    resolution: {integrity: sha512-6IpQ7mKUxRcZNLIObR0hz7lxsapSSIYNZJwXPGeF0mTVqGKFIXj1DQcMoT22S3ROcLyY/rz0PWaWZ9ayWmad9g==}
    engines: {node: '>= 0.8.0'}

  os-tmpdir@1.0.2:
    resolution: {integrity: sha512-D2FR03Vir7FIu45XBY20mTb+/ZSWB00sjU9jdQXt83gDrI4Ztz5Fs7/yy74g2N5SVQY4xY1qDr4rNddwYRVX0g==}
    engines: {node: '>=0.10.0'}

  outdent@0.5.0:
    resolution: {integrity: sha512-/jHxFIzoMXdqPzTaCpFzAAWhpkSjZPF4Vsn6jAfNpmbH/ymsmd7Qc6VE9BGn0L6YMj6uwpQLxCECpus4ukKS9Q==}

  own-keys@1.0.1:
    resolution: {integrity: sha512-qFOyK5PjiWZd+QQIh+1jhdb9LpxTF0qs7Pm8o5QHYZ0M3vKqSqzsZaEB6oWlxZ+q2sJBMI/Ktgd2N5ZwQoRHfg==}
    engines: {node: '>= 0.4'}

  p-any@4.0.0:
    resolution: {integrity: sha512-S/B50s+pAVe0wmEZHmBs/9yJXeZ5KhHzOsgKzt0hRdgkoR3DxW9ts46fcsWi/r3VnzsnkKS7q4uimze+zjdryw==}
    engines: {node: '>=12.20'}

  p-cancelable@3.0.0:
    resolution: {integrity: sha512-mlVgR3PGuzlo0MmTdk4cXqXWlwQDLnONTAg6sm62XkMJEiRxN3GL3SffkYvqwonbkJBcrI7Uvv5Zh9yjvn2iUw==}
    engines: {node: '>=12.20'}

  p-filter@2.1.0:
    resolution: {integrity: sha512-ZBxxZ5sL2HghephhpGAQdoskxplTwr7ICaehZwLIlfL6acuVgZPm8yBNuRAFBGEqtD/hmUeq9eqLg2ys9Xr/yw==}
    engines: {node: '>=8'}

  p-finally@1.0.0:
    resolution: {integrity: sha512-LICb2p9CB7FS+0eR1oqWnHhp0FljGLZCWBE9aix0Uye9W8LTQPwMTYVGWQWIw9RdQiDg4+epXQODwIYJtSJaow==}
    engines: {node: '>=4'}

  p-limit@2.3.0:
    resolution: {integrity: sha512-//88mFWSJx8lxCzwdAABTJL2MyWB12+eIY7MDL2SqLmAkeKU9qxRvWuSyTjm3FUmpBEMuFfckAIqEaVGUDxb6w==}
    engines: {node: '>=6'}

  p-limit@3.1.0:
    resolution: {integrity: sha512-TYOanM3wGwNGsZN2cVTYPArw454xnXj5qmWF1bEoAc4+cU/ol7GVh7odevjp1FNHduHc3KZMcFduxU5Xc6uJRQ==}
    engines: {node: '>=10'}

  p-locate@4.1.0:
    resolution: {integrity: sha512-R79ZZ/0wAxKGu3oYMlz8jy/kbhsNrS7SKZ7PxEHBgJ5+F2mtFW2fK2cOtBh1cHYkQsbzFV7I+EoRKe6Yt0oK7A==}
    engines: {node: '>=8'}

  p-locate@5.0.0:
    resolution: {integrity: sha512-LaNjtRWUBY++zB5nE/NwcaoMylSPk+S+ZHNB1TzdbMJMny6dynpAGt7X/tl/QYq3TIeE6nxHppbo2LGymrG5Pw==}
    engines: {node: '>=10'}

  p-map@2.1.0:
    resolution: {integrity: sha512-y3b8Kpd8OAN444hxfBbFfj1FY/RjtTd8tzYwhUqNYXx0fXx2iX4maP4Qr6qhIKbQXI02wTLAda4fYUbDagTUFw==}
    engines: {node: '>=6'}

  p-queue@6.6.2:
    resolution: {integrity: sha512-RwFpb72c/BhQLEXIZ5K2e+AhgNVmIejGlTgiB9MzZ0e93GRvqZ7uSi0dvRF7/XIXDeNkra2fNHBxTyPDGySpjQ==}
    engines: {node: '>=8'}

  p-retry@4.6.2:
    resolution: {integrity: sha512-312Id396EbJdvRONlngUx0NydfrIQ5lsYu0znKVUzVvArzEIt08V1qhtyESbGVd1FGX7UKtiFp5uwKZdM8wIuQ==}
    engines: {node: '>=8'}

  p-some@6.0.0:
    resolution: {integrity: sha512-CJbQCKdfSX3fIh8/QKgS+9rjm7OBNUTmwWswAFQAhc8j1NR1dsEDETUEuVUtQHZpV+J03LqWBEwvu0g1Yn+TYg==}
    engines: {node: '>=12.20'}

  p-timeout@3.2.0:
    resolution: {integrity: sha512-rhIwUycgwwKcP9yTOOFK/AKsAopjjCakVqLHePO3CC6Mir1Z99xT+R63jZxAT5lFZLa2inS5h+ZS2GvR99/FBg==}
    engines: {node: '>=8'}

  p-timeout@5.1.0:
    resolution: {integrity: sha512-auFDyzzzGZZZdHz3BtET9VEz0SE/uMEAx7uWfGPucfzEwwe/xH0iVeZibQmANYE/hp9T2+UUZT5m+BKyrDp3Ew==}
    engines: {node: '>=12'}

  p-try@2.2.0:
    resolution: {integrity: sha512-R4nPAVTAU0B9D35/Gk3uJf/7XYbQcyohSKdvAxIRSNghFl4e71hVoGnBNQz9cWaXxO2I10KTC+3jMdvvoKw6dQ==}
    engines: {node: '>=6'}

  pac-proxy-agent@7.2.0:
    resolution: {integrity: sha512-TEB8ESquiLMc0lV8vcd5Ql/JAKAoyzHFXaStwjkzpOpC5Yv+pIzLfHvjTSdf3vpa2bMiUQrg9i6276yn8666aA==}
    engines: {node: '>= 14'}

  pac-resolver@7.0.1:
    resolution: {integrity: sha512-5NPgf87AT2STgwa2ntRMr45jTKrYBGkVU36yT0ig/n/GMAa3oPqhZfIQ2kMEimReg0+t9kZViDVZ83qfVUlckg==}
    engines: {node: '>= 14'}

  package-json-from-dist@1.0.1:
    resolution: {integrity: sha512-UEZIS3/by4OC8vL3P2dTXRETpebLI2NiI5vIrjaD/5UtrkFX/tNbwjTSRAGC/+7CAo2pIcBaRgWmcBBHcsaCIw==}

  package-manager-detector@0.2.11:
    resolution: {integrity: sha512-BEnLolu+yuz22S56CU1SUKq3XC3PkwD5wv4ikR4MfGvnRVcmzXR9DwSlW2fEamyTPyXHomBJRzgapeuBvRNzJQ==}

  parent-module@1.0.1:
    resolution: {integrity: sha512-GQ2EWRpQV8/o+Aw8YqtfZZPfNRWZYkbidE9k5rpl/hC3vtHHBfGm2Ifi6qWV+coDGkrUKZAxE3Lot5kcsRlh+g==}
    engines: {node: '>=6'}

  parse-entities@4.0.2:
    resolution: {integrity: sha512-GG2AQYWoLgL877gQIKeRPGO1xF9+eG1ujIb5soS5gPvLQ1y2o8FL90w2QWNdf9I361Mpp7726c+lj3U0qK1uGw==}

  parse-json@5.2.0:
    resolution: {integrity: sha512-ayCKvm/phCGxOkYRSCM82iDwct8/EonSEgCSxWxD7ve6jHggsFl4fZVQBPRNgQoKiuV/odhFrGzQXZwbifC8Rg==}
    engines: {node: '>=8'}

  parse-latin@7.0.0:
    resolution: {integrity: sha512-mhHgobPPua5kZ98EF4HWiH167JWBfl4pvAIXXdbaVohtK7a6YBOy56kvhCqduqyo/f3yrHFWmqmiMg/BkBkYYQ==}

  parse5@7.3.0:
    resolution: {integrity: sha512-IInvU7fabl34qmi9gY8XOVxhYyMyuH2xUNpb2q8/Y+7552KlejkRvqvD19nMoUW/uQGGbqNpA6Tufu5FL5BZgw==}

  parseurl@1.3.3:
    resolution: {integrity: sha512-CiyeOxFT/JZyN5m0z9PfXw4SCBJ6Sygz1Dpl0wqjlhDEGGBP1GnsUVEL0p63hoG1fcj3fHynXi9NYO4nWOL+qQ==}
    engines: {node: '>= 0.8'}

  patch-console@2.0.0:
    resolution: {integrity: sha512-0YNdUceMdaQwoKce1gatDScmMo5pu/tfABfnzEqeG0gtTmd7mh/WcwgUjtAeOU7N8nFFlbQBnFK2gXW5fGvmMA==}
    engines: {node: ^12.20.0 || ^14.13.1 || >=16.0.0}

  patchright-core@1.55.2:
    resolution: {integrity: sha512-mZEQkbW8fDUbI062VbP04bqK7E3qqxjI6MCOvPTRlD9R5s3vWYcERuXmP/zR7Es4nIX9DP4vEpvT9s8zao/A9w==}
    engines: {node: '>=18'}
    hasBin: true

  path-exists@4.0.0:
    resolution: {integrity: sha512-ak9Qy5Q7jYb2Wwcey5Fpvg2KoAc/ZIhLSLOSBmRmygPsGwkVVt0fZa0qrtMz+m6tJTAHfZQ8FnmB4MG4LWy7/w==}
    engines: {node: '>=8'}

  path-key@3.1.1:
    resolution: {integrity: sha512-ojmeN0qd+y0jszEtoY48r0Peq5dwMEkIlCOu6Q5f41lfkswXuKtYrhgoTpLnyIcHm24Uhqx+5Tqm2InSwLhE6Q==}
    engines: {node: '>=8'}

  path-parse@1.0.7:
    resolution: {integrity: sha512-LDJzPVEEEPR+y48z93A0Ed0yXb8pAByGWo/k5YYdYgpY2/2EsOsksJrq7lOHxryrVOn1ejG6oAp8ahvOIQD8sw==}

  path-scurry@1.11.1:
    resolution: {integrity: sha512-Xa4Nw17FS9ApQFJ9umLiJS4orGjm7ZzwUrwamcGQuHSzDyth9boKDaycYdDcZDuqYATXw4HFXgaqWTctW/v1HA==}
    engines: {node: '>=16 || 14 >=14.18'}

  path-scurry@2.0.1:
    resolution: {integrity: sha512-oWyT4gICAu+kaA7QWk/jvCHWarMKNs6pXOGWKDTr7cw4IGcUbW+PeTfbaQiLGheFRpjo6O9J0PmyMfQPjH71oA==}
    engines: {node: 20 || >=22}

  path-to-regexp@0.1.12:
    resolution: {integrity: sha512-RA1GjUVMnvYFxuqovrEqZoxxW5NUZqbwKtYz/Tt7nXerk0LbLblQmrsgdeOxV5SFHf0UDggjS/bSeOZwt1pmEQ==}

  path-to-regexp@8.2.0:
    resolution: {integrity: sha512-TdrF7fW9Rphjq4RjrW0Kp2AW0Ahwu9sRGTkS6bvDi0SCwZlEZYmcfDbEsTz8RVk0EHIS/Vd1bv3JhG+1xZuAyQ==}
    engines: {node: '>=16'}

  path-type@4.0.0:
    resolution: {integrity: sha512-gDKb8aZMDeD/tZWs9P6+q0J9Mwkdl6xMV8TjnGP3qJVJ06bdMgkbBlLU8IdfOsIsFz2BW1rNVT3XuNEl8zPAvw==}
    engines: {node: '>=8'}

  pathe@2.0.3:
    resolution: {integrity: sha512-WUjGcAqP1gQacoQe+OBJsFA7Ld4DyXuUIjZ5cc75cLHvJ7dtNsTugphxIADwspS+AraAUePCKrSVtPLFj/F88w==}

  pend@1.2.0:
    resolution: {integrity: sha512-F3asv42UuXchdzt+xXqfW1OGlVBe+mxa2mqI0pg5yAHZPvFmY3Y6drSf/GQ1A86WgWEN9Kzh/WrgKa6iGcHXLg==}

  picocolors@1.1.1:
    resolution: {integrity: sha512-xceH2snhtb5M9liqDsmEw56le376mTZkEX/jEb/RxNFyegNul7eNslCXP9FDj/Lcu0X8KEyMceP2ntpaHrDEVA==}

  picomatch@2.3.1:
    resolution: {integrity: sha512-JU3teHTNjmE2VCGFzuY8EXzCDVwEqB2a8fsIvwaStHhAWJEeVd1o1QD80CU6+ZdEXXSLbSsuLwJjkCBWqRQUVA==}
    engines: {node: '>=8.6'}

  picomatch@4.0.2:
    resolution: {integrity: sha512-M7BAV6Rlcy5u+m6oPhAPFgJTzAioX/6B0DxyvDlo9l8+T3nLKbrczg2WLUyzd45L8RqfUMyGPzekbMvX2Ldkwg==}
    engines: {node: '>=12'}

  picomatch@4.0.3:
    resolution: {integrity: sha512-5gTmgEY/sqK6gFXLIsQNH19lWb4ebPDLA4SdLP7dsWkIXHWlG66oPuVvXSGFPppYZz8ZDZq0dYYrbHfBCVUb1Q==}
    engines: {node: '>=12'}

  pify@2.3.0:
    resolution: {integrity: sha512-udgsAY+fTnvv7kI7aaxbqwWNb0AHiB0qBO89PZKPkoTmGOgdbrHDKD+0B2X4uTfJ/FT1R09r9gTsjUjNJotuog==}
    engines: {node: '>=0.10.0'}

  pify@4.0.1:
    resolution: {integrity: sha512-uB80kBFb/tfd68bVleG9T5GGsGPjJrLAUpR5PZIrhBnIaRTQRjqdJSsIKkOP6OAIFbj7GOrcudc5pNjZ+geV2g==}
    engines: {node: '>=6'}

  pino-abstract-transport@2.0.0:
    resolution: {integrity: sha512-F63x5tizV6WCh4R6RHyi2Ml+M70DNRXt/+HANowMflpgGFMAym/VKm6G7ZOQRjqN7XbGxK1Lg9t6ZrtzOaivMw==}

  pino-pretty@11.3.0:
    resolution: {integrity: sha512-oXwn7ICywaZPHmu3epHGU2oJX4nPmKvHvB/bwrJHlGcbEWaVcotkpyVHMKLKmiVryWYByNp0jpgAcXpFJDXJzA==}
    hasBin: true

  pino-pretty@13.0.0:
    resolution: {integrity: sha512-cQBBIVG3YajgoUjo1FdKVRX6t9XPxwB9lcNJVD5GCnNM4Y6T12YYx8c6zEejxQsU0wrg9TwmDulcE9LR7qcJqA==}
    hasBin: true

  pino-std-serializers@7.0.0:
    resolution: {integrity: sha512-e906FRY0+tV27iq4juKzSYPbUj2do2X2JX4EzSca1631EB2QJQUqGbDuERal7LCtOpxl6x3+nvo9NPZcmjkiFA==}

  pino@10.1.0:
    resolution: {integrity: sha512-0zZC2ygfdqvqK8zJIr1e+wT1T/L+LF6qvqvbzEQ6tiMAoTqEVK9a1K3YRu8HEUvGEvNqZyPJTtb2sNIoTkB83w==}
    hasBin: true

  pino@9.14.0:
    resolution: {integrity: sha512-8OEwKp5juEvb/MjpIc4hjqfgCNysrS94RIOMXYvpYCdm/jglrKEiAYmiumbmGhCvs+IcInsphYDFwqrjr7398w==}
    hasBin: true

  pino@9.6.0:
    resolution: {integrity: sha512-i85pKRCt4qMjZ1+L7sy2Ag4t1atFcdbEt76+7iRJn1g2BvsnRMGu9p8pivl9fs63M2kF/A0OacFZhTub+m/qMg==}
    hasBin: true

  pirates@4.0.7:
    resolution: {integrity: sha512-TfySrs/5nm8fQJDcBDuUng3VOUKsd7S+zqvbOTiGXHfxX4wK31ard+hoNuvkicM/2YFzlpDgABOevKSsB4G/FA==}
    engines: {node: '>= 6'}

  pkce-challenge@5.0.0:
    resolution: {integrity: sha512-ueGLflrrnvwB3xuo/uGob5pd5FN7l0MsLf0Z87o/UQmRtwjvfylfc9MurIxRAWywCYTgrvpXBcqjV4OfCYGCIQ==}
    engines: {node: '>=16.20.0'}

  playwright-core@1.52.0:
    resolution: {integrity: sha512-l2osTgLXSMeuLZOML9qYODUQoPPnUsKsb5/P6LJ2e6uPKXUdPK5WYhN4z03G+YNbWmGDY4YENauNu4ZKczreHg==}
    engines: {node: '>=18'}
    hasBin: true

  playwright-core@1.54.2:
    resolution: {integrity: sha512-n5r4HFbMmWsB4twG7tJLDN9gmBUeSPcsBZiWSE4DnYz9mJMAFqr2ID7+eGC9kpEnxExJ1epttwR59LEWCk8mtA==}
    engines: {node: '>=18'}
    hasBin: true

  playwright@1.52.0:
    resolution: {integrity: sha512-JAwMNMBlxJ2oD1kce4KPtMkDeKGHQstdpFPcPH3maElAXon/QZeTvtsfXmTMRyO9TslfoYOXkSsvao2nE1ilTw==}
    engines: {node: '>=18'}
    hasBin: true

  playwright@1.54.2:
    resolution: {integrity: sha512-Hu/BMoA1NAdRUuulyvQC0pEqZ4vQbGfn8f7wPXcnqQmM+zct9UliKxsIkLNmz/ku7LElUNqmaiv1TG/aL5ACsw==}
    engines: {node: '>=18'}
    hasBin: true

  plimit-lit@1.6.1:
    resolution: {integrity: sha512-B7+VDyb8Tl6oMJT9oSO2CW8XC/T4UcJGrwOVoNGwOQsQYhlpfajmrMj5xeejqaASq3V/EqThyOeATEOMuSEXiA==}
    engines: {node: '>=12'}

  pluralize@8.0.0:
    resolution: {integrity: sha512-Nc3IT5yHzflTfbjgqWcCPpo7DaKy4FnpB0l/zCAW0Tc7jxAiuqSxHasntB3D7887LSrA93kDJ9IXovxJYxyLCA==}
    engines: {node: '>=4'}

  pony-cause@1.1.1:
    resolution: {integrity: sha512-PxkIc/2ZpLiEzQXu5YRDOUgBlfGYBY8156HY5ZcRAwwonMk5W/MrJP2LLkG/hF7GEQzaHo2aS7ho6ZLCOvf+6g==}
    engines: {node: '>=12.0.0'}

  possible-typed-array-names@1.1.0:
    resolution: {integrity: sha512-/+5VFTchJDoVj3bhoqi6UeymcD00DAwb1nJwamzPvHEszJ4FpF6SNNbUbOS8yI56qHzdV8eK0qEfOSiodkTdxg==}
    engines: {node: '>= 0.4'}

  postcss-import@15.1.0:
    resolution: {integrity: sha512-hpr+J05B2FVYUAXHeK1YyI267J/dDDhMU6B6civm8hSY1jYJnBXxzKDKDswzJmtLHryrjhnDjqqp/49t8FALew==}
    engines: {node: '>=14.0.0'}
    peerDependencies:
      postcss: ^8.0.0

  postcss-js@4.0.1:
    resolution: {integrity: sha512-dDLF8pEO191hJMtlHFPRa8xsizHaM82MLfNkUHdUtVEV3tgTp5oj+8qbEqYM57SLfc74KSbw//4SeJma2LRVIw==}
    engines: {node: ^12 || ^14 || >= 16}
    peerDependencies:
      postcss: ^8.4.21

  postcss-load-config@4.0.2:
    resolution: {integrity: sha512-bSVhyJGL00wMVoPUzAVAnbEoWyqRxkjv64tUl427SKnPrENtq6hJwUojroMz2VB+Q1edmi4IfrAPpami5VVgMQ==}
    engines: {node: '>= 14'}
    peerDependencies:
      postcss: '>=8.0.9'
      ts-node: '>=9.0.0'
    peerDependenciesMeta:
      postcss:
        optional: true
      ts-node:
        optional: true

  postcss-load-config@6.0.1:
    resolution: {integrity: sha512-oPtTM4oerL+UXmx+93ytZVN82RrlY/wPUV8IeDxFrzIjXOLF1pN+EmKPLbubvKHT2HC20xXsCAH2Z+CKV6Oz/g==}
    engines: {node: '>= 18'}
    peerDependencies:
      jiti: '>=1.21.0'
      postcss: '>=8.0.9'
      tsx: ^4.8.1
      yaml: ^2.4.2
    peerDependenciesMeta:
      jiti:
        optional: true
      postcss:
        optional: true
      tsx:
        optional: true
      yaml:
        optional: true

  postcss-nested@6.2.0:
    resolution: {integrity: sha512-HQbt28KulC5AJzG+cZtj9kvKB93CFCdLvog1WFLf1D+xmMvPGlBstkpTEZfK5+AN9hfJocyBFCNiqyS48bpgzQ==}
    engines: {node: '>=12.0'}
    peerDependencies:
      postcss: ^8.2.14

  postcss-selector-parser@6.1.2:
    resolution: {integrity: sha512-Q8qQfPiZ+THO/3ZrOrO0cJJKfpYCagtMUkXbnEfmgUjwXg6z/WBeOyS9APBBPCTSiDV+s4SwQGu8yFsiMRIudg==}
    engines: {node: '>=4'}

  postcss-value-parser@4.2.0:
    resolution: {integrity: sha512-1NNCs6uurfkVbeXG4S8JFT9t19m45ICnif8zWLd5oPSZ50QnwMfK+H3jv408d4jw/7Bttv5axS5IiHoLaVNHeQ==}

  postcss@8.5.6:
    resolution: {integrity: sha512-3Ybi1tAuwAP9s0r1UQ2J4n5Y0G05bJkpUIO0/bI9MhwmD70S5aTWbXGBwxHrelT+XM1k6dM0pk+SwNkpTRN7Pg==}
    engines: {node: ^10 || ^12 || >=14}

  prelude-ls@1.2.1:
    resolution: {integrity: sha512-vkcDPrRZo1QZLbn5RLGPpg/WmIQ65qoWWhcGKf/b5eplkkarX0m9z8ppCat4mlOqUsWpyNuYgO3VRyrYHSzX5g==}
    engines: {node: '>= 0.8.0'}

  prettier@2.8.8:
    resolution: {integrity: sha512-tdN8qQGvNjw4CHbY+XXk0JgCXn9QiF21a55rBe5LJAU+kDyC4WQn4+awm2Xfk2lQMk5fKup9XgzTZtGkjBdP9Q==}
    engines: {node: '>=10.13.0'}
    hasBin: true

  prettier@3.5.3:
    resolution: {integrity: sha512-QQtaxnoDJeAkDvDKWCLiwIXkTgRhwYDEQCghU9Z6q03iyek/rxRh/2lC3HB7P8sWT2xC/y5JDctPLBIGzHKbhw==}
    engines: {node: '>=14'}
    hasBin: true

  process-warning@4.0.1:
    resolution: {integrity: sha512-3c2LzQ3rY9d0hc1emcsHhfT9Jwz0cChib/QN89oME2R451w5fy3f0afAhERFZAwrbDU43wk12d0ORBpDVME50Q==}

  process-warning@5.0.0:
    resolution: {integrity: sha512-a39t9ApHNx2L4+HBnQKqxxHNs1r7KF+Intd8Q/g1bUh6q0WIp9voPXJ/x0j+ZL45KF1pJd9+q2jLIRMfvEshkA==}

  process@0.11.10:
    resolution: {integrity: sha512-cdGef/drWFoydD1JsMzuFf8100nZl+GT+yacc2bEced5f9Rjk4z+WtFUTBu9PhOi9j/jfmBPu0mMEY4wIdAF8A==}
    engines: {node: '>= 0.6.0'}

  progress@2.0.3:
    resolution: {integrity: sha512-7PiHtLll5LdnKIMw100I+8xJXR5gW2QwWYkT6iJva0bXitZKa/XMrSbdmg3r2Xnaidz9Qumd0VPaMrZlF9V9sA==}
    engines: {node: '>=0.4.0'}

  prom-client@15.1.3:
    resolution: {integrity: sha512-6ZiOBfCywsD4k1BN9IX0uZhF+tJkV8q8llP64G5Hajs4JOeVLPCwpPVcpXy3BwYiUGgyJzsJJQeOIv7+hDSq8g==}
    engines: {node: ^16 || ^18 || >=20}

  property-information@7.0.0:
    resolution: {integrity: sha512-7D/qOz/+Y4X/rzSB6jKxKUsQnphO046ei8qxG59mtM3RG3DHgTK81HrxrmoDVINJb8NKT5ZsRbwHvQ6B68Iyhg==}

  proxy-addr@2.0.7:
    resolution: {integrity: sha512-llQsMLSUDUPT44jdrU/O37qlnifitDP+ZwrmmZcoSKyLKvtZxpyV0n2/bD/N4tBAAZ/gJEdZU7KMraoK1+XYAg==}
    engines: {node: '>= 0.10'}

  proxy-agent@6.5.0:
    resolution: {integrity: sha512-TmatMXdr2KlRiA2CyDu8GqR8EjahTG3aY3nXjdzFyoZbmB8hrBsTyMezhULIXKnC0jpfjlmiZ3+EaCzoInSu/A==}
    engines: {node: '>= 14'}

  proxy-from-env@1.1.0:
    resolution: {integrity: sha512-D+zkORCbA9f1tdWRK0RaCR3GPv50cMxcrz4X8k5LTSUD1Dkw47mKJEZQNunItRTkWwgtaUSo1RVFRIG9ZXiFYg==}

  public-ip@5.0.0:
    resolution: {integrity: sha512-xaH3pZMni/R2BG7ZXXaWS9Wc9wFlhyDVJF47IJ+3ali0TGv+2PsckKxbmo+rnx3ZxiV2wblVhtdS3bohAP6GGw==}
    engines: {node: ^14.13.1 || >=16.0.0}

  pump@3.0.2:
    resolution: {integrity: sha512-tUPXtzlGM8FE3P0ZL6DVs/3P58k9nk8/jZeQCurTJylQA8qFYzHFfhBJkuqyE0FifOsQ0uKWekiZ5g8wtr28cw==}

  punycode@2.3.1:
    resolution: {integrity: sha512-vYt7UD1U9Wg6138shLtLOvdAu+8DsC/ilFtEVHcH+wydcSpNE20AfSOduf6MkRFahL5FY7X1oU7nKVZFtfq8Fg==}
    engines: {node: '>=6'}

  puppeteer-core@22.15.0:
    resolution: {integrity: sha512-cHArnywCiAAVXa3t4GGL2vttNxh7GqXtIYGym99egkNJ3oG//wL9LkvO4WE8W1TJe95t1F1ocu9X4xWaGsOKOA==}
    engines: {node: '>=18'}

  puppeteer@22.15.0:
    resolution: {integrity: sha512-XjCY1SiSEi1T7iSYuxS82ft85kwDJUS7wj1Z0eGVXKdtr5g4xnVcbjwxhq5xBnpK/E7x1VZZoJDxpjAOasHT4Q==}
    engines: {node: '>=18'}
    deprecated: < 24.9.0 is no longer supported
    hasBin: true

  qs@6.13.0:
    resolution: {integrity: sha512-+38qI9SOr8tfZ4QmJNplMUxqjbe7LKvvZgWdExBOmd+egZTtjLB67Gu0HRX3u/XOq7UU2Nx6nsjvS16Z9uwfpg==}
    engines: {node: '>=0.6'}

  qs@6.14.0:
    resolution: {integrity: sha512-YWWTjgABSKcvs/nWBi9PycY/JiPJqOD4JA6o9Sej2AtvSGarXxKC3OQSk4pAarbdQlKAh5D4FCQkJNkW+GAn3w==}
    engines: {node: '>=0.6'}

  quansync@0.2.10:
    resolution: {integrity: sha512-t41VRkMYbkHyCYmOvx/6URnN80H7k4X0lLdBMGsz+maAwrJQYB1djpV6vHrQIBE0WBSGqhtEHrK9U3DWWH8v7A==}

  queue-lit@1.5.2:
    resolution: {integrity: sha512-tLc36IOPeMAubu8BkW8YDBV+WyIgKlYU7zUNs0J5Vk9skSZ4JfGlPOqplP0aHdfv7HL0B2Pg6nwiq60Qc6M2Hw==}
    engines: {node: '>=12'}

  queue-microtask@1.2.3:
    resolution: {integrity: sha512-NuaNSa6flKT5JaSYQzJok04JzTL1CA6aGhv5rfLW3PgqA+M2ChpZQnAC8h8i4ZFkBS8X5RqkDBHA7r4hej3K9A==}

  quick-format-unescaped@4.0.4:
    resolution: {integrity: sha512-tYC1Q1hgyRuHgloV/YXs2w15unPVh8qfu/qCTfhTYamaw7fyhumKa2yGpdSo87vY32rIclj+4fWYQXUMs9EHvg==}

  quick-lru@5.1.1:
    resolution: {integrity: sha512-WuyALRjWPDGtt/wzJiadO5AXY+8hZ80hVpe6MyivgraREW751X3SbhRvG3eLKOYN+8VEvqLcf3wdnt44Z4S4SA==}
    engines: {node: '>=10'}

  range-parser@1.2.1:
    resolution: {integrity: sha512-Hrgsx+orqoygnmhFbKaHE6c296J+HTAQXoxEF6gNupROmmGJRoyzfG3ccAveqCBrwr/2yxQ5BVd/GTl5agOwSg==}
    engines: {node: '>= 0.6'}

  raw-body@2.5.2:
    resolution: {integrity: sha512-8zGqypfENjCIqGhgXToC8aB2r7YrBX+AQAfIPs/Mlk+BtPTztOvTS01NRW/3Eh60J+a48lt8qsCzirQ6loCVfA==}
    engines: {node: '>= 0.8'}

  raw-body@3.0.0:
    resolution: {integrity: sha512-RmkhL8CAyCRPXCE28MMH0z2PNWQBNk2Q09ZdxM9IOOXwxwZbN+qbWaatPkdkWIKL2ZVDImrN/pK5HTRz2PcS4g==}
    engines: {node: '>= 0.8'}

  react-dom@18.3.1:
    resolution: {integrity: sha512-5m4nQKp+rZRb09LNH59GM4BxTh9251/ylbKIbpe7TpGxfJ+9kv6BLkLBXIjjspbgbnIBNqlI23tRnTWT0snUIw==}
    peerDependencies:
      react: ^18.3.1

  react-reconciler@0.29.2:
    resolution: {integrity: sha512-zZQqIiYgDCTP/f1N/mAR10nJGrPD2ZR+jDSEsKWJHYC7Cm2wodlwbR3upZRdC3cjIjSlTLNVyO7Iu0Yy7t2AYg==}
    engines: {node: '>=0.10.0'}
    peerDependencies:
      react: ^18.3.1

  react@18.3.1:
    resolution: {integrity: sha512-wS+hAgJShR0KhEvPJArfuPVN1+Hz1t0Y6n5jLrGQbkb4urgPE/0Rve+1kMB1v/oWgHgm4WIcV+i7F2pTVj+2iQ==}
    engines: {node: '>=0.10.0'}

  read-cache@1.0.0:
    resolution: {integrity: sha512-Owdv/Ft7IjOgm/i0xvNDZ1LrRANRfew4b2prF3OWMQLxLfu3bS8FVhCsrSCMK4lR56Y9ya+AThoTpDCTxCmpRA==}

  read-yaml-file@1.1.0:
    resolution: {integrity: sha512-VIMnQi/Z4HT2Fxuwg5KrY174U1VdUIASQVWXXyqtNRtxSr9IYkn1rsI6Tb6HsrHCmB7gVpNwX6JxPTHcH6IoTA==}
    engines: {node: '>=6'}

  readable-stream@4.7.0:
    resolution: {integrity: sha512-oIGGmcpTLwPga8Bn6/Z75SVaH1z5dUut2ibSyAMVhmUggWpmDn2dapB0n7f8nwaSiRtepAsfJyfXIO5DCVAODg==}
    engines: {node: ^12.22.0 || ^14.17.0 || >=16.0.0}

  readdirp@3.6.0:
    resolution: {integrity: sha512-hOS089on8RduqdbhvQ5Z37A0ESjsqz6qnRcffsMU3495FuTdqSm+7bhJ29JvIOsBDEEnan5DPu9t3To9VRlMzA==}
    engines: {node: '>=8.10.0'}

  readdirp@4.1.2:
    resolution: {integrity: sha512-GDhwkLfywWL2s6vEjyhri+eXmfH6j1L7JE27WhqLeYzoh/A3DBaYGEj2H/HFZCn/kMfim73FXxEJTw06WtxQwg==}
    engines: {node: '>= 14.18.0'}

  real-require@0.2.0:
    resolution: {integrity: sha512-57frrGM/OCTLqLOAh0mhVA9VBMHd+9U7Zb2THMGdBUoZVOtGbJzjxsYGDJ3A9AYYCP4hn6y1TVbaOfzWtm5GFg==}
    engines: {node: '>= 12.13.0'}

  recma-build-jsx@1.0.0:
    resolution: {integrity: sha512-8GtdyqaBcDfva+GUKDr3nev3VpKAhup1+RvkMvUxURHpW7QyIvk9F5wz7Vzo06CEMSilw6uArgRqhpiUcWp8ew==}

  recma-jsx@1.0.0:
    resolution: {integrity: sha512-5vwkv65qWwYxg+Atz95acp8DMu1JDSqdGkA2Of1j6rCreyFUE/gp15fC8MnGEuG1W68UKjM6x6+YTWIh7hZM/Q==}

  recma-parse@1.0.0:
    resolution: {integrity: sha512-OYLsIGBB5Y5wjnSnQW6t3Xg7q3fQ7FWbw/vcXtORTnyaSFscOtABg+7Pnz6YZ6c27fG1/aN8CjfwoUEUIdwqWQ==}

  recma-stringify@1.0.0:
    resolution: {integrity: sha512-cjwII1MdIIVloKvC9ErQ+OgAtwHBmcZ0Bg4ciz78FtbT8In39aAYbaA7zvxQ61xVMSPE8WxhLwLbhif4Js2C+g==}

  reflect.getprototypeof@1.0.10:
    resolution: {integrity: sha512-00o4I+DVrefhv+nX0ulyi3biSHCPDe+yLv5o/p6d/UVlirijB8E16FtfwSAi4g3tcqrQ4lRAqQSoFEZJehYEcw==}
    engines: {node: '>= 0.4'}

  regex-recursion@6.0.2:
    resolution: {integrity: sha512-0YCaSCq2VRIebiaUviZNs0cBz1kg5kVS2UKUfNIx8YVs1cN3AV7NTctO5FOKBA+UT2BPJIWZauYHPqJODG50cg==}

  regex-utilities@2.3.0:
    resolution: {integrity: sha512-8VhliFJAWRaUiVvREIiW2NXXTmHs4vMNnSzuJVhscgmGav3g9VDxLrQndI3dZZVVdp0ZO/5v0xmX516/7M9cng==}

  regex@6.0.1:
    resolution: {integrity: sha512-uorlqlzAKjKQZ5P+kTJr3eeJGSVroLKoHmquUj4zHWuR+hEyNqlXsSKlYYF5F4NI6nl7tWCs0apKJ0lmfsXAPA==}

  regexp.prototype.flags@1.5.4:
    resolution: {integrity: sha512-dYqgNSZbDwkaJ2ceRd9ojCGjBq+mOm9LmtXnAnEGyHhN/5R7iDW2TRw3h+o/jCFxus3P2LfWIIiwowAjANm7IA==}
    engines: {node: '>= 0.4'}

  rehype-katex@7.0.1:
    resolution: {integrity: sha512-OiM2wrZ/wuhKkigASodFoo8wimG3H12LWQaH8qSPVJn9apWKFSH3YOCtbKpBorTVw/eI7cuT21XBbvwEswbIOA==}

  rehype-minify-whitespace@6.0.2:
    resolution: {integrity: sha512-Zk0pyQ06A3Lyxhe9vGtOtzz3Z0+qZ5+7icZ/PL/2x1SHPbKao5oB/g/rlc6BCTajqBb33JcOe71Ye1oFsuYbnw==}

  rehype-parse@9.0.1:
    resolution: {integrity: sha512-ksCzCD0Fgfh7trPDxr2rSylbwq9iYDkSn8TCDmEJ49ljEUBxDVCzCHv7QNzZOfODanX4+bWQ4WZqLCRWYLfhag==}

  rehype-recma@1.0.0:
    resolution: {integrity: sha512-lqA4rGUf1JmacCNWWZx0Wv1dHqMwxzsDWYMTowuplHF3xH0N/MmrZ/G3BDZnzAkRmxDadujCjaKM2hqYdCBOGw==}

  remark-frontmatter@5.0.0:
    resolution: {integrity: sha512-XTFYvNASMe5iPN0719nPrdItC9aU0ssC4v14mH1BCi1u0n1gAocqcujWUrByftZTbLhRtiKRyjYTSIOcr69UVQ==}

  remark-gfm@4.0.1:
    resolution: {integrity: sha512-1quofZ2RQ9EWdeN34S79+KExV1764+wCUGop5CPL1WGdD0ocPpu91lzPGbwWMECpEpd42kJGQwzRfyov9j4yNg==}

  remark-math@6.0.0:
    resolution: {integrity: sha512-MMqgnP74Igy+S3WwnhQ7kqGlEerTETXMvJhrUzDikVZ2/uogJCb+WHUg97hK9/jcfc0dkD73s3LN8zU49cTEtA==}

  remark-mdx-remove-esm@1.1.0:
    resolution: {integrity: sha512-oN3F9QRuPKSdzZi+wvEodBVjKwya63sl403pWzJvm0+c503iUjCDR+JAnP3Ho/4205IWbQ2NujPQi/B9kU6ZrA==}

  remark-mdx@3.1.0:
    resolution: {integrity: sha512-Ngl/H3YXyBV9RcRNdlYsZujAmhsxwzxpDzpDEhFBVAGthS4GDgnctpDjgFl/ULx5UEDzqtW1cyBSNKqYYrqLBA==}

  remark-parse@11.0.0:
    resolution: {integrity: sha512-FCxlKLNGknS5ba/1lmpYijMUzX2esxW5xQqjWxw2eHFfS2MSdaHVINFmhjo+qN1WhZhNimq0dZATN9pH0IDrpA==}

  remark-rehype@11.1.2:
    resolution: {integrity: sha512-Dh7l57ianaEoIpzbp0PC9UKAdCSVklD8E5Rpw7ETfbTl3FqcOOgq5q2LVDhgGCkaBv7p24JXikPdvhhmHvKMsw==}

  remark-smartypants@3.0.2:
    resolution: {integrity: sha512-ILTWeOriIluwEvPjv67v7Blgrcx+LZOkAUVtKI3putuhlZm84FnqDORNXPPm+HY3NdZOMhyDwZ1E+eZB/Df5dA==}
    engines: {node: '>=16.0.0'}

  remark-stringify@11.0.0:
    resolution: {integrity: sha512-1OSmLd3awB/t8qdoEOMazZkNsfVTeY4fTsgzcQFdXNq8ToTN4ZGwrMnlda4K6smTFKD+GRV6O48i6Z4iKgPPpw==}

  remark@15.0.1:
    resolution: {integrity: sha512-Eht5w30ruCXgFmxVUSlNWQ9iiimq07URKeFS3hNc8cUWy1llX4KDWfyEDZRycMc+znsN9Ux5/tJ/BFdgdOwA3A==}

  require-directory@2.1.1:
    resolution: {integrity: sha512-fGxEI7+wsG9xrvdjsrlmL22OMTTiHRwAMroiEeMgq8gzoLC/PQr7RsRDSTLUg/bZAZtF+TVIkHc6/4RIKrui+Q==}
    engines: {node: '>=0.10.0'}

  require-from-string@2.0.2:
    resolution: {integrity: sha512-Xf0nWe6RseziFMu+Ap9biiUbmplq6S9/p+7w7YXP/JBHhrUDDUhwa+vANyubuqfZWTveU//DYVGsDG7RKL/vEw==}
    engines: {node: '>=0.10.0'}

  resolve-alpn@1.2.1:
    resolution: {integrity: sha512-0a1F4l73/ZFZOakJnQ3FvkJ2+gSTQWz/r2KE5OdDY0TxPm5h4GkqkWWfM47T7HsbnOtcJVEF4epCVy6u7Q3K+g==}

  resolve-from@4.0.0:
    resolution: {integrity: sha512-pb/MYmXstAkysRFx8piNI1tGFNQIFA3vkE3Gq4EuA1dF6gHp/+vgZqsCGJapvy8N3Q+4o7FwvquPJcnZ7RYy4g==}
    engines: {node: '>=4'}

  resolve-from@5.0.0:
    resolution: {integrity: sha512-qYg9KP24dD5qka9J47d0aVky0N+b4fTU89LN9iDnjB5waksiC49rvMB0PrUJQGoTmH50XPiqOvAjDfaijGxYZw==}
    engines: {node: '>=8'}

  resolve-pkg-maps@1.0.0:
    resolution: {integrity: sha512-seS2Tj26TBVOC2NIc2rOe2y2ZO7efxITtLZcGSOnHHNOQ7CkiUBfw0Iw2ck6xkIhPwLhKNLS8BO+hEpngQlqzw==}

  resolve@1.22.10:
    resolution: {integrity: sha512-NPRy+/ncIMeDlTAsuqwKIiferiawhefFJtkNSW0qZJEqMEb+qBt/77B/jGeeek+F0uOeN05CDa6HXbbIgtVX4w==}
    engines: {node: '>= 0.4'}
    hasBin: true

  responselike@3.0.0:
    resolution: {integrity: sha512-40yHxbNcl2+rzXvZuVkrYohathsSJlMTXKryG5y8uciHv1+xDLHQpgjG64JUO9nrEq2jGLH6IZ8BcZyw3wrweg==}
    engines: {node: '>=14.16'}

  restore-cursor@4.0.0:
    resolution: {integrity: sha512-I9fPXU9geO9bHOt9pHHOhOkYerIMsmVaWB0rA2AI9ERh/+x/i7MV5HKBNrg+ljO5eoPVgCcnFuRjJ9uH6I/3eg==}
    engines: {node: ^12.20.0 || ^14.13.1 || >=16.0.0}

  ret@0.5.0:
    resolution: {integrity: sha512-I1XxrZSQ+oErkRR4jYbAyEEu2I0avBvvMM5JN+6EBprOGRCs63ENqZ3vjavq8fBw2+62G5LF5XelKwuJpcvcxw==}
    engines: {node: '>=10'}

  retext-latin@4.0.0:
    resolution: {integrity: sha512-hv9woG7Fy0M9IlRQloq/N6atV82NxLGveq+3H2WOi79dtIYWN8OaxogDm77f8YnVXJL2VD3bbqowu5E3EMhBYA==}

  retext-smartypants@6.2.0:
    resolution: {integrity: sha512-kk0jOU7+zGv//kfjXEBjdIryL1Acl4i9XNkHxtM7Tm5lFiCog576fjNC9hjoR7LTKQ0DsPWy09JummSsH1uqfQ==}

  retext-stringify@4.0.0:
    resolution: {integrity: sha512-rtfN/0o8kL1e+78+uxPTqu1Klt0yPzKuQ2BfWwwfgIUSayyzxpM1PJzkKt4V8803uB9qSy32MvI7Xep9khTpiA==}

  retext@9.0.0:
    resolution: {integrity: sha512-sbMDcpHCNjvlheSgMfEcVrZko3cDzdbe1x/e7G66dFp0Ff7Mldvi2uv6JkJQzdRcvLYE8CA8Oe8siQx8ZOgTcA==}

  retry@0.13.1:
    resolution: {integrity: sha512-XQBQ3I8W1Cge0Seh+6gjj03LbmRFWuoszgK9ooCpwYIrhhoO80pfq4cUkU5DkknwfOfFteRwlZ56PYOGYyFWdg==}
    engines: {node: '>= 4'}

  reusify@1.1.0:
    resolution: {integrity: sha512-g6QUff04oZpHs0eG5p83rFLhHeV00ug/Yf9nZM6fLeUrPguBTkTQOdpAWWspMh55TZfVQDPaN3NQJfbVRAxdIw==}
    engines: {iojs: '>=1.0.0', node: '>=0.10.0'}

  rfdc@1.4.1:
    resolution: {integrity: sha512-q1b3N5QkRUWUl7iyylaaj3kOpIT0N2i9MqIEQXP73GVsN9cw3fdx8X63cEmWhJGi2PPCF23Ijp7ktmd39rawIA==}

  rimraf@5.0.10:
    resolution: {integrity: sha512-l0OE8wL34P4nJH/H2ffoaniAokM2qSmrtXHmlpvYr5AVVX8msAyW0l8NVJFDxlSK4u3Uh/f41cQheDVdnYijwQ==}
    hasBin: true

  rollup@4.40.1:
    resolution: {integrity: sha512-C5VvvgCCyfyotVITIAv+4efVytl5F7wt+/I2i9q9GZcEXW9BP52YYOXC58igUi+LFZVHukErIIqQSWwv/M3WRw==}
    engines: {node: '>=18.0.0', npm: '>=8.0.0'}
    hasBin: true

  rollup@4.53.2:
    resolution: {integrity: sha512-MHngMYwGJVi6Fmnk6ISmnk7JAHRNF0UkuucA0CUW3N3a4KnONPEZz+vUanQP/ZC/iY1Qkf3bwPWzyY84wEks1g==}
    engines: {node: '>=18.0.0', npm: '>=8.0.0'}
    hasBin: true

  router@2.2.0:
    resolution: {integrity: sha512-nLTrUKm2UyiL7rlhapu/Zl45FwNgkZGaCpZbIHajDYgwlJCOzLSk+cIPAnsEqV955GjILJnKbdQC1nVPz+gAYQ==}
    engines: {node: '>= 18'}

  run-async@3.0.0:
    resolution: {integrity: sha512-540WwVDOMxA6dN6We19EcT9sc3hkXPw5mzRNGM3FkdN/vtE9NFvj5lFAPNwUDmJjXidm3v7TC1cTE7t17Ulm1Q==}
    engines: {node: '>=0.12.0'}

  run-parallel@1.2.0:
    resolution: {integrity: sha512-5l4VyZR86LZ/lDxZTR6jqL8AFE2S0IFLMP26AbjsLVADxHdhB/c0GUsH+y39UfCi3dzz8OlQuPmnaJOMoDHQBA==}

  rxjs@7.8.2:
    resolution: {integrity: sha512-dhKf903U/PQZY6boNNtAGdWbG85WAbjT/1xYoZIC7FAY0yWapOBQVsVrDl58W86//e1VpMNBtRV4MaXfdMySFA==}

  safe-array-concat@1.1.3:
    resolution: {integrity: sha512-AURm5f0jYEOydBj7VQlVvDrjeFgthDdEF5H1dP+6mNpoXOMo1quQqJ4wvJDyRZ9+pO3kGWoOdmV08cSv2aJV6Q==}
    engines: {node: '>=0.4'}

  safe-buffer@5.2.1:
    resolution: {integrity: sha512-rp3So07KcdmmKbGvgaNxQSJr7bGVSVk5S9Eq1F+ppbRo70+YeaDxkw5Dd8NPN+GD6bjnYm2VuPuCXmpuYvmCXQ==}

  safe-push-apply@1.0.0:
    resolution: {integrity: sha512-iKE9w/Z7xCzUMIZqdBsp6pEQvwuEebH4vdpjcDWnyzaI6yl6O9FHvVpmGelvEHNsoY6wGblkxR6Zty/h00WiSA==}
    engines: {node: '>= 0.4'}

  safe-regex-test@1.1.0:
    resolution: {integrity: sha512-x/+Cz4YrimQxQccJf5mKEbIa1NzeCRNI5Ecl/ekmlYaampdNLPalVyIcCZNNH3MvmqBugV5TMYZXv0ljslUlaw==}
    engines: {node: '>= 0.4'}

  safe-regex2@5.0.0:
    resolution: {integrity: sha512-YwJwe5a51WlK7KbOJREPdjNrpViQBI3p4T50lfwPuDhZnE3XGVTlGvi+aolc5+RvxDD6bnUmjVsU9n1eboLUYw==}

  safe-stable-stringify@1.1.1:
    resolution: {integrity: sha512-ERq4hUjKDbJfE4+XtZLFPCDi8Vb1JqaxAPTxWFLBx8XcAlf9Bda/ZJdVezs/NAfsMQScyIlUMx+Yeu7P7rx5jw==}

  safe-stable-stringify@2.5.0:
    resolution: {integrity: sha512-b3rppTKm9T+PsVCBEOUR46GWI7fdOs00VKZ1+9c1EWDaDMvjQc6tUwuFyIprgGgTcWoVHSKrU8H31ZHA2e0RHA==}
    engines: {node: '>=10'}

  safer-buffer@2.1.2:
    resolution: {integrity: sha512-YZo3K82SD7Riyi0E1EQPojLz7kpepnSQI9IyPbHHg1XXXevb5dJI7tpyN2ADxGcQbHG7vcyRHk0cbwqcQriUtg==}

  sax@1.4.1:
    resolution: {integrity: sha512-+aWOz7yVScEGoKNd4PA10LZ8sk0A/z5+nXQG5giUO5rprX9jgYsTdov9qCchZiPIZezbZH+jRut8nPodFAX4Jg==}

  scheduler@0.23.2:
    resolution: {integrity: sha512-UOShsPwz7NrMUqhR6t0hWjFduvOzbtv7toDH1/hIrfRNIDBnnBWd0CwJTGvTpngVlmwGCdP9/Zl/tVrDqcuYzQ==}

  section-matter@1.0.0:
    resolution: {integrity: sha512-vfD3pmTzGpufjScBh50YHKzEu2lxBWhVEHsNGoEXmCmn2hKGfeNLYMzCJpe8cD7gqX7TJluOVpBkAequ6dgMmA==}
    engines: {node: '>=4'}

  secure-json-parse@2.7.0:
    resolution: {integrity: sha512-6aU+Rwsezw7VR8/nyvKTx8QpWH9FrcYiXXlqC4z5d5XQBDRqtbfsRjnwGyqbi3gddNtWHuEk9OANUotL26qKUw==}

  secure-json-parse@4.1.0:
    resolution: {integrity: sha512-l4KnYfEyqYJxDwlNVyRfO2E4NTHfMKAWdUuA8J0yve2Dz/E/PdBepY03RvyJpssIpRFwJoCD55wA+mEDs6ByWA==}

  semver@7.7.1:
    resolution: {integrity: sha512-hlq8tAfn0m/61p4BVRcPzIGr6LKiMwo4VM6dGi6pt4qcRkmNzTcWq6eCEjEh+qXjkMDvPlOFFSGwQjoEa6gyMA==}
    engines: {node: '>=10'}
    hasBin: true

  semver@7.7.2:
    resolution: {integrity: sha512-RF0Fw+rO5AMf9MAyaRXI4AV0Ulj5lMHqVxxdSgiVbixSCXoEmmX/jk0CuJw4+3SqroYO9VoUh+HcuJivvtJemA==}
    engines: {node: '>=10'}
    hasBin: true

  semver@7.7.3:
    resolution: {integrity: sha512-SdsKMrI9TdgjdweUSR9MweHA4EJ8YxHn8DFaDisvhVlUOe4BF1tLD7GAj0lIqWVl+dPb/rExr0Btby5loQm20Q==}
    engines: {node: '>=10'}
    hasBin: true

  send@0.19.0:
    resolution: {integrity: sha512-dW41u5VfLXu8SJh5bwRmyYUbAoSB3c9uQh6L8h/KtsFREPWpbX1lrljJo186Jc4nmci/sGUZ9a0a0J2zgfq2hw==}
    engines: {node: '>= 0.8.0'}

  send@1.2.0:
    resolution: {integrity: sha512-uaW0WwXKpL9blXE2o0bRhoL2EGXIrZxQ2ZQ4mgcfoBxdFmQold+qWsD2jLrfZ0trjKL6vOw0j//eAwcALFjKSw==}
    engines: {node: '>= 18'}

  serialize-error@12.0.0:
    resolution: {integrity: sha512-ZYkZLAvKTKQXWuh5XpBw7CdbSzagarX39WyZ2H07CDLC5/KfsRGlIXV8d4+tfqX1M7916mRqR1QfNHSij+c9Pw==}
    engines: {node: '>=18'}

  serve-static@1.16.2:
    resolution: {integrity: sha512-VqpjJZKadQB/PEbEwvFdO43Ax5dFBZ2UECszz8bQ7pi7wt//PWe1P6MN7eCnjsatYtBT6EuiClbjSWP2WrIoTw==}
    engines: {node: '>= 0.8.0'}

  serve-static@2.2.0:
    resolution: {integrity: sha512-61g9pCh0Vnh7IutZjtLGGpTA355+OPn2TyDv/6ivP2h/AdAVX9azsoxmg2/M6nZeQZNYBEwIcsne1mJd9oQItQ==}
    engines: {node: '>= 18'}

  set-cookie-parser@2.7.1:
    resolution: {integrity: sha512-IOc8uWeOZgnb3ptbCURJWNjWUPcO3ZnTTdzsurqERrP6nPyv+paC55vJM0LpOlT2ne+Ix+9+CRG1MNLlyZ4GjQ==}

  set-function-length@1.2.2:
    resolution: {integrity: sha512-pgRc4hJ4/sNjWCSS9AmnS40x3bNMDTknHgL5UaMBTMyJnU90EgWh1Rz+MC9eFu4BuN/UwZjKQuY/1v3rM7HMfg==}
    engines: {node: '>= 0.4'}

  set-function-name@2.0.2:
    resolution: {integrity: sha512-7PGFlmtwsEADb0WYyvCMa1t+yke6daIG4Wirafur5kcf+MhUnPms1UeR0CKQdTZD81yESwMHbtn+TR+dMviakQ==}
    engines: {node: '>= 0.4'}

  set-proto@1.0.0:
    resolution: {integrity: sha512-RJRdvCo6IAnPdsvP/7m6bsQqNnn1FCBX5ZNtFL98MmFF/4xAIJTIg1YbHW5DC2W5SKZanrC6i4HsJqlajw/dZw==}
    engines: {node: '>= 0.4'}

  setprototypeof@1.2.0:
    resolution: {integrity: sha512-E5LDX7Wrp85Kil5bhZv46j8jOeboKq5JMmYM3gVGdGH8xFpPWXUMsNrlODCrkoxMEeNi/XZIwuRvY4XNwYMJpw==}

  sharp@0.33.5:
    resolution: {integrity: sha512-haPVm1EkS9pgvHrQ/F3Xy+hgcuMV0Wm9vfIBSiwZ05k+xgb0PkBQpGsAA/oWdDobNaZTH5ppvHtzCFbnSEwHVw==}
    engines: {node: ^18.17.0 || ^20.3.0 || >=21.0.0}

  sharp@0.34.5:
    resolution: {integrity: sha512-Ou9I5Ft9WNcCbXrU9cMgPBcCK8LiwLqcbywW3t4oDV37n1pzpuNLsYiAV8eODnjbtQlSDwZ2cUEeQz4E54Hltg==}
    engines: {node: ^18.17.0 || ^20.3.0 || >=21.0.0}

  shebang-command@2.0.0:
    resolution: {integrity: sha512-kHxr2zZpYtdmrN1qDjrrX/Z1rR1kG8Dx+gkpK1G4eXmvXswmcE1hTWBWYUzlraYw1/yZp6YuDY77YtvbN0dmDA==}
    engines: {node: '>=8'}

  shebang-regex@3.0.0:
    resolution: {integrity: sha512-7++dFhtcx3353uBaq8DDR4NuxBetBzC7ZQOhmTQInHEd6bSrXdiEyzCvG07Z44UYdLShWUyXt5M/yhz8ekcb1A==}
    engines: {node: '>=8'}

  shiki@3.11.0:
    resolution: {integrity: sha512-VgKumh/ib38I1i3QkMn6mAQA6XjjQubqaAYhfge71glAll0/4xnt8L2oSuC45Qcr/G5Kbskj4RliMQddGmy/Og==}

  side-channel-list@1.0.0:
    resolution: {integrity: sha512-FCLHtRD/gnpCiCHEiJLOwdmFP+wzCmDEkc9y7NsYxeF4u7Btsn1ZuwgwJGxImImHicJArLP4R0yX4c2KCrMrTA==}
    engines: {node: '>= 0.4'}

  side-channel-map@1.0.1:
    resolution: {integrity: sha512-VCjCNfgMsby3tTdo02nbjtM/ewra6jPHmpThenkTYh8pG9ucZ/1P8So4u4FGBek/BjpOVsDCMoLA/iuBKIFXRA==}
    engines: {node: '>= 0.4'}

  side-channel-weakmap@1.0.2:
    resolution: {integrity: sha512-WPS/HvHQTYnHisLo9McqBHOJk2FkHO/tlpvldyrnem4aeQp4hai3gythswg6p01oSoTl58rcpiFAjF2br2Ak2A==}
    engines: {node: '>= 0.4'}

  side-channel@1.1.0:
    resolution: {integrity: sha512-ZX99e6tRweoUXqR+VBrslhda51Nh5MTQwou5tnUDgbtyM0dBgmhEDtWGP/xbKn6hqfPRHujUNwz5fy/wbbhnpw==}
    engines: {node: '>= 0.4'}

  siginfo@2.0.0:
    resolution: {integrity: sha512-ybx0WO1/8bSBLEWXZvEd7gMW3Sn3JFlW3TvX1nREbDLRNQNaeNN8WK0meBwPdAaOI7TtRRRJn/Es1zhrrCHu7g==}

  signal-exit@3.0.7:
    resolution: {integrity: sha512-wnD2ZE+l+SPC/uoS0vXeE9L1+0wuaMqKlfz9AMUo38JsyLSBWSFcHR1Rri62LZc12vLr1gb3jl7iwQhgwpAbGQ==}

  signal-exit@4.1.0:
    resolution: {integrity: sha512-bzyZ1e88w9O1iNJbKnOlvYTrWPDl46O1bG0D3XInv+9tkPrxrN8jUUTiFlDkkmKWgn1M6CfIA13SuGqOa9Korw==}
    engines: {node: '>=14'}

  simple-eval@1.0.1:
    resolution: {integrity: sha512-LH7FpTAkeD+y5xQC4fzS+tFtaNlvt3Ib1zKzvhjv/Y+cioV4zIuw4IZr2yhRLu67CWL7FR9/6KXKnjRoZTvGGQ==}
    engines: {node: '>=12'}

  simple-git@3.27.0:
    resolution: {integrity: sha512-ivHoFS9Yi9GY49ogc6/YAi3Fl9ROnF4VyubNylgCkA+RVqLaKWnDSzXOVzya8csELIaWaYNutsEuAhZrtOjozA==}

  simple-swizzle@0.2.2:
    resolution: {integrity: sha512-JA//kQgZtbuY83m+xT+tXJkmJncGMTFT+C+g2h2R9uxkYIrE2yy9sgmcLhCnw57/WSD+Eh3J97FPEDFnbXnDUg==}

  simple-wcswidth@1.0.1:
    resolution: {integrity: sha512-xMO/8eNREtaROt7tJvWJqHBDTMFN4eiQ5I4JRMuilwfnFcV5W9u7RUkueNkdw0jPqGMX36iCywelS5yilTuOxg==}

  slash@3.0.0:
    resolution: {integrity: sha512-g9Q1haeby36OSStwb4ntCGGGaKsaVSjQ68fBxoQcutl5fS1vuY18H3wSt3jFyFtrkx+Kz0V1G85A4MyAdDMi2Q==}
    engines: {node: '>=8'}

  slice-ansi@5.0.0:
    resolution: {integrity: sha512-FC+lgizVPfie0kkhqUScwRu1O/lF6NOgJmlCgK+/LYxDCTk8sGelYaHDhFcDN+Sn3Cv+3VSa4Byeo+IMCzpMgQ==}
    engines: {node: '>=12'}

  slice-ansi@7.1.0:
    resolution: {integrity: sha512-bSiSngZ/jWeX93BqeIAbImyTbEihizcwNjFoRUIY/T1wWQsfsm2Vw1agPKylXvQTU7iASGdHhyqRlqQzfz+Htg==}
    engines: {node: '>=18'}

  slugify@1.6.6:
    resolution: {integrity: sha512-h+z7HKHYXj6wJU+AnS/+IH8Uh9fdcX1Lrhg1/VMdf9PwoBQXFcXiAdsy2tSK0P6gKwJLXp02r90ahUCqHk9rrw==}
    engines: {node: '>=8.0.0'}

  smart-buffer@4.2.0:
    resolution: {integrity: sha512-94hK0Hh8rPqQl2xXc3HsaBoOXKV20MToPkcXvwbISWLEs+64sBq5kFgn2kJDHb1Pry9yrP0dxrCI9RRci7RXKg==}
    engines: {node: '>= 6.0.0', npm: '>= 3.0.0'}

  socket.io-adapter@2.5.5:
    resolution: {integrity: sha512-eLDQas5dzPgOWCk9GuuJC2lBqItuhKI4uxGgo9aIV7MYbk2h9Q6uULEh8WBzThoI7l+qU9Ast9fVUmkqPP9wYg==}

  socket.io-parser@4.2.4:
    resolution: {integrity: sha512-/GbIKmo8ioc+NIWIhwdecY0ge+qVBSMdgxGygevmdHj24bsfgtCmcUUcQ5ZzcylGFHsN3k4HB4Cgkl96KVnuew==}
    engines: {node: '>=10.0.0'}

  socket.io@4.8.1:
    resolution: {integrity: sha512-oZ7iUCxph8WYRHHcjBEc9unw3adt5CmSNlppj/5Q4k2RIrhl8Z5yY2Xr4j9zj0+wzVZ0bxmYoGSzKJnRl6A4yg==}
    engines: {node: '>=10.2.0'}

  socks-proxy-agent@8.0.5:
    resolution: {integrity: sha512-HehCEsotFqbPW9sJ8WVYB6UbmIMv7kUUORIF2Nncq4VQvBfNBLibW9YZR5dlYCSUhwcD628pRllm7n+E+YTzJw==}
    engines: {node: '>= 14'}

  socks@2.8.4:
    resolution: {integrity: sha512-D3YaD0aRxR3mEcqnidIs7ReYJFVzWdd6fXJYUM8ixcQcJRGTka/b3saV0KflYhyVJXKhb947GndU35SxYNResQ==}
    engines: {node: '>= 10.0.0', npm: '>= 3.0.0'}

  sonic-boom@4.2.0:
    resolution: {integrity: sha512-INb7TM37/mAcsGmc9hyyI6+QR3rR1zVRu36B0NeGXKnOOLiZOfER5SA+N7X7k3yUYRzLWafduTDvJAfDswwEww==}

  source-map-js@1.2.1:
    resolution: {integrity: sha512-UXWMKhLOwVKb728IUtQPXxfYU+usdybtUrK/8uGE8CQMvrhOpwvzDBwj0QhSL7MQc7vIsISBG8VQ8+IDQxpfQA==}
    engines: {node: '>=0.10.0'}

  source-map@0.6.1:
    resolution: {integrity: sha512-UjgapumWlbMhkBgzT7Ykc5YXUT46F0iKu8SGXq0bcwP5dz/h0Plj6enJqjz1Zbq2l5WaqYnrVbwWOWMyF3F47g==}
    engines: {node: '>=0.10.0'}

  source-map@0.7.4:
    resolution: {integrity: sha512-l3BikUxvPOcn5E74dZiq5BGsTb5yEwhaTSzccU6t4sDOH8NWJCstKO5QT2CvtFoK6F0saL7p9xHAqHOlCPJygA==}
    engines: {node: '>= 8'}

  source-map@0.8.0-beta.0:
    resolution: {integrity: sha512-2ymg6oRBpebeZi9UUNsgQ89bhx01TcTkmNTGnNO88imTmbSgy4nfujrgVEFKWpMTEGA11EDkTt7mqObTPdigIA==}
    engines: {node: '>= 8'}
    deprecated: The work that was done in this beta branch won't be included in future versions

  space-separated-tokens@2.0.2:
    resolution: {integrity: sha512-PEGlAwrG8yXGXRjW32fGbg66JAlOAwbObuqVoJpv/mRgoWDQfgH1wDPvtzWyUSNAXBGSk8h755YDbbcEy3SH2Q==}

  spawndamnit@3.0.1:
    resolution: {integrity: sha512-MmnduQUuHCoFckZoWnXsTg7JaiLBJrKFj9UI2MbRPGaJeVpsLcVBu6P/IGZovziM/YBsellCmsprgNA+w0CzVg==}

  split2@4.2.0:
    resolution: {integrity: sha512-UcjcJOWknrNkF6PLX83qcHM6KHgVKNkV62Y8a5uYDVv9ydGQVwAHMKqHdJje1VTWpljG0WYpCDhrCdAOYH4TWg==}
    engines: {node: '>= 10.x'}

  sprintf-js@1.0.3:
    resolution: {integrity: sha512-D9cPgkvLlV3t3IzL0D0YLvGA9Ahk4PcvVwUbN0dSGr1aP0Nrt4AEnTUbuGvquEC0mA64Gqt1fzirlRs5ibXx8g==}

  sprintf-js@1.1.3:
    resolution: {integrity: sha512-Oo+0REFV59/rz3gfJNKQiBlwfHaSESl1pcGyABQsnnIfWOFt6JNj5gCog2U6MLZ//IGYD+nA8nI+mTShREReaA==}

  stack-utils@2.0.6:
    resolution: {integrity: sha512-XlkWvfIm6RmsWtNJx+uqtKLS8eqFbxUg0ZzLXqY0caEy9l7hruX8IpiDnjsLavoBgqCCR71TqWO8MaXYheJ3RQ==}
    engines: {node: '>=10'}

  stackback@0.0.2:
    resolution: {integrity: sha512-1XMJE5fQo1jGH6Y/7ebnwPOBEkIEnT4QF32d5R1+VXdXveM0IBMJt8zfaxX1P3QhVwrYe+576+jkANtSS2mBbw==}

  statuses@2.0.1:
    resolution: {integrity: sha512-RwNA9Z/7PrK06rYLIzFMlaF+l73iwpzsqRIFgbMLbTcLD6cOao82TaWefPXQvB2fOC4AjuYSEndS7N/mTCbkdQ==}
    engines: {node: '>= 0.8'}

  std-env@3.10.0:
    resolution: {integrity: sha512-5GS12FdOZNliM5mAOxFRg7Ir0pWz8MdpYm6AY6VPkGpbA7ZzmbzNcBJQ0GPvvyWgcY7QAhCgf9Uy89I03faLkg==}

  streamx@2.22.0:
    resolution: {integrity: sha512-sLh1evHOzBy/iWRiR6d1zRcLao4gGZr3C1kzNz4fopCOKJb6xD9ub8Mpi9Mr1R6id5o43S+d93fI48UC5uM9aw==}

  string-comparison@1.3.0:
    resolution: {integrity: sha512-46aD+slEwybxAMPRII83ATbgMgTiz5P8mVd7Z6VJsCzSHFjdt1hkAVLeFxPIyEb11tc6ihpJTlIqoO0MCF6NPw==}
    engines: {node: ^16.0.0 || >=18.0.0}

  string-width@4.2.3:
    resolution: {integrity: sha512-wKyQRQpjJ0sIp62ErSZdGsjMJWsap5oRNihHhu6G7JVO/9jIB6UyevL+tXuOqrng8j/cxKTWyWUwvSTriiZz/g==}
    engines: {node: '>=8'}

  string-width@5.1.2:
    resolution: {integrity: sha512-HnLOCR3vjcY8beoNLtcjZ5/nxn2afmME6lhrDrebokqMap+XbeW8n9TXpPDOqdGK5qcI3oT0GKTW6wC7EMiVqA==}
    engines: {node: '>=12'}

  string-width@7.2.0:
    resolution: {integrity: sha512-tsaTIkKW9b4N+AEj+SVA+WhJzV7/zMhcSu78mLKWSk7cXMOSHsBKFWUs0fWwq8QyK3MgJBQRX6Gbi4kYbdvGkQ==}
    engines: {node: '>=18'}

  string.prototype.trim@1.2.10:
    resolution: {integrity: sha512-Rs66F0P/1kedk5lyYyH9uBzuiI/kNRmwJAR9quK6VOtIpZ2G+hMZd+HQbbv25MgCA6gEffoMZYxlTod4WcdrKA==}
    engines: {node: '>= 0.4'}

  string.prototype.trimend@1.0.9:
    resolution: {integrity: sha512-G7Ok5C6E/j4SGfyLCloXTrngQIQU3PWtXGst3yM7Bea9FRURf1S42ZHlZZtsNque2FN2PoUhfZXYLNWwEr4dLQ==}
    engines: {node: '>= 0.4'}

  string.prototype.trimstart@1.0.8:
    resolution: {integrity: sha512-UXSH262CSZY1tfu3G3Secr6uGLCFVPMhIqHjlgCUtCCcgihYc/xKs9djMTMUOb2j1mVSeU8EU6NWc/iQKU6Gfg==}
    engines: {node: '>= 0.4'}

  string_decoder@1.3.0:
    resolution: {integrity: sha512-hkRX8U1WjJFd8LsDJ2yQ/wWWxaopEsABU1XfkM8A+j0+85JAGppt16cr1Whg6KIbb4okU6Mql6BOj+uup/wKeA==}

  stringify-entities@4.0.4:
    resolution: {integrity: sha512-IwfBptatlO+QCJUo19AqvrPNqlVMpW9YEL2LIVY+Rpv2qsjCGxaDLNRgeGsQWJhfItebuJhsGSLjaBbNSQ+ieg==}

  strip-ansi@6.0.1:
    resolution: {integrity: sha512-Y38VPSHcqkFrCpFnQ9vuSXmquuv5oXOKpGeT6aGrr3o3Gc9AlVa6JBfUSOCnbxGGZF+/0ooI7KrPuUSztUdU5A==}
    engines: {node: '>=8'}

  strip-ansi@7.1.0:
    resolution: {integrity: sha512-iq6eVVI64nQQTRYq2KtEg2d2uU7LElhTJwsH4YzIHZshxlgZms/wIc4VoDQTlG/IvVIrBKG06CrZnp0qv7hkcQ==}
    engines: {node: '>=12'}

  strip-bom-string@1.0.0:
    resolution: {integrity: sha512-uCC2VHvQRYu+lMh4My/sFNmF2klFymLX1wHJeXnbEJERpV/ZsVuonzerjfrGpIGF7LBVa1O7i9kjiWvJiFck8g==}
    engines: {node: '>=0.10.0'}

  strip-bom@3.0.0:
    resolution: {integrity: sha512-vavAMRXOgBVNF6nyEEmL3DBK19iRpDcoIwW+swQ+CbGiu7lju6t+JklA1MHweoWtadgt4ISVUsXLyDq34ddcwA==}
    engines: {node: '>=4'}

  strip-json-comments@3.1.1:
    resolution: {integrity: sha512-6fPc+R4ihwqP6N/aIv2f1gMH8lOVtWQHoqC4yK6oSDVVocumAsfCqjkXnqiYMhmMwS/mEHLp7Vehlt3ql6lEig==}
    engines: {node: '>=8'}

  style-to-js@1.1.16:
    resolution: {integrity: sha512-/Q6ld50hKYPH3d/r6nr117TZkHR0w0kGGIVfpG9N6D8NymRPM9RqCUv4pRpJ62E5DqOYx2AFpbZMyCPnjQCnOw==}

  style-to-object@1.0.8:
    resolution: {integrity: sha512-xT47I/Eo0rwJmaXC4oilDGDWLohVhR6o/xAQcPQN8q6QBuZVL8qMYL85kLmST5cPjAorwvqIA4qXTRQoYHaL6g==}

  sucrase@3.35.0:
    resolution: {integrity: sha512-8EbVDiu9iN/nESwxeSxDKe0dunta1GOlHufmSSXxMD2z2/tMZpDMpvXQGsc+ajGo8y2uYUmixaSRUc/QPoQ0GA==}
    engines: {node: '>=16 || 14 >=14.17'}
    hasBin: true

  supports-color@7.2.0:
    resolution: {integrity: sha512-qpCAvRl9stuOHveKsn7HncJRvv501qIacKzQlO/+Lwxc9+0q2wLyv4Dfvt80/DPn2pqOBsJdDiogXGR9+OvwRw==}
    engines: {node: '>=8'}

  supports-preserve-symlinks-flag@1.0.0:
    resolution: {integrity: sha512-ot0WnXS9fgdkgIcePe6RHNk1WA8+muPa6cSjeR3V8K27q9BB1rTE3R1p7Hv0z1ZyAc8s6Vvv8DIyWf681MAt0w==}
    engines: {node: '>= 0.4'}

  tailwindcss@3.4.17:
    resolution: {integrity: sha512-w33E2aCvSDP0tW9RZuNXadXlkHXqFzSkQew/aIa2i/Sj8fThxwovwlXHSPXTbAHwEIhBFXAedUhP2tueAKP8Og==}
    engines: {node: '>=14.0.0'}
    hasBin: true

  tar-fs@3.1.0:
    resolution: {integrity: sha512-5Mty5y/sOF1YWj1J6GiBodjlDc05CUR8PKXrsnFAiSG0xA+GHeWLovaZPYUDXkH/1iKRf2+M5+OrRgzC7O9b7w==}

  tar-stream@3.1.7:
    resolution: {integrity: sha512-qJj60CXt7IU1Ffyc3NJMjh6EkuCFej46zUqJ4J7pqYlThyd9bO0XBTmcOIhSzZJVWfsLks0+nle/j538YAW9RQ==}

  tar@6.2.1:
    resolution: {integrity: sha512-DZ4yORTwrbTj/7MZYq2w+/ZFdI6OZ/f9SFHR+71gIVUZhOQPHzVCLpvRnPgyaMpfWxxk/4ONva3GQSyNIKRv6A==}
    engines: {node: '>=10'}

  tdigest@0.1.2:
    resolution: {integrity: sha512-+G0LLgjjo9BZX2MfdvPfH+MKLCrxlXSYec5DaPYP1fe6Iyhf0/fSmJ0bFiZ1F8BT6cGXl2LpltQptzjXKWEkKA==}

  term-size@2.2.1:
    resolution: {integrity: sha512-wK0Ri4fOGjv/XPy8SBHZChl8CM7uMc5VML7SqiQ0zG7+J5Vr+RMQDoHa2CNT6KHUnTGIXH34UDMkPzAUyapBZg==}
    engines: {node: '>=8'}

  text-decoder@1.2.3:
    resolution: {integrity: sha512-3/o9z3X0X0fTupwsYvR03pJ/DjWuqqrfwBgTQzdWDiQSm9KitAyz/9WqsT2JQW7KV2m+bC2ol/zqpW37NHxLaA==}

  thenify-all@1.6.0:
    resolution: {integrity: sha512-RNxQH/qI8/t3thXJDwcstUO4zeqo64+Uy/+sNVRBx4Xn2OX+OZ9oP+iJnNFqplFra2ZUVeKCSa2oVWi3T4uVmA==}
    engines: {node: '>=0.8'}

  thenify@3.3.1:
    resolution: {integrity: sha512-RVZSIV5IG10Hk3enotrhvz0T9em6cyHBLkH/YAZuKqd8hRkKhSfCGIcP2KUY0EPxndzANBmNllzWPwak+bheSw==}

  thread-stream@3.1.0:
    resolution: {integrity: sha512-OqyPZ9u96VohAyMfJykzmivOrY2wfMSf3C5TtFJVgN+Hm6aj+voFhlK+kZEIv2FBh1X6Xp3DlnCOfEQ3B2J86A==}

  through@2.3.8:
    resolution: {integrity: sha512-w89qg7PI8wAdvX60bMDP+bFoD5Dvhm9oLheFp5O4a2QF0cSBGsBX4qZmadPMvVqlLJBBci+WqGGOAPvcDeNSVg==}

  tinybench@2.9.0:
    resolution: {integrity: sha512-0+DUvqWMValLmha6lr4kD8iAMK1HzV0/aKnCtWb9v9641TnP/MFb7Pc2bxoxQjTXAErryXVgUOfv2YqNllqGeg==}

  tinyexec@0.3.2:
    resolution: {integrity: sha512-KQQR9yN7R5+OSwaK0XQoj22pwHoTlgYqmUscPYoknOoWCWfj/5/ABTMRi69FrKU5ffPVh5QcFikpWJI/P1ocHA==}

  tinyglobby@0.2.13:
    resolution: {integrity: sha512-mEwzpUgrLySlveBwEVDMKk5B57bhLPYovRfPAXD5gA/98Opn0rCDj3GtLwFvCvH5RK9uPCExUROW5NjDwvqkxw==}
    engines: {node: '>=12.0.0'}

  tinyglobby@0.2.15:
    resolution: {integrity: sha512-j2Zq4NyQYG5XMST4cbs02Ak8iJUdxRM0XI5QyxXuZOzKOINmWurp3smXu3y5wDcJrptwpSjgXHzIQxR0omXljQ==}
    engines: {node: '>=12.0.0'}

  tinyrainbow@3.0.3:
    resolution: {integrity: sha512-PSkbLUoxOFRzJYjjxHJt9xro7D+iilgMX/C9lawzVuYiIdcihh9DXmVibBe8lmcFrRi/VzlPjBxbN7rH24q8/Q==}
    engines: {node: '>=14.0.0'}

  tldts-core@6.1.86:
    resolution: {integrity: sha512-Je6p7pkk+KMzMv2XXKmAE3McmolOQFdxkKw0R8EYNr7sELW46JqnNeTX8ybPiQgvg1ymCoF8LXs5fzFaZvJPTA==}

  tldts@6.1.86:
    resolution: {integrity: sha512-WMi/OQ2axVTf/ykqCQgXiIct+mSQDFdH2fkwhPwgEwvJ1kSzZRiinb0zF2Xb8u4+OqPChmyI6MEu4EezNJz+FQ==}
    hasBin: true

  tmp@0.0.33:
    resolution: {integrity: sha512-jRCJlojKnZ3addtTOjdIqoRuPEKBvNXcGYqzO6zWZX8KfKEpnGY5jfggJQ3EjKuu8D4bJRr0y+cYJFmYbImXGw==}
    engines: {node: '>=0.6.0'}

  to-regex-range@5.0.1:
    resolution: {integrity: sha512-65P7iz6X5yEr1cwcgvQxbbIw7Uk3gOy5dIdtZ4rDveLqhrdJP+Li/Hx6tyK0NEb+2GCyneCMJiGqrADCSNk8sQ==}
    engines: {node: '>=8.0'}

  toad-cache@3.7.0:
    resolution: {integrity: sha512-/m8M+2BJUpoJdgAHoG+baCwBT+tf2VraSfkBgl0Y00qIWt41DJ8R5B8nsEw0I58YwF5IZH6z24/2TobDKnqSWw==}
    engines: {node: '>=12'}

  toidentifier@1.0.1:
    resolution: {integrity: sha512-o5sSPKEkg/DIQNmH43V0/uerLrpzVedkUh8tGNvaeXpfpuwjKenlSox/2O/BTlZUtEe+JG7s5YhEz608PlAHRA==}
    engines: {node: '>=0.6'}

  tough-cookie@5.1.2:
    resolution: {integrity: sha512-FVDYdxtnj0G6Qm/DhNPSb8Ju59ULcup3tuJxkFb5K8Bv2pUXILbf0xZWU8PX8Ov19OXljbUyveOFwRMwkXzO+A==}
    engines: {node: '>=16'}

  tr46@0.0.3:
    resolution: {integrity: sha512-N3WMsuqV66lT30CrXNbEjx4GEwlow3v6rr4mCcv6prnfwhS01rkgyFdjPNBYd9br7LpXV1+Emh01fHnq2Gdgrw==}

  tr46@1.0.1:
    resolution: {integrity: sha512-dTpowEjclQ7Kgx5SdBkqRzVhERQXov8/l9Ft9dVM9fmg0W0KQSVaXX9T4i6twCPNtYiZM53lpSSUAwJbFPOHxA==}

  tree-kill@1.2.2:
    resolution: {integrity: sha512-L0Orpi8qGpRG//Nd+H90vFB+3iHnue1zSSGmNOOCh1GLJ7rUKVwV2HvijphGQS2UmhUZewS9VgvxYIdgr+fG1A==}
    hasBin: true

  trim-lines@3.0.1:
    resolution: {integrity: sha512-kRj8B+YHZCc9kQYdWfJB2/oUl9rA99qbowYYBtr4ui4mZyAQ2JpvVBd/6U2YloATfqBhBTSMhTpgBHtU0Mf3Rg==}

  trim-trailing-lines@2.1.0:
    resolution: {integrity: sha512-5UR5Biq4VlVOtzqkm2AZlgvSlDJtME46uV0br0gENbwN4l5+mMKT4b9gJKqWtuL2zAIqajGJGuvbCbcAJUZqBg==}

  trough@2.2.0:
    resolution: {integrity: sha512-tmMpK00BjZiUyVyvrBK7knerNgmgvcV/KLVyuma/SC+TQN167GrMRciANTz09+k3zW8L8t60jWO1GpfkZdjTaw==}

  ts-api-utils@2.1.0:
    resolution: {integrity: sha512-CUgTZL1irw8u29bzrOD/nH85jqyc74D6SshFgujOIA7osm2Rz7dYH77agkx7H4FBNxDq7Cjf+IjaX/8zwFW+ZQ==}
    engines: {node: '>=18.12'}
    peerDependencies:
      typescript: '>=4.8.4'

  ts-interface-checker@0.1.13:
    resolution: {integrity: sha512-Y/arvbn+rrz3JCKl9C4kVNfTfSm2/mEp5FSz5EsZSANGPSlQrpRI5M4PKF+mJnE52jOO90PnPSc3Ur3bTQw0gA==}

  tsc-alias@1.8.16:
    resolution: {integrity: sha512-QjCyu55NFyRSBAl6+MTFwplpFcnm2Pq01rR/uxfqJoLMm6X3O14KEGtaSDZpJYaE1bJBGDjD0eSuiIWPe2T58g==}
    engines: {node: '>=16.20.2'}
    hasBin: true

  tslib@1.14.1:
    resolution: {integrity: sha512-Xni35NKzjgMrwevysHTCArtLDpPvye8zV/0E4EyYn43P7/7qvQwPh9BGkHewbMulVntbigmcT7rdX3BNo9wRJg==}

  tslib@2.8.1:
    resolution: {integrity: sha512-oJFu94HQb+KVduSUQL7wnpmqnfmLsOA/nAh6b6EH0wCEoK0/mPeXU6c3wKDV83MkOuHPRHtSXKKU99IBazS/2w==}

  tsup@8.4.0:
    resolution: {integrity: sha512-b+eZbPCjz10fRryaAA7C8xlIHnf8VnsaRqydheLIqwG/Mcpfk8Z5zp3HayX7GaTygkigHl5cBUs+IhcySiIexQ==}
    engines: {node: '>=18'}
    hasBin: true
    peerDependencies:
      '@microsoft/api-extractor': ^7.36.0
      '@swc/core': ^1
      postcss: ^8.4.12
      typescript: '>=4.5.0'
    peerDependenciesMeta:
      '@microsoft/api-extractor':
        optional: true
      '@swc/core':
        optional: true
      postcss:
        optional: true
      typescript:
        optional: true

  tsx@4.19.4:
    resolution: {integrity: sha512-gK5GVzDkJK1SI1zwHf32Mqxf2tSJkNx+eYcNly5+nHvWqXUJYUkWBQtKauoESz3ymezAI++ZwT855x5p5eop+Q==}
    engines: {node: '>=18.0.0'}
    hasBin: true

  turbo-darwin-64@2.5.8:
    resolution: {integrity: sha512-Dh5bCACiHO8rUXZLpKw+m3FiHtAp2CkanSyJre+SInEvEr5kIxjGvCK/8MFX8SFRjQuhjtvpIvYYZJB4AGCxNQ==}
    cpu: [x64]
    os: [darwin]

  turbo-darwin-arm64@2.5.8:
    resolution: {integrity: sha512-f1H/tQC9px7+hmXn6Kx/w8Jd/FneIUnvLlcI/7RGHunxfOkKJKvsoiNzySkoHQ8uq1pJnhJ0xNGTlYM48ZaJOQ==}
    cpu: [arm64]
    os: [darwin]

  turbo-linux-64@2.5.8:
    resolution: {integrity: sha512-hMyvc7w7yadBlZBGl/bnR6O+dJTx3XkTeyTTH4zEjERO6ChEs0SrN8jTFj1lueNXKIHh1SnALmy6VctKMGnWfw==}
    cpu: [x64]
    os: [linux]

  turbo-linux-arm64@2.5.8:
    resolution: {integrity: sha512-LQELGa7bAqV2f+3rTMRPnj5G/OHAe2U+0N9BwsZvfMvHSUbsQ3bBMWdSQaYNicok7wOZcHjz2TkESn1hYK6xIQ==}
    cpu: [arm64]
    os: [linux]

  turbo-windows-64@2.5.8:
    resolution: {integrity: sha512-3YdcaW34TrN1AWwqgYL9gUqmZsMT4T7g8Y5Azz+uwwEJW+4sgcJkIi9pYFyU4ZBSjBvkfuPZkGgfStir5BBDJQ==}
    cpu: [x64]
    os: [win32]

  turbo-windows-arm64@2.5.8:
    resolution: {integrity: sha512-eFC5XzLmgXJfnAK3UMTmVECCwuBcORrWdewoiXBnUm934DY6QN8YowC/srhNnROMpaKaqNeRpoB5FxCww3eteQ==}
    cpu: [arm64]
    os: [win32]

  turbo@2.5.8:
    resolution: {integrity: sha512-5c9Fdsr9qfpT3hA0EyYSFRZj1dVVsb6KIWubA9JBYZ/9ZEAijgUEae0BBR/Xl/wekt4w65/lYLTFaP3JmwSO8w==}
    hasBin: true

  type-check@0.4.0:
    resolution: {integrity: sha512-XleUoc9uwGXqjWwXaUTZAmzMcFZ5858QA2vvx1Ur5xIcixXIP+8LnFDgRplU30us6teqdlskFfu+ae4K79Ooew==}
    engines: {node: '>= 0.8.0'}

  type-fest@0.21.3:
    resolution: {integrity: sha512-t0rzBq87m3fVcduHDUFhKmyyX+9eo6WQjZvf51Ea/M0Q7+T374Jp1aUiyUl0GKxp8M/OETVHSDvmkyPgvX+X2w==}
    engines: {node: '>=10'}

  type-fest@4.41.0:
    resolution: {integrity: sha512-TeTSQ6H5YHvpqVwBRcnLDCBnDOHWYu7IvGbHT6N8AOymcr9PJGjc1GTtiWZTYg0NCgYwvnYWEkVChQAr9bjfwA==}
    engines: {node: '>=16'}

  type-is@1.6.18:
    resolution: {integrity: sha512-TkRKr9sUTxEH8MdfuCSP7VizJyzRNMjj2J2do2Jr3Kym598JVdEksuzPQCnlFPW4ky9Q+iA+ma9BGm06XQBy8g==}
    engines: {node: '>= 0.6'}

  type-is@2.0.1:
    resolution: {integrity: sha512-OZs6gsjF4vMp32qrCbiVSkrFmXtG/AZhY3t0iAMrMBiAZyV9oALtXO8hsrHbMXF9x6L3grlFuwW2oAz7cav+Gw==}
    engines: {node: '>= 0.6'}

  typed-array-buffer@1.0.3:
    resolution: {integrity: sha512-nAYYwfY3qnzX30IkA6AQZjVbtK6duGontcQm1WSG1MD94YLqK0515GNApXkoxKOWMusVssAHWLh9SeaoefYFGw==}
    engines: {node: '>= 0.4'}

  typed-array-byte-length@1.0.3:
    resolution: {integrity: sha512-BaXgOuIxz8n8pIq3e7Atg/7s+DpiYrxn4vdot3w9KbnBhcRQq6o3xemQdIfynqSeXeDrF32x+WvfzmOjPiY9lg==}
    engines: {node: '>= 0.4'}

  typed-array-byte-offset@1.0.4:
    resolution: {integrity: sha512-bTlAFB/FBYMcuX81gbL4OcpH5PmlFHqlCCpAl8AlEzMz5k53oNDvN8p1PNOWLEmI2x4orp3raOFB51tv9X+MFQ==}
    engines: {node: '>= 0.4'}

  typed-array-length@1.0.7:
    resolution: {integrity: sha512-3KS2b+kL7fsuk/eJZ7EQdnEmQoaho/r6KUef7hxvltNA5DR8NAUM+8wJMbJyZ4G9/7i3v5zPBIMN5aybAh2/Jg==}
    engines: {node: '>= 0.4'}

  typescript-eslint@8.31.1:
    resolution: {integrity: sha512-j6DsEotD/fH39qKzXTQRwYYWlt7D+0HmfpOK+DVhwJOFLcdmn92hq3mBb7HlKJHbjjI/gTOqEcc9d6JfpFf/VA==}
    engines: {node: ^18.18.0 || ^20.9.0 || >=21.1.0}
    peerDependencies:
      eslint: ^8.57.0 || ^9.0.0
      typescript: '>=4.8.4 <5.9.0'

  typescript@5.8.3:
    resolution: {integrity: sha512-p1diW6TqL9L07nNxvRMM7hMMw4c5XOo/1ibL4aAIGmSAt9slTE1Xgw5KWuof2uTOvCg9BY7ZRi+GaF+7sfgPeQ==}
    engines: {node: '>=14.17'}
    hasBin: true

  typescript@5.9.3:
    resolution: {integrity: sha512-jl1vZzPDinLr9eUt3J/t7V6FgNEw9QjvBPdysz9KfQDD41fQrC2Y4vKQdiaUpFT4bXlb1RHhLpp8wtm6M5TgSw==}
    engines: {node: '>=14.17'}
    hasBin: true

  unbox-primitive@1.1.0:
    resolution: {integrity: sha512-nWJ91DjeOkej/TA8pXQ3myruKpKEYgqvpw9lz4OPHj/NWFNluYrjbz9j01CJ8yKQd2g4jFoOkINCTW2I5LEEyw==}
    engines: {node: '>= 0.4'}

  unbzip2-stream@1.4.3:
    resolution: {integrity: sha512-mlExGW4w71ebDJviH16lQLtZS32VKqsSfk80GCfUlwT/4/hNRFsoscrF/c++9xinkMzECL1uL9DDwXqFWkruPg==}

  undici-types@5.26.5:
    resolution: {integrity: sha512-JlCMO+ehdEIKqlFxk6IfVoAUVmgz7cU7zD/h9XZ0qzeosSHmUJVOzSQvvYSYWXkFXC+IfLKSIffhv0sVZup6pA==}

  undici-types@6.19.8:
    resolution: {integrity: sha512-ve2KP6f/JnbPBFyobGHuerC9g1FYGn/F8n1LWTwNxCEzd6IfqTwUQcNXgEtmmQ6DlRrC1hrSrBnCZPokRrDHjw==}

  undici-types@6.20.0:
    resolution: {integrity: sha512-Ny6QZ2Nju20vw1SRHe3d9jVu6gJ+4e3+MMpqu7pqE5HT6WsTSlce++GQmK5UXS8mzV8DSYHrQH+Xrf2jVcuKNg==}

  unified@11.0.5:
    resolution: {integrity: sha512-xKvGhPWw3k84Qjh8bI3ZeJjqnyadK+GEFtazSfZv/rKeTkTjOJho6mFqh2SM96iIcZokxiOpg78GazTSg8+KHA==}

  unist-builder@4.0.0:
    resolution: {integrity: sha512-wmRFnH+BLpZnTKpc5L7O67Kac89s9HMrtELpnNaE6TAobq5DTZZs5YaTQfAZBA9bFPECx2uVAPO31c+GVug8mg==}

  unist-util-find-after@5.0.0:
    resolution: {integrity: sha512-amQa0Ep2m6hE2g72AugUItjbuM8X8cGQnFoHk0pGfrFeT9GZhzN5SW8nRsiGKK7Aif4CrACPENkA6P/Lw6fHGQ==}

  unist-util-is@5.2.1:
    resolution: {integrity: sha512-u9njyyfEh43npf1M+yGKDGVPbY/JWEemg5nH05ncKPfi+kBbKBJoTdsogMu33uhytuLlv9y0O7GH7fEdwLdLQw==}

  unist-util-is@6.0.0:
    resolution: {integrity: sha512-2qCTHimwdxLfz+YzdGfkqNlH0tLi9xjTnHddPmJwtIG9MGsdbutfTc4P+haPD7l7Cjxf/WZj+we5qfVPvvxfYw==}

  unist-util-map@4.0.0:
    resolution: {integrity: sha512-HJs1tpkSmRJUzj6fskQrS5oYhBYlmtcvy4SepdDEEsL04FjBrgF0Mgggvxc1/qGBGgW7hRh9+UBK1aqTEnBpIA==}

  unist-util-modify-children@4.0.0:
    resolution: {integrity: sha512-+tdN5fGNddvsQdIzUF3Xx82CU9sMM+fA0dLgR9vOmT0oPT2jH+P1nd5lSqfCfXAw+93NhcXNY2qqvTUtE4cQkw==}

  unist-util-position-from-estree@2.0.0:
    resolution: {integrity: sha512-KaFVRjoqLyF6YXCbVLNad/eS4+OfPQQn2yOd7zF/h5T/CSL2v8NpN6a5TPvtbXthAGw5nG+PuTtq+DdIZr+cRQ==}

  unist-util-position@5.0.0:
    resolution: {integrity: sha512-fucsC7HjXvkB5R3kTCO7kUjRdrS0BJt3M/FPxmHMBOm8JQi2BsHAHFsy27E0EolP8rp0NzXsJ+jNPyDWvOJZPA==}

  unist-util-remove-position@5.0.0:
    resolution: {integrity: sha512-Hp5Kh3wLxv0PHj9m2yZhhLt58KzPtEYKQQ4yxfYFEO7EvHwzyDYnduhHnY1mDxoqr7VUwVuHXk9RXKIiYS1N8Q==}

  unist-util-remove@4.0.0:
    resolution: {integrity: sha512-b4gokeGId57UVRX/eVKej5gXqGlc9+trkORhFJpu9raqZkZhU0zm8Doi05+HaiBsMEIJowL+2WtQ5ItjsngPXg==}

  unist-util-stringify-position@4.0.0:
    resolution: {integrity: sha512-0ASV06AAoKCDkS2+xw5RXJywruurpbC4JZSm7nr7MOt1ojAzvyyaO+UxZf18j8FCF6kmzCZKcAgN/yu2gm2XgQ==}

  unist-util-visit-children@3.0.0:
    resolution: {integrity: sha512-RgmdTfSBOg04sdPcpTSD1jzoNBjt9a80/ZCzp5cI9n1qPzLZWF9YdvWGN2zmTumP1HWhXKdUWexjy/Wy/lJ7tA==}

  unist-util-visit-parents@5.1.3:
    resolution: {integrity: sha512-x6+y8g7wWMyQhL1iZfhIPhDAs7Xwbn9nRosDXl7qoPTSCy0yNxnKc+hWokFifWQIDGi154rdUqKvbCa4+1kLhg==}

  unist-util-visit-parents@6.0.1:
    resolution: {integrity: sha512-L/PqWzfTP9lzzEa6CKs0k2nARxTdZduw3zyh8d2NVBnsyvHjSX4TWse388YrrQKbvI8w20fGjGlhgT96WwKykw==}

  unist-util-visit@4.1.2:
    resolution: {integrity: sha512-MSd8OUGISqHdVvfY9TPhyK2VdUrPgxkUtWSuMHF6XAAFuL4LokseigBnZtPnJMu+FbynTkFNnFlyjxpVKujMRg==}

  unist-util-visit@5.0.0:
    resolution: {integrity: sha512-MR04uvD+07cwl/yhVuVWAtw+3GOR/knlL55Nd/wAdblk27GCVt3lqpTivy/tkJcZoNPzTwS1Y+KMojlLDhoTzg==}

  universalify@0.1.2:
    resolution: {integrity: sha512-rBJeI5CXAlmy1pV+617WB9J63U6XcazHHF2f2dbJix4XzpUF0RS3Zbj0FGIOCAva5P/d/GBOYaACQ1w+0azUkg==}
    engines: {node: '>= 4.0.0'}

  universalify@2.0.1:
    resolution: {integrity: sha512-gptHNQghINnc/vTGIk0SOFGFNXw7JVrlRUtConJRlvaw6DuX0wO5Jeko9sWrMBhh+PsYAZ7oXAiOnf/UKogyiw==}
    engines: {node: '>= 10.0.0'}

  unpipe@1.0.0:
    resolution: {integrity: sha512-pjy2bYhSsufwWlKwPc+l3cN7+wuJlK6uz0YdJEOlQDbl6jo/YlPi4mb8agUkVC8BF7V8NuzeyPNqRksA3hztKQ==}
    engines: {node: '>= 0.8'}

  uri-js@4.4.1:
    resolution: {integrity: sha512-7rKUyy33Q1yc98pQ1DAmLtwX109F7TIfWlW1Ydo8Wl1ii1SeHieeh0HHfPeL2fMXK6z0s8ecKs9frCuLJvndBg==}

  urijs@1.19.11:
    resolution: {integrity: sha512-HXgFDgDommxn5/bIv0cnQZsPhHDA90NPHD6+c/v21U5+Sx5hoP8+dP9IZXBU1gIfvdRfhG8cel9QNPeionfcCQ==}

  urlpattern-polyfill@10.0.0:
    resolution: {integrity: sha512-H/A06tKD7sS1O1X2SshBVeA5FLycRpjqiBeqGKmBwBDBy28EnRjORxTNe269KSSr5un5qyWi1iL61wLxpd+ZOg==}

  util-deprecate@1.0.2:
    resolution: {integrity: sha512-EPD5q1uXyFxJpCrLnCc1nHnq3gOa6DZBocAIiI2TaSCA7VCJ1UJDMagCzIkXNsUYfD1daK//LTEQ8xiIbrHtcw==}

  utility-types@3.11.0:
    resolution: {integrity: sha512-6Z7Ma2aVEWisaL6TvBCy7P8rm2LQoPv6dJ7ecIaIixHcwfbJ0x7mWdbcwlIM5IGQxPZSFYeqRCqlOOeKoJYMkw==}
    engines: {node: '>= 4'}

  utils-merge@1.0.1:
    resolution: {integrity: sha512-pMZTvIkT1d+TFGvDOqodOclx0QWkkgi6Tdoa8gC8ffGAAqz9pzPTZWAybbsHHoED/ztMtkv/VoYTYyShUn81hA==}
    engines: {node: '>= 0.4.0'}

  uuid@10.0.0:
    resolution: {integrity: sha512-8XkAphELsDnEGrDxUOHB3RGvXz6TeuYSGEZBOjtTtPm2lwhGBjLgOzLHB63IUWfBpNucQjND6d3AOudO+H3RWQ==}
    hasBin: true

  uuid@11.1.0:
    resolution: {integrity: sha512-0/A9rDy9P7cJ+8w1c9WD9V//9Wj15Ce2MPz8Ri6032usz+NfePxx5AcN3bN+r6ZL6jEo066/yNYB3tn4pQEx+A==}
    hasBin: true

  uuid@13.0.0:
    resolution: {integrity: sha512-XQegIaBTVUjSHliKqcnFqYypAd4S+WCYt5NIeRs6w/UAry7z8Y9j5ZwRRL4kzq9U3sD6v+85er9FvkEaBpji2w==}
    hasBin: true

  uuid@9.0.1:
    resolution: {integrity: sha512-b+1eJOlsR9K8HJpow9Ok3fiWOWSIcIzXodvv0rQjVoOVNpWMpxf1wZNpt4y9h10odCNrqnYp1OBzRktckBe3sA==}
    hasBin: true

  vary@1.1.2:
    resolution: {integrity: sha512-BNGbWLfd0eUPabhkXUVm0j8uuvREyTh5ovRa/dyow/BqAbZJyC+5fU+IzQOzmAKzYqYRAISoRhdQr3eIZ/PXqg==}
    engines: {node: '>= 0.8'}

  vfile-location@5.0.3:
    resolution: {integrity: sha512-5yXvWDEgqeiYiBe1lbxYF7UMAIm/IcopxMHrMQDq3nvKcjPKIhZklUKL+AE7J7uApI4kwe2snsK+eI6UTj9EHg==}

  vfile-matter@5.0.1:
    resolution: {integrity: sha512-o6roP82AiX0XfkyTHyRCMXgHfltUNlXSEqCIS80f+mbAyiQBE2fxtDVMtseyytGx75sihiJFo/zR6r/4LTs2Cw==}

  vfile-message@4.0.2:
    resolution: {integrity: sha512-jRDZ1IMLttGj41KcZvlrYAaI3CfqpLpfpf+Mfig13viT6NKvRzWZ+lXz0Y5D60w6uJIBAOGq9mSHf0gktF0duw==}

  vfile@6.0.3:
    resolution: {integrity: sha512-KzIbH/9tXat2u30jf+smMwFCsno4wHVdNmzFyL+T/L3UGqqk6JKfVqOFOZEpZSHADH1k40ab6NUIXZq422ov3Q==}

  vite@7.2.2:
    resolution: {integrity: sha512-BxAKBWmIbrDgrokdGZH1IgkIk/5mMHDreLDmCJ0qpyJaAteP8NvMhkwr/ZCQNqNH97bw/dANTE9PDzqwJghfMQ==}
    engines: {node: ^20.19.0 || >=22.12.0}
    hasBin: true
    peerDependencies:
      '@types/node': ^20.19.0 || >=22.12.0
      jiti: '>=1.21.0'
      less: ^4.0.0
      lightningcss: ^1.21.0
      sass: ^1.70.0
      sass-embedded: ^1.70.0
      stylus: '>=0.54.8'
      sugarss: ^5.0.0
      terser: ^5.16.0
      tsx: ^4.8.1
      yaml: ^2.4.2
    peerDependenciesMeta:
      '@types/node':
        optional: true
      jiti:
        optional: true
      less:
        optional: true
      lightningcss:
        optional: true
      sass:
        optional: true
      sass-embedded:
        optional: true
      stylus:
        optional: true
      sugarss:
        optional: true
      terser:
        optional: true
      tsx:
        optional: true
      yaml:
        optional: true

  vitest@4.0.8:
    resolution: {integrity: sha512-urzu3NCEV0Qa0Y2PwvBtRgmNtxhj5t5ULw7cuKhIHh3OrkKTLlut0lnBOv9qe5OvbkMH2g38G7KPDCTpIytBVg==}
    engines: {node: ^20.0.0 || ^22.0.0 || >=24.0.0}
    hasBin: true
    peerDependencies:
      '@edge-runtime/vm': '*'
      '@types/debug': ^4.1.12
      '@types/node': ^20.0.0 || ^22.0.0 || >=24.0.0
      '@vitest/browser-playwright': 4.0.8
      '@vitest/browser-preview': 4.0.8
      '@vitest/browser-webdriverio': 4.0.8
      '@vitest/ui': 4.0.8
      happy-dom: '*'
      jsdom: '*'
    peerDependenciesMeta:
      '@edge-runtime/vm':
        optional: true
      '@types/debug':
        optional: true
      '@types/node':
        optional: true
      '@vitest/browser-playwright':
        optional: true
      '@vitest/browser-preview':
        optional: true
      '@vitest/browser-webdriverio':
        optional: true
      '@vitest/ui':
        optional: true
      happy-dom:
        optional: true
      jsdom:
        optional: true

  web-namespaces@2.0.1:
    resolution: {integrity: sha512-bKr1DkiNa2krS7qxNtdrtHAmzuYGFQLiQ13TsorsdT6ULTkPLKuu5+GsFpDlg6JFjUTwX2DyhMPG2be8uPrqsQ==}

  web-streams-polyfill@3.3.3:
    resolution: {integrity: sha512-d2JWLCivmZYTSIoge9MsgFCZrt571BikcWGYkjC1khllbTeDlGqZ2D8vD8E/lJa8WGWbb7Plm8/XJYV7IJHZZw==}
    engines: {node: '>= 8'}

  web-streams-polyfill@4.0.0-beta.3:
    resolution: {integrity: sha512-QW95TCTaHmsYfHDybGMwO5IJIM93I/6vTRk+daHTWFPhwh+C8Cg7j7XyKrwrj8Ib6vYXe0ocYNrmzY4xAAN6ug==}
    engines: {node: '>= 14'}

  webidl-conversions@3.0.1:
    resolution: {integrity: sha512-2JAn3z8AR6rjK8Sm8orRC0h/bcl/DqL7tRPdGZ4I1CjdF+EaMLmYxBHyXuKL849eucPFhvBoxMsflfOb8kxaeQ==}

  webidl-conversions@4.0.2:
    resolution: {integrity: sha512-YQ+BmxuTgd6UXZW3+ICGfyqRyHXVlD5GtQr5+qjiNW7bF0cqrzX500HVXPBOvgXb5YnzDd+h0zqyv61KUD7+Sg==}

  whatwg-url@5.0.0:
    resolution: {integrity: sha512-saE57nupxk6v3HY35+jzBwYa0rKSy0XR8JSxZPwgLr7ys0IBzhGviA1/TUGJLmSVqs8pb9AnvICXEuOHLprYTw==}

  whatwg-url@7.1.0:
    resolution: {integrity: sha512-WUu7Rg1DroM7oQvGWfOiAK21n74Gg+T4elXEQYkOhtyLeWiJFoOGLXPKI/9gzIie9CtwVLm8wtw6YJdKyxSjeg==}

  which-boxed-primitive@1.1.1:
    resolution: {integrity: sha512-TbX3mj8n0odCBFVlY8AxkqcHASw3L60jIuF8jFP78az3C2YhmGvqbHBpAjTRH2/xqYunrJ9g1jSyjCjpoWzIAA==}
    engines: {node: '>= 0.4'}

  which-builtin-type@1.2.1:
    resolution: {integrity: sha512-6iBczoX+kDQ7a3+YJBnh3T+KZRxM/iYNPXicqk66/Qfm1b93iu+yOImkg0zHbj5LNOcNv1TEADiZ0xa34B4q6Q==}
    engines: {node: '>= 0.4'}

  which-collection@1.0.2:
    resolution: {integrity: sha512-K4jVyjnBdgvc86Y6BkaLZEN933SwYOuBFkdmBu9ZfkcAbdVbpITnDmjvZ/aQjRXQrv5EPkTnD1s39GiiqbngCw==}
    engines: {node: '>= 0.4'}

  which-typed-array@1.1.19:
    resolution: {integrity: sha512-rEvr90Bck4WZt9HHFC4DJMsjvu7x+r6bImz0/BrbWb7A2djJ8hnZMrWnHo9F8ssv0OMErasDhftrfROTyqSDrw==}
    engines: {node: '>= 0.4'}

  which@2.0.2:
    resolution: {integrity: sha512-BLI3Tl1TW3Pvl70l3yq3Y64i+awpwXqsGBYWkkqMtnbXgrMD+yj7rhW0kuEDxzJaYXGjEW5ogapKNMEKNMjibA==}
    engines: {node: '>= 8'}
    hasBin: true

  why-is-node-running@2.3.0:
    resolution: {integrity: sha512-hUrmaWBdVDcxvYqnyh09zunKzROWjbZTiNy8dBEjkS7ehEDQibXJ7XvlmtbwuTclUiIyN+CyXQD4Vmko8fNm8w==}
    engines: {node: '>=8'}
    hasBin: true

  widest-line@5.0.0:
    resolution: {integrity: sha512-c9bZp7b5YtRj2wOe6dlj32MK+Bx/M/d+9VB2SHM1OtsUHR0aV0tdP6DWh/iMt0kWi1t5g1Iudu6hQRNd1A4PVA==}
    engines: {node: '>=18'}

  word-wrap@1.2.5:
    resolution: {integrity: sha512-BN22B5eaMMI9UMtjrGd5g5eCYPpCPDUy0FJXbYsaT5zYxjFOckS53SQDE3pWkVoWpHXVb3BrYcEN4Twa55B5cA==}
    engines: {node: '>=0.10.0'}

  wrap-ansi@6.2.0:
    resolution: {integrity: sha512-r6lPcBGxZXlIcymEu7InxDMhdW0KDxpLgoFLcguasxCaJ/SOIZwINatK9KY/tf+ZrlywOKU0UDj3ATXUBfxJXA==}
    engines: {node: '>=8'}

  wrap-ansi@7.0.0:
    resolution: {integrity: sha512-YVGIj2kamLSTxw6NsZjoBxfSwsn0ycdesmc4p+Q21c5zPuZ1pl+NfxVdxPtdHvmNVOQ6XSYG4AUtyt/Fi7D16Q==}
    engines: {node: '>=10'}

  wrap-ansi@8.1.0:
    resolution: {integrity: sha512-si7QWI6zUMq56bESFvagtmzMdGOtoxfR+Sez11Mobfc7tm+VkUckk9bW2UeffTGVUbOksxmSw0AA2gs8g71NCQ==}
    engines: {node: '>=12'}

  wrap-ansi@9.0.0:
    resolution: {integrity: sha512-G8ura3S+3Z2G+mkgNRq8dqaFZAuxfsxpBB8OCTGRTCtp+l/v9nbFNmCUP1BZMts3G1142MsZfn6eeUKrr4PD1Q==}
    engines: {node: '>=18'}

  wrappy@1.0.2:
    resolution: {integrity: sha512-l4Sp/DRseor9wL6EvV2+TuQn63dMkPjZ/sp9XkghTEbV9KlPS1xUsZ3u7/IQO4wxtcFB4bgpQPRcR3QCvezPcQ==}

  ws@8.17.1:
    resolution: {integrity: sha512-6XQFvXTkbfUOZOKKILFG1PDK2NDQs4azKQl26T0YS5CxqWLgXajbPZ+h4gZekJyRqFU8pvnbAbbs/3TgRPy+GQ==}
    engines: {node: '>=10.0.0'}
    peerDependencies:
      bufferutil: ^4.0.1
      utf-8-validate: '>=5.0.2'
    peerDependenciesMeta:
      bufferutil:
        optional: true
      utf-8-validate:
        optional: true

  ws@8.18.3:
    resolution: {integrity: sha512-PEIGCY5tSlUt50cqyMXfCzX+oOPqN0vuGqWzbcJ2xvnkzkq46oOpz7dQaTDBdfICb4N14+GARUDw2XV2N4tvzg==}
    engines: {node: '>=10.0.0'}
    peerDependencies:
      bufferutil: ^4.0.1
      utf-8-validate: '>=5.0.2'
    peerDependenciesMeta:
      bufferutil:
        optional: true
      utf-8-validate:
        optional: true

  xml2js@0.6.2:
    resolution: {integrity: sha512-T4rieHaC1EXcES0Kxxj4JWgaUQHDk+qwHcYOCFHfiwKz7tOVPLq7Hjq9dM1WCMhylqMEfP7hMcOIChvotiZegA==}
    engines: {node: '>=4.0.0'}

  xmlbuilder@11.0.1:
    resolution: {integrity: sha512-fDlsI/kFEx7gLvbecc0/ohLG50fugQp8ryHzMTuW9vSa1GJ0XYWKnhsUx7oie3G98+r56aTQIUB4kht42R3JvA==}
    engines: {node: '>=4.0'}

  y18n@5.0.8:
    resolution: {integrity: sha512-0pfFzegeDWJHJIAmTLRP2DwHjdF5s7jo9tuztdQxAhINCdvS+3nGINqPd00AphqJR/0LhANUS6/+7SCb98YOfA==}
    engines: {node: '>=10'}

  yallist@4.0.0:
    resolution: {integrity: sha512-3wdGidZyq5PB084XLES5TpOSRA3wjXAlIWMhum2kRcv/41Sn2emQ0dycQW4uZXLejwKvg6EsvbdlVL+FYEct7A==}

  yaml@2.7.1:
    resolution: {integrity: sha512-10ULxpnOCQXxJvBgxsn9ptjq6uviG/htZKk9veJGhlqn3w/DxQ631zFF+nlQXLwmImeS5amR2dl2U8sg6U9jsQ==}
    engines: {node: '>= 14'}
    hasBin: true

  yargs-parser@21.1.1:
    resolution: {integrity: sha512-tVpsJW7DdjecAiFpbIB1e3qxIQsE6NoPc5/eTdrbbIC4h0LVsWhnoa3g+m2HclBIujHzsxZ4VJVA+GUuc2/LBw==}
    engines: {node: '>=12'}

  yargs@17.7.2:
    resolution: {integrity: sha512-7dSzzRQ++CKnNI/krKnYRV7JKKPUXMEh61soaHKg9mrWEhzFWhFnxPxGl+69cD1Ou63C13NUPCnmIcrvqCuM6w==}
    engines: {node: '>=12'}

  yauzl@2.10.0:
    resolution: {integrity: sha512-p4a9I6X6nu6IhoGmBqAcbJy1mlC4j27vEPZX9F4L4/vZT3Lyq1VkFHw/V/PUcB9Buo+DG3iHkT0x3Qya58zc3g==}

  yocto-queue@0.1.0:
    resolution: {integrity: sha512-rVksvsnNCdJ/ohGc6xgPwyN8eheCxsiLM8mxuE/t/mOVqJewPuO1miLpTHQiRgTKCLexL4MeAFVagts7HmNZ2Q==}
    engines: {node: '>=10'}

  yoctocolors-cjs@2.1.2:
    resolution: {integrity: sha512-cYVsTjKl8b+FrnidjibDWskAv7UKOfcwaVZdp/it9n1s9fU3IkgDbhdIRKCW4JDsAlECJY0ytoVPT3sK6kideA==}
    engines: {node: '>=18'}

  yoga-layout@3.2.1:
    resolution: {integrity: sha512-0LPOt3AxKqMdFBZA3HBAt/t/8vIKq7VaQYbuA8WxCgung+p9TVyKRYdpvCb80HcdTN2NkbIKbhNwKUfm3tQywQ==}

  zod-openapi@5.4.5:
    resolution: {integrity: sha512-DVLBNsnggh8k/Yq7qp+NeQCH6JuLIyGzUQWA1wN5+7DpQJSwC7WYR/2lE6uQDmGcS/X6l4tUyYFpeG4nk3nOpA==}
    engines: {node: '>=20'}
    peerDependencies:
      zod: ^3.25.74 || ^4.0.0

  zod-to-json-schema@3.24.5:
    resolution: {integrity: sha512-/AuWwMP+YqiPbsJx5D6TfgRTc4kTLjsh5SOcd4bLsfUg2RcEXrFMJl1DGgdHy2aCfsIA/cr/1JM0xcB2GZji8g==}
    peerDependencies:
      zod: ^3.24.1

  zod-to-json-schema@3.25.0:
    resolution: {integrity: sha512-HvWtU2UG41LALjajJrML6uQejQhNJx+JBO9IflpSja4R03iNWfKXrj6W2h7ljuLyc1nKS+9yDyL/9tD1U/yBnQ==}
    peerDependencies:
      zod: ^3.25 || ^4

  zod@3.23.8:
    resolution: {integrity: sha512-XBx9AXhXktjUqnepgTiE5flcKIYWi/rme0Eaj+5Y0lftuGBq+jyRu/md4WnuxqgP1ubdpNCsYEYPxrzVHD8d6g==}

  zod@3.25.76:
    resolution: {integrity: sha512-gzUt/qt81nXsFGKIFcC3YnfEAx5NkunCfnDlvuBSSFS02bcXu4Lmea0AFIUwbLWxWPx3d9p8S5QoaujKcNQxcQ==}

  zod@4.1.12:
    resolution: {integrity: sha512-JInaHOamG8pt5+Ey8kGmdcAcg3OL9reK8ltczgHTAwNhMys/6ThXHityHxVV2p3fkw/c+MAvBHFVYHFZDmjMCQ==}

  zod@4.2.0:
    resolution: {integrity: sha512-Bd5fw9wlIhtqCCxotZgdTOMwGm1a0u75wARVEY9HMs1X17trvA/lMi4+MGK5EUfYkXVTbX8UDiDKW4OgzHVUZw==}

  zwitch@2.0.4:
    resolution: {integrity: sha512-bXE4cR/kVZhKZX/RjPEflHaKVhUVl85noU3v6b8apfQEc1x4A+zBxjZ4lN8LqGd6WZ3dl98pY4o717VFmoPp+A==}

snapshots:

  '@ai-sdk/anthropic@2.0.53(zod@4.1.12)':
    dependencies:
      '@ai-sdk/provider': 2.0.0
      '@ai-sdk/provider-utils': 3.0.18(zod@4.1.12)
      zod: 4.1.12
    optional: true

  '@ai-sdk/azure@2.0.54(zod@4.1.12)':
    dependencies:
      '@ai-sdk/openai': 2.0.53(zod@4.1.12)
      '@ai-sdk/provider': 2.0.0
      '@ai-sdk/provider-utils': 3.0.12(zod@4.1.12)
      zod: 4.1.12
    optional: true

  '@ai-sdk/cerebras@1.0.25(zod@4.1.12)':
    dependencies:
      '@ai-sdk/openai-compatible': 1.0.22(zod@4.1.12)
      '@ai-sdk/provider': 2.0.0
      '@ai-sdk/provider-utils': 3.0.12(zod@4.1.12)
      zod: 4.1.12
    optional: true

  '@ai-sdk/deepseek@1.0.23(zod@4.1.12)':
    dependencies:
      '@ai-sdk/openai-compatible': 1.0.22(zod@4.1.12)
      '@ai-sdk/provider': 2.0.0
      '@ai-sdk/provider-utils': 3.0.12(zod@4.1.12)
      zod: 4.1.12
    optional: true

  '@ai-sdk/gateway@2.0.0(zod@4.1.12)':
    dependencies:
      '@ai-sdk/provider': 2.0.0
      '@ai-sdk/provider-utils': 3.0.12(zod@4.1.12)
      '@vercel/oidc': 3.0.3
      zod: 4.1.12

  '@ai-sdk/google-vertex@3.0.85(zod@4.1.12)':
    dependencies:
      '@ai-sdk/anthropic': 2.0.53(zod@4.1.12)
      '@ai-sdk/google': 2.0.44(zod@4.1.12)
      '@ai-sdk/provider': 2.0.0
      '@ai-sdk/provider-utils': 3.0.18(zod@4.1.12)
      google-auth-library: 10.5.0
      zod: 4.1.12
    transitivePeerDependencies:
      - supports-color
    optional: true

  '@ai-sdk/google@2.0.23(zod@4.1.12)':
    dependencies:
      '@ai-sdk/provider': 2.0.0
      '@ai-sdk/provider-utils': 3.0.12(zod@4.1.12)
      zod: 4.1.12
    optional: true

  '@ai-sdk/google@2.0.44(zod@4.1.12)':
    dependencies:
      '@ai-sdk/provider': 2.0.0
      '@ai-sdk/provider-utils': 3.0.18(zod@4.1.12)
      zod: 4.1.12
    optional: true

  '@ai-sdk/groq@2.0.24(zod@4.1.12)':
    dependencies:
      '@ai-sdk/provider': 2.0.0
      '@ai-sdk/provider-utils': 3.0.12(zod@4.1.12)
      zod: 4.1.12
    optional: true

  '@ai-sdk/mistral@2.0.19(zod@4.1.12)':
    dependencies:
      '@ai-sdk/provider': 2.0.0
      '@ai-sdk/provider-utils': 3.0.12(zod@4.1.12)
      zod: 4.1.12
    optional: true

  '@ai-sdk/openai-compatible@1.0.22(zod@4.1.12)':
    dependencies:
      '@ai-sdk/provider': 2.0.0
      '@ai-sdk/provider-utils': 3.0.12(zod@4.1.12)
      zod: 4.1.12
    optional: true

  '@ai-sdk/openai@2.0.53(zod@4.1.12)':
    dependencies:
      '@ai-sdk/provider': 2.0.0
      '@ai-sdk/provider-utils': 3.0.12(zod@4.1.12)
      zod: 4.1.12
    optional: true

  '@ai-sdk/perplexity@2.0.13(zod@4.1.12)':
    dependencies:
      '@ai-sdk/provider': 2.0.0
      '@ai-sdk/provider-utils': 3.0.12(zod@4.1.12)
      zod: 4.1.12
    optional: true

  '@ai-sdk/provider-utils@3.0.12(zod@4.1.12)':
    dependencies:
      '@ai-sdk/provider': 2.0.0
      '@standard-schema/spec': 1.0.0
      eventsource-parser: 3.0.6
      zod: 4.1.12

  '@ai-sdk/provider-utils@3.0.18(zod@4.1.12)':
    dependencies:
      '@ai-sdk/provider': 2.0.0
      '@standard-schema/spec': 1.0.0
      eventsource-parser: 3.0.6
      zod: 4.1.12
    optional: true

  '@ai-sdk/provider@1.1.3':
    dependencies:
      json-schema: 0.4.0

  '@ai-sdk/provider@2.0.0':
    dependencies:
      json-schema: 0.4.0

  '@ai-sdk/togetherai@1.0.23(zod@4.1.12)':
    dependencies:
      '@ai-sdk/openai-compatible': 1.0.22(zod@4.1.12)
      '@ai-sdk/provider': 2.0.0
      '@ai-sdk/provider-utils': 3.0.12(zod@4.1.12)
      zod: 4.1.12
    optional: true

  '@ai-sdk/xai@2.0.26(zod@4.1.12)':
    dependencies:
      '@ai-sdk/openai-compatible': 1.0.22(zod@4.1.12)
      '@ai-sdk/provider': 2.0.0
      '@ai-sdk/provider-utils': 3.0.12(zod@4.1.12)
      zod: 4.1.12
    optional: true

  '@alcalzone/ansi-tokenize@0.1.3':
    dependencies:
      ansi-styles: 6.2.1
      is-fullwidth-code-point: 4.0.0

  '@alloc/quick-lru@5.2.0': {}

  '@anthropic-ai/sdk@0.39.0':
    dependencies:
      '@types/node': 18.19.87
      '@types/node-fetch': 2.6.12
      abort-controller: 3.0.0
      agentkeepalive: 4.6.0
      form-data-encoder: 1.7.2
      formdata-node: 4.4.1
      node-fetch: 2.7.0
    transitivePeerDependencies:
      - encoding

  '@ark/schema@0.46.0':
    dependencies:
      '@ark/util': 0.46.0

  '@ark/util@0.46.0': {}

  '@asyncapi/parser@3.4.0':
    dependencies:
      '@asyncapi/specs': 6.8.1
      '@openapi-contrib/openapi-schema-to-json-schema': 3.2.0
      '@stoplight/json': 3.21.0
      '@stoplight/json-ref-readers': 1.2.2
      '@stoplight/json-ref-resolver': 3.1.6
      '@stoplight/spectral-core': 1.20.0
      '@stoplight/spectral-functions': 1.10.1
      '@stoplight/spectral-parsers': 1.0.5
      '@stoplight/spectral-ref-resolver': 1.0.5
      '@stoplight/types': 13.20.0
      '@types/json-schema': 7.0.15
      '@types/urijs': 1.19.25
      ajv: 8.17.1
      ajv-errors: 3.0.0(ajv@8.17.1)
      ajv-formats: 2.1.1(ajv@8.17.1)
      avsc: 5.7.7
      js-yaml: 4.1.0
      jsonpath-plus: 10.3.0
      node-fetch: 2.6.7
    transitivePeerDependencies:
      - encoding

  '@asyncapi/specs@6.8.1':
    dependencies:
      '@types/json-schema': 7.0.15

  '@babel/code-frame@7.27.1':
    dependencies:
      '@babel/helper-validator-identifier': 7.27.1
      js-tokens: 4.0.0
      picocolors: 1.1.1

  '@babel/helper-validator-identifier@7.27.1': {}

  '@babel/runtime@7.27.1': {}

  '@browserbasehq/sdk@2.5.0':
    dependencies:
      '@types/node': 18.19.87
      '@types/node-fetch': 2.6.12
      abort-controller: 3.0.0
      agentkeepalive: 4.6.0
      form-data-encoder: 1.7.2
      formdata-node: 4.4.1
      node-fetch: 2.7.0
    transitivePeerDependencies:
      - encoding

  '@cfworker/json-schema@4.1.1': {}

  '@changesets/apply-release-plan@7.0.12':
    dependencies:
      '@changesets/config': 3.1.1
      '@changesets/get-version-range-type': 0.4.0
      '@changesets/git': 3.0.4
      '@changesets/should-skip-package': 0.1.2
      '@changesets/types': 6.1.0
      '@manypkg/get-packages': 1.1.3
      detect-indent: 6.1.0
      fs-extra: 7.0.1
      lodash.startcase: 4.4.0
      outdent: 0.5.0
      prettier: 2.8.8
      resolve-from: 5.0.0
      semver: 7.7.1

  '@changesets/assemble-release-plan@6.0.6':
    dependencies:
      '@changesets/errors': 0.2.0
      '@changesets/get-dependents-graph': 2.1.3
      '@changesets/should-skip-package': 0.1.2
      '@changesets/types': 6.1.0
      '@manypkg/get-packages': 1.1.3
      semver: 7.7.1

  '@changesets/changelog-git@0.2.1':
    dependencies:
      '@changesets/types': 6.1.0

  '@changesets/changelog-github@0.5.1':
    dependencies:
      '@changesets/get-github-info': 0.6.0
      '@changesets/types': 6.1.0
      dotenv: 8.6.0
    transitivePeerDependencies:
      - encoding

  '@changesets/cli@2.29.2':
    dependencies:
      '@changesets/apply-release-plan': 7.0.12
      '@changesets/assemble-release-plan': 6.0.6
      '@changesets/changelog-git': 0.2.1
      '@changesets/config': 3.1.1
      '@changesets/errors': 0.2.0
      '@changesets/get-dependents-graph': 2.1.3
      '@changesets/get-release-plan': 4.0.10
      '@changesets/git': 3.0.4
      '@changesets/logger': 0.1.1
      '@changesets/pre': 2.0.2
      '@changesets/read': 0.6.5
      '@changesets/should-skip-package': 0.1.2
      '@changesets/types': 6.1.0
      '@changesets/write': 0.4.0
      '@manypkg/get-packages': 1.1.3
      ansi-colors: 4.1.3
      ci-info: 3.9.0
      enquirer: 2.4.1
      external-editor: 3.1.0
      fs-extra: 7.0.1
      mri: 1.2.0
      p-limit: 2.3.0
      package-manager-detector: 0.2.11
      picocolors: 1.1.1
      resolve-from: 5.0.0
      semver: 7.7.1
      spawndamnit: 3.0.1
      term-size: 2.2.1

  '@changesets/config@3.1.1':
    dependencies:
      '@changesets/errors': 0.2.0
      '@changesets/get-dependents-graph': 2.1.3
      '@changesets/logger': 0.1.1
      '@changesets/types': 6.1.0
      '@manypkg/get-packages': 1.1.3
      fs-extra: 7.0.1
      micromatch: 4.0.8

  '@changesets/errors@0.2.0':
    dependencies:
      extendable-error: 0.1.7

  '@changesets/get-dependents-graph@2.1.3':
    dependencies:
      '@changesets/types': 6.1.0
      '@manypkg/get-packages': 1.1.3
      picocolors: 1.1.1
      semver: 7.7.1

  '@changesets/get-github-info@0.6.0':
    dependencies:
      dataloader: 1.4.0
      node-fetch: 2.7.0
    transitivePeerDependencies:
      - encoding

  '@changesets/get-release-plan@4.0.10':
    dependencies:
      '@changesets/assemble-release-plan': 6.0.6
      '@changesets/config': 3.1.1
      '@changesets/pre': 2.0.2
      '@changesets/read': 0.6.5
      '@changesets/types': 6.1.0
      '@manypkg/get-packages': 1.1.3

  '@changesets/get-version-range-type@0.4.0': {}

  '@changesets/git@3.0.4':
    dependencies:
      '@changesets/errors': 0.2.0
      '@manypkg/get-packages': 1.1.3
      is-subdir: 1.2.0
      micromatch: 4.0.8
      spawndamnit: 3.0.1

  '@changesets/logger@0.1.1':
    dependencies:
      picocolors: 1.1.1

  '@changesets/parse@0.4.1':
    dependencies:
      '@changesets/types': 6.1.0
      js-yaml: 3.14.1

  '@changesets/pre@2.0.2':
    dependencies:
      '@changesets/errors': 0.2.0
      '@changesets/types': 6.1.0
      '@manypkg/get-packages': 1.1.3
      fs-extra: 7.0.1

  '@changesets/read@0.6.5':
    dependencies:
      '@changesets/git': 3.0.4
      '@changesets/logger': 0.1.1
      '@changesets/parse': 0.4.1
      '@changesets/types': 6.1.0
      fs-extra: 7.0.1
      p-filter: 2.1.0
      picocolors: 1.1.1

  '@changesets/should-skip-package@0.1.2':
    dependencies:
      '@changesets/types': 6.1.0
      '@manypkg/get-packages': 1.1.3

  '@changesets/types@4.1.0': {}

  '@changesets/types@6.1.0': {}

  '@changesets/write@0.4.0':
    dependencies:
      '@changesets/types': 6.1.0
      fs-extra: 7.0.1
      human-id: 4.1.1
      prettier: 2.8.8

  '@emnapi/runtime@1.7.1':
    dependencies:
      tslib: 2.8.1
    optional: true

  '@esbuild/aix-ppc64@0.21.5':
    optional: true

  '@esbuild/aix-ppc64@0.25.11':
    optional: true

  '@esbuild/android-arm64@0.21.5':
    optional: true

  '@esbuild/android-arm64@0.25.11':
    optional: true

  '@esbuild/android-arm@0.21.5':
    optional: true

  '@esbuild/android-arm@0.25.11':
    optional: true

  '@esbuild/android-x64@0.21.5':
    optional: true

  '@esbuild/android-x64@0.25.11':
    optional: true

  '@esbuild/darwin-arm64@0.21.5':
    optional: true

  '@esbuild/darwin-arm64@0.25.11':
    optional: true

  '@esbuild/darwin-x64@0.21.5':
    optional: true

  '@esbuild/darwin-x64@0.25.11':
    optional: true

  '@esbuild/freebsd-arm64@0.21.5':
    optional: true

  '@esbuild/freebsd-arm64@0.25.11':
    optional: true

  '@esbuild/freebsd-x64@0.21.5':
    optional: true

  '@esbuild/freebsd-x64@0.25.11':
    optional: true

  '@esbuild/linux-arm64@0.21.5':
    optional: true

  '@esbuild/linux-arm64@0.25.11':
    optional: true

  '@esbuild/linux-arm@0.21.5':
    optional: true

  '@esbuild/linux-arm@0.25.11':
    optional: true

  '@esbuild/linux-ia32@0.21.5':
    optional: true

  '@esbuild/linux-ia32@0.25.11':
    optional: true

  '@esbuild/linux-loong64@0.21.5':
    optional: true

  '@esbuild/linux-loong64@0.25.11':
    optional: true

  '@esbuild/linux-mips64el@0.21.5':
    optional: true

  '@esbuild/linux-mips64el@0.25.11':
    optional: true

  '@esbuild/linux-ppc64@0.21.5':
    optional: true

  '@esbuild/linux-ppc64@0.25.11':
    optional: true

  '@esbuild/linux-riscv64@0.21.5':
    optional: true

  '@esbuild/linux-riscv64@0.25.11':
    optional: true

  '@esbuild/linux-s390x@0.21.5':
    optional: true

  '@esbuild/linux-s390x@0.25.11':
    optional: true

  '@esbuild/linux-x64@0.21.5':
    optional: true

  '@esbuild/linux-x64@0.25.11':
    optional: true

  '@esbuild/netbsd-arm64@0.25.11':
    optional: true

  '@esbuild/netbsd-x64@0.21.5':
    optional: true

  '@esbuild/netbsd-x64@0.25.11':
    optional: true

  '@esbuild/openbsd-arm64@0.25.11':
    optional: true

  '@esbuild/openbsd-x64@0.21.5':
    optional: true

  '@esbuild/openbsd-x64@0.25.11':
    optional: true

  '@esbuild/openharmony-arm64@0.25.11':
    optional: true

  '@esbuild/sunos-x64@0.21.5':
    optional: true

  '@esbuild/sunos-x64@0.25.11':
    optional: true

  '@esbuild/win32-arm64@0.21.5':
    optional: true

  '@esbuild/win32-arm64@0.25.11':
    optional: true

  '@esbuild/win32-ia32@0.21.5':
    optional: true

  '@esbuild/win32-ia32@0.25.11':
    optional: true

  '@esbuild/win32-x64@0.21.5':
    optional: true

  '@esbuild/win32-x64@0.25.11':
    optional: true

  '@eslint-community/eslint-utils@4.6.1(eslint@9.25.1(jiti@1.21.7))':
    dependencies:
      eslint: 9.25.1(jiti@1.21.7)
      eslint-visitor-keys: 3.4.3

  '@eslint-community/regexpp@4.12.1': {}

  '@eslint/config-array@0.20.0':
    dependencies:
      '@eslint/object-schema': 2.1.6
      debug: 4.4.0
      minimatch: 3.1.2
    transitivePeerDependencies:
      - supports-color

  '@eslint/config-helpers@0.2.1': {}

  '@eslint/core@0.13.0':
    dependencies:
      '@types/json-schema': 7.0.15

  '@eslint/eslintrc@3.3.1':
    dependencies:
      ajv: 6.12.6
      debug: 4.4.0
      espree: 10.3.0
      globals: 14.0.0
      ignore: 5.3.2
      import-fresh: 3.3.1
      js-yaml: 4.1.0
      minimatch: 3.1.2
      strip-json-comments: 3.1.1
    transitivePeerDependencies:
      - supports-color

  '@eslint/js@9.25.1': {}

  '@eslint/object-schema@2.1.6': {}

  '@eslint/plugin-kit@0.2.8':
    dependencies:
      '@eslint/core': 0.13.0
      levn: 0.4.1

  '@fastify/accept-negotiator@2.0.1': {}

  '@fastify/ajv-compiler@4.0.5':
    dependencies:
      ajv: 8.17.1
      ajv-formats: 3.0.1(ajv@8.17.1)
      fast-uri: 3.0.6

  '@fastify/cors@11.1.0':
    dependencies:
      fastify-plugin: 5.1.0
      toad-cache: 3.7.0

  '@fastify/error@4.2.0': {}

  '@fastify/fast-json-stringify-compiler@5.0.3':
    dependencies:
      fast-json-stringify: 6.1.1

  '@fastify/forwarded@3.0.1': {}

  '@fastify/merge-json-schemas@0.2.1':
    dependencies:
      dequal: 2.0.3

  '@fastify/proxy-addr@5.1.0':
    dependencies:
      '@fastify/forwarded': 3.0.1
      ipaddr.js: 2.3.0

  '@fastify/send@4.1.0':
    dependencies:
      '@lukeed/ms': 2.0.2
      escape-html: 1.0.3
      fast-decode-uri-component: 1.0.1
      http-errors: 2.0.0
      mime: 3.0.0

  '@fastify/static@8.3.0':
    dependencies:
      '@fastify/accept-negotiator': 2.0.1
      '@fastify/send': 4.1.0
      content-disposition: 0.5.4
      fastify-plugin: 5.1.0
      fastq: 1.19.1
      glob: 11.1.0

  '@fastify/swagger-ui@5.2.3':
    dependencies:
      '@fastify/static': 8.3.0
      fastify-plugin: 5.1.0
      openapi-types: 12.1.3
      rfdc: 1.4.1
      yaml: 2.7.1

  '@fastify/swagger@9.6.1':
    dependencies:
      fastify-plugin: 5.1.0
      json-schema-resolver: 3.0.0
      openapi-types: 12.1.3
      rfdc: 1.4.1
      yaml: 2.7.1
    transitivePeerDependencies:
      - supports-color

  '@google/genai@1.24.0(@modelcontextprotocol/sdk@1.17.2)(bufferutil@4.0.9)':
    dependencies:
      google-auth-library: 9.15.1
      ws: 8.18.3(bufferutil@4.0.9)
    optionalDependencies:
      '@modelcontextprotocol/sdk': 1.17.2
    transitivePeerDependencies:
      - bufferutil
      - encoding
      - supports-color
      - utf-8-validate

  '@humanfs/core@0.19.1': {}

  '@humanfs/node@0.16.6':
    dependencies:
      '@humanfs/core': 0.19.1
      '@humanwhocodes/retry': 0.3.1

  '@humanwhocodes/module-importer@1.0.1': {}

  '@humanwhocodes/retry@0.3.1': {}

  '@humanwhocodes/retry@0.4.2': {}

  '@img/colour@1.0.0': {}

  '@img/sharp-darwin-arm64@0.33.5':
    optionalDependencies:
      '@img/sharp-libvips-darwin-arm64': 1.0.4
    optional: true

  '@img/sharp-darwin-arm64@0.34.5':
    optionalDependencies:
      '@img/sharp-libvips-darwin-arm64': 1.2.4
    optional: true

  '@img/sharp-darwin-x64@0.33.5':
    optionalDependencies:
      '@img/sharp-libvips-darwin-x64': 1.0.4
    optional: true

  '@img/sharp-darwin-x64@0.34.5':
    optionalDependencies:
      '@img/sharp-libvips-darwin-x64': 1.2.4
    optional: true

  '@img/sharp-libvips-darwin-arm64@1.0.4':
    optional: true

  '@img/sharp-libvips-darwin-arm64@1.2.4':
    optional: true

  '@img/sharp-libvips-darwin-x64@1.0.4':
    optional: true

  '@img/sharp-libvips-darwin-x64@1.2.4':
    optional: true

  '@img/sharp-libvips-linux-arm64@1.0.4':
    optional: true

  '@img/sharp-libvips-linux-arm64@1.2.4':
    optional: true

  '@img/sharp-libvips-linux-arm@1.0.5':
    optional: true

  '@img/sharp-libvips-linux-arm@1.2.4':
    optional: true

  '@img/sharp-libvips-linux-ppc64@1.2.4':
    optional: true

  '@img/sharp-libvips-linux-riscv64@1.2.4':
    optional: true

  '@img/sharp-libvips-linux-s390x@1.0.4':
    optional: true

  '@img/sharp-libvips-linux-s390x@1.2.4':
    optional: true

  '@img/sharp-libvips-linux-x64@1.0.4':
    optional: true

  '@img/sharp-libvips-linux-x64@1.2.4':
    optional: true

  '@img/sharp-libvips-linuxmusl-arm64@1.0.4':
    optional: true

  '@img/sharp-libvips-linuxmusl-arm64@1.2.4':
    optional: true

  '@img/sharp-libvips-linuxmusl-x64@1.0.4':
    optional: true

  '@img/sharp-libvips-linuxmusl-x64@1.2.4':
    optional: true

  '@img/sharp-linux-arm64@0.33.5':
    optionalDependencies:
      '@img/sharp-libvips-linux-arm64': 1.0.4
    optional: true

  '@img/sharp-linux-arm64@0.34.5':
    optionalDependencies:
      '@img/sharp-libvips-linux-arm64': 1.2.4
    optional: true

  '@img/sharp-linux-arm@0.33.5':
    optionalDependencies:
      '@img/sharp-libvips-linux-arm': 1.0.5
    optional: true

  '@img/sharp-linux-arm@0.34.5':
    optionalDependencies:
      '@img/sharp-libvips-linux-arm': 1.2.4
    optional: true

  '@img/sharp-linux-ppc64@0.34.5':
    optionalDependencies:
      '@img/sharp-libvips-linux-ppc64': 1.2.4
    optional: true

  '@img/sharp-linux-riscv64@0.34.5':
    optionalDependencies:
      '@img/sharp-libvips-linux-riscv64': 1.2.4
    optional: true

  '@img/sharp-linux-s390x@0.33.5':
    optionalDependencies:
      '@img/sharp-libvips-linux-s390x': 1.0.4
    optional: true

  '@img/sharp-linux-s390x@0.34.5':
    optionalDependencies:
      '@img/sharp-libvips-linux-s390x': 1.2.4
    optional: true

  '@img/sharp-linux-x64@0.33.5':
    optionalDependencies:
      '@img/sharp-libvips-linux-x64': 1.0.4
    optional: true

  '@img/sharp-linux-x64@0.34.5':
    optionalDependencies:
      '@img/sharp-libvips-linux-x64': 1.2.4
    optional: true

  '@img/sharp-linuxmusl-arm64@0.33.5':
    optionalDependencies:
      '@img/sharp-libvips-linuxmusl-arm64': 1.0.4
    optional: true

  '@img/sharp-linuxmusl-arm64@0.34.5':
    optionalDependencies:
      '@img/sharp-libvips-linuxmusl-arm64': 1.2.4
    optional: true

  '@img/sharp-linuxmusl-x64@0.33.5':
    optionalDependencies:
      '@img/sharp-libvips-linuxmusl-x64': 1.0.4
    optional: true

  '@img/sharp-linuxmusl-x64@0.34.5':
    optionalDependencies:
      '@img/sharp-libvips-linuxmusl-x64': 1.2.4
    optional: true

  '@img/sharp-wasm32@0.33.5':
    dependencies:
      '@emnapi/runtime': 1.7.1
    optional: true

  '@img/sharp-wasm32@0.34.5':
    dependencies:
      '@emnapi/runtime': 1.7.1
    optional: true

  '@img/sharp-win32-arm64@0.34.5':
    optional: true

  '@img/sharp-win32-ia32@0.33.5':
    optional: true

  '@img/sharp-win32-ia32@0.34.5':
    optional: true

  '@img/sharp-win32-x64@0.33.5':
    optional: true

  '@img/sharp-win32-x64@0.34.5':
    optional: true

  '@inquirer/checkbox@4.1.5(@types/node@22.13.1)':
    dependencies:
      '@inquirer/core': 10.1.10(@types/node@22.13.1)
      '@inquirer/figures': 1.0.11
      '@inquirer/type': 3.0.6(@types/node@22.13.1)
      ansi-escapes: 4.3.2
      yoctocolors-cjs: 2.1.2
    optionalDependencies:
      '@types/node': 22.13.1

  '@inquirer/confirm@5.1.9(@types/node@22.13.1)':
    dependencies:
      '@inquirer/core': 10.1.10(@types/node@22.13.1)
      '@inquirer/type': 3.0.6(@types/node@22.13.1)
    optionalDependencies:
      '@types/node': 22.13.1

  '@inquirer/core@10.1.10(@types/node@22.13.1)':
    dependencies:
      '@inquirer/figures': 1.0.11
      '@inquirer/type': 3.0.6(@types/node@22.13.1)
      ansi-escapes: 4.3.2
      cli-width: 4.1.0
      mute-stream: 2.0.0
      signal-exit: 4.1.0
      wrap-ansi: 6.2.0
      yoctocolors-cjs: 2.1.2
    optionalDependencies:
      '@types/node': 22.13.1

  '@inquirer/editor@4.2.10(@types/node@22.13.1)':
    dependencies:
      '@inquirer/core': 10.1.10(@types/node@22.13.1)
      '@inquirer/type': 3.0.6(@types/node@22.13.1)
      external-editor: 3.1.0
    optionalDependencies:
      '@types/node': 22.13.1

  '@inquirer/expand@4.0.12(@types/node@22.13.1)':
    dependencies:
      '@inquirer/core': 10.1.10(@types/node@22.13.1)
      '@inquirer/type': 3.0.6(@types/node@22.13.1)
      yoctocolors-cjs: 2.1.2
    optionalDependencies:
      '@types/node': 22.13.1

  '@inquirer/figures@1.0.11': {}

  '@inquirer/input@4.1.9(@types/node@22.13.1)':
    dependencies:
      '@inquirer/core': 10.1.10(@types/node@22.13.1)
      '@inquirer/type': 3.0.6(@types/node@22.13.1)
    optionalDependencies:
      '@types/node': 22.13.1

  '@inquirer/number@3.0.12(@types/node@22.13.1)':
    dependencies:
      '@inquirer/core': 10.1.10(@types/node@22.13.1)
      '@inquirer/type': 3.0.6(@types/node@22.13.1)
    optionalDependencies:
      '@types/node': 22.13.1

  '@inquirer/password@4.0.12(@types/node@22.13.1)':
    dependencies:
      '@inquirer/core': 10.1.10(@types/node@22.13.1)
      '@inquirer/type': 3.0.6(@types/node@22.13.1)
      ansi-escapes: 4.3.2
    optionalDependencies:
      '@types/node': 22.13.1

  '@inquirer/prompts@7.5.0(@types/node@22.13.1)':
    dependencies:
      '@inquirer/checkbox': 4.1.5(@types/node@22.13.1)
      '@inquirer/confirm': 5.1.9(@types/node@22.13.1)
      '@inquirer/editor': 4.2.10(@types/node@22.13.1)
      '@inquirer/expand': 4.0.12(@types/node@22.13.1)
      '@inquirer/input': 4.1.9(@types/node@22.13.1)
      '@inquirer/number': 3.0.12(@types/node@22.13.1)
      '@inquirer/password': 4.0.12(@types/node@22.13.1)
      '@inquirer/rawlist': 4.1.0(@types/node@22.13.1)
      '@inquirer/search': 3.0.12(@types/node@22.13.1)
      '@inquirer/select': 4.2.0(@types/node@22.13.1)
    optionalDependencies:
      '@types/node': 22.13.1

  '@inquirer/rawlist@4.1.0(@types/node@22.13.1)':
    dependencies:
      '@inquirer/core': 10.1.10(@types/node@22.13.1)
      '@inquirer/type': 3.0.6(@types/node@22.13.1)
      yoctocolors-cjs: 2.1.2
    optionalDependencies:
      '@types/node': 22.13.1

  '@inquirer/search@3.0.12(@types/node@22.13.1)':
    dependencies:
      '@inquirer/core': 10.1.10(@types/node@22.13.1)
      '@inquirer/figures': 1.0.11
      '@inquirer/type': 3.0.6(@types/node@22.13.1)
      yoctocolors-cjs: 2.1.2
    optionalDependencies:
      '@types/node': 22.13.1

  '@inquirer/select@4.2.0(@types/node@22.13.1)':
    dependencies:
      '@inquirer/core': 10.1.10(@types/node@22.13.1)
      '@inquirer/figures': 1.0.11
      '@inquirer/type': 3.0.6(@types/node@22.13.1)
      ansi-escapes: 4.3.2
      yoctocolors-cjs: 2.1.2
    optionalDependencies:
      '@types/node': 22.13.1

  '@inquirer/type@3.0.6(@types/node@22.13.1)':
    optionalDependencies:
      '@types/node': 22.13.1

  '@isaacs/balanced-match@4.0.1': {}

  '@isaacs/brace-expansion@5.0.0':
    dependencies:
      '@isaacs/balanced-match': 4.0.1

  '@isaacs/cliui@8.0.2':
    dependencies:
      string-width: 5.1.2
      string-width-cjs: string-width@4.2.3
      strip-ansi: 7.1.0
      strip-ansi-cjs: strip-ansi@6.0.1
      wrap-ansi: 8.1.0
      wrap-ansi-cjs: wrap-ansi@7.0.0

  '@jridgewell/gen-mapping@0.3.8':
    dependencies:
      '@jridgewell/set-array': 1.2.1
      '@jridgewell/sourcemap-codec': 1.5.0
      '@jridgewell/trace-mapping': 0.3.25

  '@jridgewell/resolve-uri@3.1.2': {}

  '@jridgewell/set-array@1.2.1': {}

  '@jridgewell/sourcemap-codec@1.5.0': {}

  '@jridgewell/sourcemap-codec@1.5.5': {}

  '@jridgewell/trace-mapping@0.3.25':
    dependencies:
      '@jridgewell/resolve-uri': 3.1.2
      '@jridgewell/sourcemap-codec': 1.5.0

  '@jsep-plugin/assignment@1.3.0(jsep@1.4.0)':
    dependencies:
      jsep: 1.4.0

  '@jsep-plugin/regex@1.0.4(jsep@1.4.0)':
    dependencies:
      jsep: 1.4.0

  '@jsep-plugin/ternary@1.1.4(jsep@1.4.0)':
    dependencies:
      jsep: 1.4.0

  '@kwsites/file-exists@1.1.1':
    dependencies:
      debug: 4.4.3
    transitivePeerDependencies:
      - supports-color

  '@kwsites/promise-deferred@1.1.1': {}

  '@langchain/core@0.3.50(openai@4.96.2(ws@8.18.3(bufferutil@4.0.9))(zod@4.1.12))':
    dependencies:
      '@cfworker/json-schema': 4.1.1
      ansi-styles: 5.2.0
      camelcase: 6.3.0
      decamelize: 1.2.0
      js-tiktoken: 1.0.20
      langsmith: 0.3.23(openai@4.96.2(ws@8.18.3(bufferutil@4.0.9))(zod@4.1.12))
      mustache: 4.2.0
      p-queue: 6.6.2
      p-retry: 4.6.2
      uuid: 10.0.0
      zod: 3.25.76
      zod-to-json-schema: 3.25.0(zod@3.25.76)
    transitivePeerDependencies:
      - openai

  '@langchain/openai@0.4.9(@langchain/core@0.3.50(openai@4.96.2(ws@8.18.3(bufferutil@4.0.9))(zod@4.1.12)))(ws@8.18.3(bufferutil@4.0.9))':
    dependencies:
      '@langchain/core': 0.3.50(openai@4.96.2(ws@8.18.3(bufferutil@4.0.9))(zod@4.1.12))
      js-tiktoken: 1.0.20
      openai: 4.96.2(ws@8.18.3(bufferutil@4.0.9))(zod@3.25.76)
      zod: 3.25.76
      zod-to-json-schema: 3.24.5(zod@3.25.76)
    transitivePeerDependencies:
      - encoding
      - ws

  '@leichtgewicht/ip-codec@2.0.5': {}

  '@lukeed/ms@2.0.2': {}

  '@manypkg/find-root@1.1.0':
    dependencies:
      '@babel/runtime': 7.27.1
      '@types/node': 12.20.55
      find-up: 4.1.0
      fs-extra: 8.1.0

  '@manypkg/get-packages@1.1.3':
    dependencies:
      '@babel/runtime': 7.27.1
      '@changesets/types': 4.1.0
      '@manypkg/find-root': 1.1.0
      fs-extra: 8.1.0
      globby: 11.1.0
      read-yaml-file: 1.1.0

  '@mdx-js/mdx@3.1.0(acorn@8.15.0)':
    dependencies:
      '@types/estree': 1.0.8
      '@types/estree-jsx': 1.0.5
      '@types/hast': 3.0.4
      '@types/mdx': 2.0.13
      collapse-white-space: 2.1.0
      devlop: 1.1.0
      estree-util-is-identifier-name: 3.0.0
      estree-util-scope: 1.0.0
      estree-walker: 3.0.3
      hast-util-to-jsx-runtime: 2.3.6
      markdown-extensions: 2.0.0
      recma-build-jsx: 1.0.0
      recma-jsx: 1.0.0(acorn@8.15.0)
      recma-stringify: 1.0.0
      rehype-recma: 1.0.0
      remark-mdx: 3.1.0
      remark-parse: 11.0.0
      remark-rehype: 11.1.2
      source-map: 0.7.4
      unified: 11.0.5
      unist-util-position-from-estree: 2.0.0
      unist-util-stringify-position: 4.0.0
      unist-util-visit: 5.0.0
      vfile: 6.0.3
    transitivePeerDependencies:
      - acorn
      - supports-color

  '@mdx-js/react@3.1.0(@types/react@19.1.3)(react@18.3.1)':
    dependencies:
      '@types/mdx': 2.0.13
      '@types/react': 19.1.3
      react: 18.3.1

  '@mintlify/cli@4.0.682(@types/node@22.13.1)(@types/react@19.1.3)(bufferutil@4.0.9)(react-dom@18.3.1(react@18.3.1))(typescript@5.9.3)':
    dependencies:
      '@mintlify/common': 1.0.496(@types/react@19.1.3)(react-dom@18.3.1(react@18.3.1))(react@18.3.1)
      '@mintlify/link-rot': 3.0.629(@types/react@19.1.3)(bufferutil@4.0.9)(react-dom@18.3.1(react@18.3.1))(react@18.3.1)(typescript@5.9.3)
      '@mintlify/models': 0.0.219
      '@mintlify/prebuild': 1.0.618(@types/react@19.1.3)(bufferutil@4.0.9)(react-dom@18.3.1(react@18.3.1))(react@18.3.1)(typescript@5.9.3)
      '@mintlify/previewing': 4.0.665(@types/react@19.1.3)(bufferutil@4.0.9)(react-dom@18.3.1(react@18.3.1))(typescript@5.9.3)
      '@mintlify/validation': 0.1.442
      chalk: 5.4.1
      detect-port: 1.6.1
      fs-extra: 11.3.0
      gray-matter: 4.0.3
      ink: 5.2.1(@types/react@19.1.3)(bufferutil@4.0.9)(react@18.3.1)
      inquirer: 12.6.0(@types/node@22.13.1)
      js-yaml: 4.1.0
      react: 18.3.1
      semver: 7.7.2
      yargs: 17.7.2
    transitivePeerDependencies:
      - '@types/node'
      - '@types/react'
      - bare-buffer
      - bufferutil
      - debug
      - encoding
      - react-devtools-core
      - react-dom
      - supports-color
      - ts-node
      - typescript
      - utf-8-validate

  '@mintlify/common@1.0.496(@types/react@19.1.3)(react-dom@18.3.1(react@18.3.1))(react@18.3.1)':
    dependencies:
      '@asyncapi/parser': 3.4.0
      '@mintlify/mdx': 2.0.3(@types/react@19.1.3)(acorn@8.15.0)(react-dom@18.3.1(react@18.3.1))(react@18.3.1)
      '@mintlify/models': 0.0.219
      '@mintlify/openapi-parser': 0.0.7
      '@mintlify/validation': 0.1.442
      '@sindresorhus/slugify': 2.2.1
      acorn: 8.15.0
      acorn-jsx: 5.3.2(acorn@8.15.0)
      estree-util-to-js: 2.0.0
      estree-walker: 3.0.3
      gray-matter: 4.0.3
      hast-util-from-html: 2.0.3
      hast-util-to-html: 9.0.5
      hast-util-to-text: 4.0.2
      js-yaml: 4.1.0
      lodash: 4.17.21
      mdast: 3.0.0
      mdast-util-from-markdown: 2.0.2
      mdast-util-gfm: 3.1.0
      mdast-util-mdx: 3.0.0
      mdast-util-mdx-jsx: 3.2.0
      micromark-extension-gfm: 3.0.0
      micromark-extension-mdx-jsx: 3.0.2
      micromark-extension-mdxjs: 3.0.0
      openapi-types: 12.1.3
      postcss: 8.5.6
      remark: 15.0.1
      remark-frontmatter: 5.0.0
      remark-gfm: 4.0.1
      remark-math: 6.0.0
      remark-mdx: 3.1.0
      remark-stringify: 11.0.0
      tailwindcss: 3.4.17
      unified: 11.0.5
      unist-builder: 4.0.0
      unist-util-map: 4.0.0
      unist-util-remove: 4.0.0
      unist-util-remove-position: 5.0.0
      unist-util-visit: 5.0.0
      unist-util-visit-parents: 6.0.1
      vfile: 6.0.3
    transitivePeerDependencies:
      - '@types/react'
      - debug
      - encoding
      - react
      - react-dom
      - supports-color
      - ts-node

  '@mintlify/link-rot@3.0.629(@types/react@19.1.3)(bufferutil@4.0.9)(react-dom@18.3.1(react@18.3.1))(react@18.3.1)(typescript@5.9.3)':
    dependencies:
      '@mintlify/common': 1.0.496(@types/react@19.1.3)(react-dom@18.3.1(react@18.3.1))(react@18.3.1)
      '@mintlify/prebuild': 1.0.618(@types/react@19.1.3)(bufferutil@4.0.9)(react-dom@18.3.1(react@18.3.1))(react@18.3.1)(typescript@5.9.3)
      '@mintlify/previewing': 4.0.665(@types/react@19.1.3)(bufferutil@4.0.9)(react-dom@18.3.1(react@18.3.1))(typescript@5.9.3)
      '@mintlify/validation': 0.1.442
      fs-extra: 11.3.0
      unist-util-visit: 4.1.2
    transitivePeerDependencies:
      - '@types/react'
      - bare-buffer
      - bufferutil
      - debug
      - encoding
      - react
      - react-devtools-core
      - react-dom
      - supports-color
      - ts-node
      - typescript
      - utf-8-validate

  '@mintlify/mdx@2.0.3(@types/react@19.1.3)(acorn@8.15.0)(react-dom@18.3.1(react@18.3.1))(react@18.3.1)':
    dependencies:
      '@shikijs/transformers': 3.11.0
      hast-util-to-string: 3.0.1
      mdast-util-mdx-jsx: 3.2.0
      next-mdx-remote-client: 1.1.1(@types/react@19.1.3)(acorn@8.15.0)(react-dom@18.3.1(react@18.3.1))(react@18.3.1)
      react: 18.3.1
      react-dom: 18.3.1(react@18.3.1)
      rehype-katex: 7.0.1
      remark-gfm: 4.0.1
      remark-math: 6.0.0
      remark-smartypants: 3.0.2
      shiki: 3.11.0
      unified: 11.0.5
      unist-util-visit: 5.0.0
    transitivePeerDependencies:
      - '@types/react'
      - acorn
      - supports-color

  '@mintlify/models@0.0.219':
    dependencies:
      axios: 1.9.0
      openapi-types: 12.1.3
    transitivePeerDependencies:
      - debug

  '@mintlify/openapi-parser@0.0.7':
    dependencies:
      ajv: 8.17.1
      ajv-draft-04: 1.0.0(ajv@8.17.1)
      ajv-formats: 3.0.1(ajv@8.17.1)
      jsonpointer: 5.0.1
      leven: 4.0.0
      yaml: 2.7.1

  '@mintlify/prebuild@1.0.618(@types/react@19.1.3)(bufferutil@4.0.9)(react-dom@18.3.1(react@18.3.1))(react@18.3.1)(typescript@5.9.3)':
    dependencies:
      '@mintlify/common': 1.0.496(@types/react@19.1.3)(react-dom@18.3.1(react@18.3.1))(react@18.3.1)
      '@mintlify/openapi-parser': 0.0.7
      '@mintlify/scraping': 4.0.354(@types/react@19.1.3)(bufferutil@4.0.9)(react-dom@18.3.1(react@18.3.1))(react@18.3.1)(typescript@5.9.3)
      '@mintlify/validation': 0.1.442
      chalk: 5.4.1
      favicons: 7.2.0
      fs-extra: 11.3.0
      gray-matter: 4.0.3
      js-yaml: 4.1.0
      mdast: 3.0.0
      openapi-types: 12.1.3
      unist-util-visit: 4.1.2
    transitivePeerDependencies:
      - '@types/react'
      - bare-buffer
      - bufferutil
      - debug
      - encoding
      - react
      - react-dom
      - supports-color
      - ts-node
      - typescript
      - utf-8-validate

  '@mintlify/previewing@4.0.665(@types/react@19.1.3)(bufferutil@4.0.9)(react-dom@18.3.1(react@18.3.1))(typescript@5.9.3)':
    dependencies:
      '@mintlify/common': 1.0.496(@types/react@19.1.3)(react-dom@18.3.1(react@18.3.1))(react@18.3.1)
      '@mintlify/prebuild': 1.0.618(@types/react@19.1.3)(bufferutil@4.0.9)(react-dom@18.3.1(react@18.3.1))(react@18.3.1)(typescript@5.9.3)
      '@mintlify/validation': 0.1.442
      better-opn: 3.0.2
      chalk: 5.4.1
      chokidar: 3.6.0
      express: 4.21.2
      fs-extra: 11.3.0
      got: 13.0.0
      gray-matter: 4.0.3
      ink: 5.2.1(@types/react@19.1.3)(bufferutil@4.0.9)(react@18.3.1)
      ink-spinner: 5.0.0(ink@5.2.1(@types/react@19.1.3)(bufferutil@4.0.9)(react@18.3.1))(react@18.3.1)
      is-online: 10.0.0
      js-yaml: 4.1.0
      mdast: 3.0.0
      openapi-types: 12.1.3
      react: 18.3.1
      socket.io: 4.8.1(bufferutil@4.0.9)
      tar: 6.2.1
      unist-util-visit: 4.1.2
      yargs: 17.7.2
    transitivePeerDependencies:
      - '@types/react'
      - bare-buffer
      - bufferutil
      - debug
      - encoding
      - react-devtools-core
      - react-dom
      - supports-color
      - ts-node
      - typescript
      - utf-8-validate

  '@mintlify/scraping@4.0.354(@types/react@19.1.3)(bufferutil@4.0.9)(react-dom@18.3.1(react@18.3.1))(react@18.3.1)(typescript@5.9.3)':
    dependencies:
      '@mintlify/common': 1.0.496(@types/react@19.1.3)(react-dom@18.3.1(react@18.3.1))(react@18.3.1)
      '@mintlify/openapi-parser': 0.0.7
      fs-extra: 11.3.0
      hast-util-to-mdast: 10.1.2
      js-yaml: 4.1.0
      mdast-util-mdx-jsx: 3.2.0
      neotraverse: 0.6.18
      puppeteer: 22.15.0(bufferutil@4.0.9)(typescript@5.9.3)
      rehype-parse: 9.0.1
      remark-gfm: 4.0.1
      remark-mdx: 3.1.0
      remark-parse: 11.0.0
      remark-stringify: 11.0.0
      unified: 11.0.5
      unist-util-visit: 5.0.0
      yargs: 17.7.2
      zod: 3.25.76
    transitivePeerDependencies:
      - '@types/react'
      - bare-buffer
      - bufferutil
      - debug
      - encoding
      - react
      - react-dom
      - supports-color
      - ts-node
      - typescript
      - utf-8-validate

  '@mintlify/validation@0.1.442':
    dependencies:
      '@mintlify/models': 0.0.219
      arktype: 2.1.20
      lcm: 0.0.3
      lodash: 4.17.21
      openapi-types: 12.1.3
      zod: 3.25.76
      zod-to-json-schema: 3.25.0(zod@3.25.76)
    transitivePeerDependencies:
      - debug

  '@modelcontextprotocol/sdk@1.17.2':
    dependencies:
      ajv: 6.12.6
      content-type: 1.0.5
      cors: 2.8.5
      cross-spawn: 7.0.6
      eventsource: 3.0.7
      eventsource-parser: 3.0.3
      express: 5.1.0
      express-rate-limit: 7.5.1(express@5.1.0)
      pkce-challenge: 5.0.0
      raw-body: 3.0.0
      zod: 3.25.76
      zod-to-json-schema: 3.25.0(zod@3.25.76)
    transitivePeerDependencies:
      - supports-color

  '@next/env@14.2.28': {}

  '@nodelib/fs.scandir@2.1.5':
    dependencies:
      '@nodelib/fs.stat': 2.0.5
      run-parallel: 1.2.0

  '@nodelib/fs.stat@2.0.5': {}

  '@nodelib/fs.walk@1.2.8':
    dependencies:
      '@nodelib/fs.scandir': 2.1.5
      fastq: 1.19.1

  '@openapi-contrib/openapi-schema-to-json-schema@3.2.0':
    dependencies:
      fast-deep-equal: 3.1.3

  '@opentelemetry/api@1.9.0': {}

  '@pinojs/redact@0.4.0': {}

  '@pkgjs/parseargs@0.11.0':
    optional: true

  '@playwright/test@1.54.2':
    dependencies:
      playwright: 1.54.2

  '@puppeteer/browsers@2.3.0':
    dependencies:
      debug: 4.4.1
      extract-zip: 2.0.1
      progress: 2.0.3
      proxy-agent: 6.5.0
      semver: 7.7.2
      tar-fs: 3.1.0
      unbzip2-stream: 1.4.3
      yargs: 17.7.2
    transitivePeerDependencies:
      - bare-buffer
      - supports-color

  '@rollup/rollup-android-arm-eabi@4.40.1':
    optional: true

  '@rollup/rollup-android-arm-eabi@4.53.2':
    optional: true

  '@rollup/rollup-android-arm64@4.40.1':
    optional: true

  '@rollup/rollup-android-arm64@4.53.2':
    optional: true

  '@rollup/rollup-darwin-arm64@4.40.1':
    optional: true

  '@rollup/rollup-darwin-arm64@4.53.2':
    optional: true

  '@rollup/rollup-darwin-x64@4.40.1':
    optional: true

  '@rollup/rollup-darwin-x64@4.53.2':
    optional: true

  '@rollup/rollup-freebsd-arm64@4.40.1':
    optional: true

  '@rollup/rollup-freebsd-arm64@4.53.2':
    optional: true

  '@rollup/rollup-freebsd-x64@4.40.1':
    optional: true

  '@rollup/rollup-freebsd-x64@4.53.2':
    optional: true

  '@rollup/rollup-linux-arm-gnueabihf@4.40.1':
    optional: true

  '@rollup/rollup-linux-arm-gnueabihf@4.53.2':
    optional: true

  '@rollup/rollup-linux-arm-musleabihf@4.40.1':
    optional: true

  '@rollup/rollup-linux-arm-musleabihf@4.53.2':
    optional: true

  '@rollup/rollup-linux-arm64-gnu@4.40.1':
    optional: true

  '@rollup/rollup-linux-arm64-gnu@4.53.2':
    optional: true

  '@rollup/rollup-linux-arm64-musl@4.40.1':
    optional: true

  '@rollup/rollup-linux-arm64-musl@4.53.2':
    optional: true

  '@rollup/rollup-linux-loong64-gnu@4.53.2':
    optional: true

  '@rollup/rollup-linux-loongarch64-gnu@4.40.1':
    optional: true

  '@rollup/rollup-linux-powerpc64le-gnu@4.40.1':
    optional: true

  '@rollup/rollup-linux-ppc64-gnu@4.53.2':
    optional: true

  '@rollup/rollup-linux-riscv64-gnu@4.40.1':
    optional: true

  '@rollup/rollup-linux-riscv64-gnu@4.53.2':
    optional: true

  '@rollup/rollup-linux-riscv64-musl@4.40.1':
    optional: true

  '@rollup/rollup-linux-riscv64-musl@4.53.2':
    optional: true

  '@rollup/rollup-linux-s390x-gnu@4.40.1':
    optional: true

  '@rollup/rollup-linux-s390x-gnu@4.53.2':
    optional: true

  '@rollup/rollup-linux-x64-gnu@4.40.1':
    optional: true

  '@rollup/rollup-linux-x64-gnu@4.53.2':
    optional: true

  '@rollup/rollup-linux-x64-musl@4.40.1':
    optional: true

  '@rollup/rollup-linux-x64-musl@4.53.2':
    optional: true

  '@rollup/rollup-openharmony-arm64@4.53.2':
    optional: true

  '@rollup/rollup-win32-arm64-msvc@4.40.1':
    optional: true

  '@rollup/rollup-win32-arm64-msvc@4.53.2':
    optional: true

  '@rollup/rollup-win32-ia32-msvc@4.40.1':
    optional: true

  '@rollup/rollup-win32-ia32-msvc@4.53.2':
    optional: true

  '@rollup/rollup-win32-x64-gnu@4.53.2':
    optional: true

  '@rollup/rollup-win32-x64-msvc@4.40.1':
    optional: true

  '@rollup/rollup-win32-x64-msvc@4.53.2':
    optional: true

  '@shikijs/core@3.11.0':
    dependencies:
      '@shikijs/types': 3.11.0
      '@shikijs/vscode-textmate': 10.0.2
      '@types/hast': 3.0.4
      hast-util-to-html: 9.0.5

  '@shikijs/engine-javascript@3.11.0':
    dependencies:
      '@shikijs/types': 3.11.0
      '@shikijs/vscode-textmate': 10.0.2
      oniguruma-to-es: 4.3.3

  '@shikijs/engine-oniguruma@3.11.0':
    dependencies:
      '@shikijs/types': 3.11.0
      '@shikijs/vscode-textmate': 10.0.2

  '@shikijs/langs@3.11.0':
    dependencies:
      '@shikijs/types': 3.11.0

  '@shikijs/themes@3.11.0':
    dependencies:
      '@shikijs/types': 3.11.0

  '@shikijs/transformers@3.11.0':
    dependencies:
      '@shikijs/core': 3.11.0
      '@shikijs/types': 3.11.0

  '@shikijs/types@3.11.0':
    dependencies:
      '@shikijs/vscode-textmate': 10.0.2
      '@types/hast': 3.0.4

  '@shikijs/vscode-textmate@10.0.2': {}

  '@sindresorhus/is@5.6.0': {}

  '@sindresorhus/slugify@2.2.1':
    dependencies:
      '@sindresorhus/transliterate': 1.6.0
      escape-string-regexp: 5.0.0

  '@sindresorhus/transliterate@1.6.0':
    dependencies:
      escape-string-regexp: 5.0.0

  '@socket.io/component-emitter@3.1.2': {}

  '@standard-schema/spec@1.0.0': {}

  '@stoplight/better-ajv-errors@1.0.3(ajv@8.17.1)':
    dependencies:
      ajv: 8.17.1
      jsonpointer: 5.0.1
      leven: 3.1.0

  '@stoplight/json-ref-readers@1.2.2':
    dependencies:
      node-fetch: 2.7.0
      tslib: 1.14.1
    transitivePeerDependencies:
      - encoding

  '@stoplight/json-ref-resolver@3.1.6':
    dependencies:
      '@stoplight/json': 3.21.0
      '@stoplight/path': 1.3.2
      '@stoplight/types': 13.20.0
      '@types/urijs': 1.19.25
      dependency-graph: 0.11.0
      fast-memoize: 2.5.2
      immer: 9.0.21
      lodash: 4.17.21
      tslib: 2.8.1
      urijs: 1.19.11

  '@stoplight/json@3.21.0':
    dependencies:
      '@stoplight/ordered-object-literal': 1.0.5
      '@stoplight/path': 1.3.2
      '@stoplight/types': 13.20.0
      jsonc-parser: 2.2.1
      lodash: 4.17.21
      safe-stable-stringify: 1.1.1

  '@stoplight/ordered-object-literal@1.0.5': {}

  '@stoplight/path@1.3.2': {}

  '@stoplight/spectral-core@1.20.0':
    dependencies:
      '@stoplight/better-ajv-errors': 1.0.3(ajv@8.17.1)
      '@stoplight/json': 3.21.0
      '@stoplight/path': 1.3.2
      '@stoplight/spectral-parsers': 1.0.5
      '@stoplight/spectral-ref-resolver': 1.0.5
      '@stoplight/spectral-runtime': 1.1.4
      '@stoplight/types': 13.6.0
      '@types/es-aggregate-error': 1.0.6
      '@types/json-schema': 7.0.15
      ajv: 8.17.1
      ajv-errors: 3.0.0(ajv@8.17.1)
      ajv-formats: 2.1.1(ajv@8.17.1)
      es-aggregate-error: 1.0.13
      jsonpath-plus: 10.3.0
      lodash: 4.17.21
      lodash.topath: 4.5.2
      minimatch: 3.1.2
      nimma: 0.2.3
      pony-cause: 1.1.1
      simple-eval: 1.0.1
      tslib: 2.8.1
    transitivePeerDependencies:
      - encoding

  '@stoplight/spectral-formats@1.8.2':
    dependencies:
      '@stoplight/json': 3.21.0
      '@stoplight/spectral-core': 1.20.0
      '@types/json-schema': 7.0.15
      tslib: 2.8.1
    transitivePeerDependencies:
      - encoding

  '@stoplight/spectral-functions@1.10.1':
    dependencies:
      '@stoplight/better-ajv-errors': 1.0.3(ajv@8.17.1)
      '@stoplight/json': 3.21.0
      '@stoplight/spectral-core': 1.20.0
      '@stoplight/spectral-formats': 1.8.2
      '@stoplight/spectral-runtime': 1.1.4
      ajv: 8.17.1
      ajv-draft-04: 1.0.0(ajv@8.17.1)
      ajv-errors: 3.0.0(ajv@8.17.1)
      ajv-formats: 2.1.1(ajv@8.17.1)
      lodash: 4.17.21
      tslib: 2.8.1
    transitivePeerDependencies:
      - encoding

  '@stoplight/spectral-parsers@1.0.5':
    dependencies:
      '@stoplight/json': 3.21.0
      '@stoplight/types': 14.1.1
      '@stoplight/yaml': 4.3.0
      tslib: 2.8.1

  '@stoplight/spectral-ref-resolver@1.0.5':
    dependencies:
      '@stoplight/json-ref-readers': 1.2.2
      '@stoplight/json-ref-resolver': 3.1.6
      '@stoplight/spectral-runtime': 1.1.4
      dependency-graph: 0.11.0
      tslib: 2.8.1
    transitivePeerDependencies:
      - encoding

  '@stoplight/spectral-runtime@1.1.4':
    dependencies:
      '@stoplight/json': 3.21.0
      '@stoplight/path': 1.3.2
      '@stoplight/types': 13.20.0
      abort-controller: 3.0.0
      lodash: 4.17.21
      node-fetch: 2.7.0
      tslib: 2.8.1
    transitivePeerDependencies:
      - encoding

  '@stoplight/types@13.20.0':
    dependencies:
      '@types/json-schema': 7.0.15
      utility-types: 3.11.0

  '@stoplight/types@13.6.0':
    dependencies:
      '@types/json-schema': 7.0.15
      utility-types: 3.11.0

  '@stoplight/types@14.1.1':
    dependencies:
      '@types/json-schema': 7.0.15
      utility-types: 3.11.0

  '@stoplight/yaml-ast-parser@0.0.50': {}

  '@stoplight/yaml@4.3.0':
    dependencies:
      '@stoplight/ordered-object-literal': 1.0.5
      '@stoplight/types': 14.1.1
      '@stoplight/yaml-ast-parser': 0.0.50
      tslib: 2.8.1

  '@szmarczak/http-timer@5.0.1':
    dependencies:
      defer-to-connect: 2.0.1

  '@t3-oss/env-core@0.13.8(arktype@2.1.20)(typescript@5.9.3)(zod@4.2.0)':
    optionalDependencies:
      arktype: 2.1.20
      typescript: 5.9.3
      zod: 4.2.0

  '@tootallnate/quickjs-emscripten@0.23.0': {}

  '@types/adm-zip@0.5.7':
    dependencies:
      '@types/node': 20.17.32

  '@types/chai@5.2.3':
    dependencies:
      '@types/deep-eql': 4.0.2
      assertion-error: 2.0.1

  '@types/cors@2.8.17':
    dependencies:
      '@types/node': 20.17.32

  '@types/debug@4.1.12':
    dependencies:
      '@types/ms': 2.1.0

  '@types/deep-eql@4.0.2': {}

  '@types/es-aggregate-error@1.0.6':
    dependencies:
      '@types/node': 20.17.32

  '@types/estree-jsx@1.0.5':
    dependencies:
      '@types/estree': 1.0.8

  '@types/estree@1.0.7': {}

  '@types/estree@1.0.8': {}

  '@types/hast@3.0.4':
    dependencies:
      '@types/unist': 3.0.3

  '@types/http-cache-semantics@4.0.4': {}

  '@types/json-schema@7.0.15': {}

  '@types/katex@0.16.7': {}

  '@types/mdast@4.0.4':
    dependencies:
      '@types/unist': 3.0.3

  '@types/mdx@2.0.13': {}

  '@types/ms@2.1.0': {}

  '@types/nlcst@2.0.3':
    dependencies:
      '@types/unist': 3.0.3

  '@types/node-fetch@2.6.12':
    dependencies:
      '@types/node': 20.17.32
      form-data: 4.0.2

  '@types/node@12.20.55': {}

  '@types/node@18.19.87':
    dependencies:
      undici-types: 5.26.5

  '@types/node@20.17.32':
    dependencies:
      undici-types: 6.19.8

  '@types/node@22.13.1':
    dependencies:
      undici-types: 6.20.0

  '@types/react@19.1.3':
    dependencies:
      csstype: 3.1.3

  '@types/retry@0.12.0': {}

  '@types/unist@2.0.11': {}

  '@types/unist@3.0.3': {}

  '@types/urijs@1.19.25': {}

  '@types/uuid@10.0.0': {}

  '@types/ws@8.18.1':
    dependencies:
      '@types/node': 20.17.32

  '@types/yauzl@2.10.3':
    dependencies:
      '@types/node': 20.17.32
    optional: true

  '@typescript-eslint/eslint-plugin@8.31.1(@typescript-eslint/parser@8.31.1(eslint@9.25.1(jiti@1.21.7))(typescript@5.8.3))(eslint@9.25.1(jiti@1.21.7))(typescript@5.8.3)':
    dependencies:
      '@eslint-community/regexpp': 4.12.1
      '@typescript-eslint/parser': 8.31.1(eslint@9.25.1(jiti@1.21.7))(typescript@5.8.3)
      '@typescript-eslint/scope-manager': 8.31.1
      '@typescript-eslint/type-utils': 8.31.1(eslint@9.25.1(jiti@1.21.7))(typescript@5.8.3)
      '@typescript-eslint/utils': 8.31.1(eslint@9.25.1(jiti@1.21.7))(typescript@5.8.3)
      '@typescript-eslint/visitor-keys': 8.31.1
      eslint: 9.25.1(jiti@1.21.7)
      graphemer: 1.4.0
      ignore: 5.3.2
      natural-compare: 1.4.0
      ts-api-utils: 2.1.0(typescript@5.8.3)
      typescript: 5.8.3
    transitivePeerDependencies:
      - supports-color

  '@typescript-eslint/parser@8.31.1(eslint@9.25.1(jiti@1.21.7))(typescript@5.8.3)':
    dependencies:
      '@typescript-eslint/scope-manager': 8.31.1
      '@typescript-eslint/types': 8.31.1
      '@typescript-eslint/typescript-estree': 8.31.1(typescript@5.8.3)
      '@typescript-eslint/visitor-keys': 8.31.1
      debug: 4.4.0
      eslint: 9.25.1(jiti@1.21.7)
      typescript: 5.8.3
    transitivePeerDependencies:
      - supports-color

  '@typescript-eslint/scope-manager@8.31.1':
    dependencies:
      '@typescript-eslint/types': 8.31.1
      '@typescript-eslint/visitor-keys': 8.31.1

  '@typescript-eslint/type-utils@8.31.1(eslint@9.25.1(jiti@1.21.7))(typescript@5.8.3)':
    dependencies:
      '@typescript-eslint/typescript-estree': 8.31.1(typescript@5.8.3)
      '@typescript-eslint/utils': 8.31.1(eslint@9.25.1(jiti@1.21.7))(typescript@5.8.3)
      debug: 4.4.3
      eslint: 9.25.1(jiti@1.21.7)
      ts-api-utils: 2.1.0(typescript@5.8.3)
      typescript: 5.8.3
    transitivePeerDependencies:
      - supports-color

  '@typescript-eslint/types@8.31.1': {}

  '@typescript-eslint/typescript-estree@8.31.1(typescript@5.8.3)':
    dependencies:
      '@typescript-eslint/types': 8.31.1
      '@typescript-eslint/visitor-keys': 8.31.1
      debug: 4.4.3
      fast-glob: 3.3.3
      is-glob: 4.0.3
      minimatch: 9.0.5
      semver: 7.7.3
      ts-api-utils: 2.1.0(typescript@5.8.3)
      typescript: 5.8.3
    transitivePeerDependencies:
      - supports-color

  '@typescript-eslint/utils@8.31.1(eslint@9.25.1(jiti@1.21.7))(typescript@5.8.3)':
    dependencies:
      '@eslint-community/eslint-utils': 4.6.1(eslint@9.25.1(jiti@1.21.7))
      '@typescript-eslint/scope-manager': 8.31.1
      '@typescript-eslint/types': 8.31.1
      '@typescript-eslint/typescript-estree': 8.31.1(typescript@5.8.3)
      eslint: 9.25.1(jiti@1.21.7)
      typescript: 5.8.3
    transitivePeerDependencies:
      - supports-color

  '@typescript-eslint/visitor-keys@8.31.1':
    dependencies:
      '@typescript-eslint/types': 8.31.1
      eslint-visitor-keys: 4.2.0

  '@ungap/structured-clone@1.3.0': {}

  '@vercel/functions@1.6.0': {}

  '@vercel/oidc@3.0.3': {}

  '@vitest/expect@4.0.8':
    dependencies:
      '@standard-schema/spec': 1.0.0
      '@types/chai': 5.2.3
      '@vitest/spy': 4.0.8
      '@vitest/utils': 4.0.8
      chai: 6.2.1
      tinyrainbow: 3.0.3

  '@vitest/mocker@4.0.8(vite@7.2.2(@types/node@20.17.32)(jiti@1.21.7)(tsx@4.19.4)(yaml@2.7.1))':
    dependencies:
      '@vitest/spy': 4.0.8
      estree-walker: 3.0.3
      magic-string: 0.30.21
    optionalDependencies:
      vite: 7.2.2(@types/node@20.17.32)(jiti@1.21.7)(tsx@4.19.4)(yaml@2.7.1)

  '@vitest/mocker@4.0.8(vite@7.2.2(@types/node@22.13.1)(jiti@1.21.7)(tsx@4.19.4)(yaml@2.7.1))':
    dependencies:
      '@vitest/spy': 4.0.8
      estree-walker: 3.0.3
      magic-string: 0.30.21
    optionalDependencies:
      vite: 7.2.2(@types/node@22.13.1)(jiti@1.21.7)(tsx@4.19.4)(yaml@2.7.1)

  '@vitest/pretty-format@4.0.8':
    dependencies:
      tinyrainbow: 3.0.3

  '@vitest/runner@4.0.8':
    dependencies:
      '@vitest/utils': 4.0.8
      pathe: 2.0.3

  '@vitest/snapshot@4.0.8':
    dependencies:
      '@vitest/pretty-format': 4.0.8
      magic-string: 0.30.21
      pathe: 2.0.3

  '@vitest/spy@4.0.8': {}

  '@vitest/utils@4.0.8':
    dependencies:
      '@vitest/pretty-format': 4.0.8
      tinyrainbow: 3.0.3

  abort-controller@3.0.0:
    dependencies:
      event-target-shim: 5.0.1

  abstract-logging@2.0.1: {}

  accepts@1.3.8:
    dependencies:
      mime-types: 2.1.35
      negotiator: 0.6.3

  accepts@2.0.0:
    dependencies:
      mime-types: 3.0.1
      negotiator: 1.0.0

  acorn-jsx@5.3.2(acorn@8.14.1):
    dependencies:
      acorn: 8.14.1

  acorn-jsx@5.3.2(acorn@8.15.0):
    dependencies:
      acorn: 8.15.0

  acorn@8.14.1: {}

  acorn@8.15.0: {}

  address@1.2.2: {}

  adm-zip@0.5.16: {}

  agent-base@7.1.3: {}

  agentkeepalive@4.6.0:
    dependencies:
      humanize-ms: 1.2.1

  aggregate-error@4.0.1:
    dependencies:
      clean-stack: 4.2.0
      indent-string: 5.0.0

  ai@5.0.76(zod@4.1.12):
    dependencies:
      '@ai-sdk/gateway': 2.0.0(zod@4.1.12)
      '@ai-sdk/provider': 2.0.0
      '@ai-sdk/provider-utils': 3.0.12(zod@4.1.12)
      '@opentelemetry/api': 1.9.0
      zod: 4.1.12

  ajv-draft-04@1.0.0(ajv@8.17.1):
    optionalDependencies:
      ajv: 8.17.1

  ajv-errors@3.0.0(ajv@8.17.1):
    dependencies:
      ajv: 8.17.1

  ajv-formats@2.1.1(ajv@8.17.1):
    optionalDependencies:
      ajv: 8.17.1

  ajv-formats@3.0.1(ajv@8.17.1):
    optionalDependencies:
      ajv: 8.17.1

  ajv@6.12.6:
    dependencies:
      fast-deep-equal: 3.1.3
      fast-json-stable-stringify: 2.1.0
      json-schema-traverse: 0.4.1
      uri-js: 4.4.1

  ajv@8.17.1:
    dependencies:
      fast-deep-equal: 3.1.3
      fast-uri: 3.0.6
      json-schema-traverse: 1.0.0
      require-from-string: 2.0.2

  ansi-colors@4.1.3: {}

  ansi-escapes@4.3.2:
    dependencies:
      type-fest: 0.21.3

  ansi-escapes@7.0.0:
    dependencies:
      environment: 1.1.0

  ansi-regex@5.0.1: {}

  ansi-regex@6.1.0: {}

  ansi-styles@4.3.0:
    dependencies:
      color-convert: 2.0.1

  ansi-styles@5.2.0: {}

  ansi-styles@6.2.1: {}

  any-promise@1.3.0: {}

  anymatch@3.1.3:
    dependencies:
      normalize-path: 3.0.0
      picomatch: 2.3.1

  arg@5.0.2: {}

  argparse@1.0.10:
    dependencies:
      sprintf-js: 1.0.3

  argparse@2.0.1: {}

  arktype@2.1.20:
    dependencies:
      '@ark/schema': 0.46.0
      '@ark/util': 0.46.0

  array-buffer-byte-length@1.0.2:
    dependencies:
      call-bound: 1.0.4
      is-array-buffer: 3.0.5

  array-flatten@1.1.1: {}

  array-iterate@2.0.1: {}

  array-union@2.1.0: {}

  arraybuffer.prototype.slice@1.0.4:
    dependencies:
      array-buffer-byte-length: 1.0.2
      call-bind: 1.0.8
      define-properties: 1.2.1
      es-abstract: 1.23.9
      es-errors: 1.3.0
      get-intrinsic: 1.3.0
      is-array-buffer: 3.0.5

  assertion-error@2.0.1: {}

  ast-types@0.13.4:
    dependencies:
      tslib: 2.8.1

  astring@1.9.0: {}

  async-function@1.0.0: {}

  asynckit@0.4.0: {}

  atomic-sleep@1.0.0: {}

  auto-bind@5.0.1: {}

  available-typed-arrays@1.0.7:
    dependencies:
      possible-typed-array-names: 1.1.0

  avsc@5.7.7: {}

  avvio@9.1.0:
    dependencies:
      '@fastify/error': 4.2.0
      fastq: 1.19.1

  axios@1.9.0:
    dependencies:
      follow-redirects: 1.15.9
      form-data: 4.0.2
      proxy-from-env: 1.1.0
    transitivePeerDependencies:
      - debug

  b4a@1.6.7: {}

  bail@2.0.2: {}

  balanced-match@1.0.2: {}

  bare-events@2.5.4:
    optional: true

  bare-fs@4.1.4:
    dependencies:
      bare-events: 2.5.4
      bare-path: 3.0.0
      bare-stream: 2.6.5(bare-events@2.5.4)
    optional: true

  bare-os@3.6.1:
    optional: true

  bare-path@3.0.0:
    dependencies:
      bare-os: 3.6.1
    optional: true

  bare-stream@2.6.5(bare-events@2.5.4):
    dependencies:
      streamx: 2.22.0
    optionalDependencies:
      bare-events: 2.5.4
    optional: true

  base64-js@1.5.1: {}

  base64id@2.0.0: {}

  basic-ftp@5.0.5: {}

  better-opn@3.0.2:
    dependencies:
      open: 8.4.2

  better-path-resolve@1.0.0:
    dependencies:
      is-windows: 1.0.2

  bignumber.js@9.3.0: {}

  binary-extensions@2.3.0: {}

  bintrees@1.0.2: {}

  body-parser@1.20.3:
    dependencies:
      bytes: 3.1.2
      content-type: 1.0.5
      debug: 2.6.9
      depd: 2.0.0
      destroy: 1.2.0
      http-errors: 2.0.0
      iconv-lite: 0.4.24
      on-finished: 2.4.1
      qs: 6.13.0
      raw-body: 2.5.2
      type-is: 1.6.18
      unpipe: 1.0.0
    transitivePeerDependencies:
      - supports-color

  body-parser@2.2.0:
    dependencies:
      bytes: 3.1.2
      content-type: 1.0.5
      debug: 4.4.0
      http-errors: 2.0.0
      iconv-lite: 0.6.3
      on-finished: 2.4.1
      qs: 6.14.0
      raw-body: 3.0.0
      type-is: 2.0.1
    transitivePeerDependencies:
      - supports-color

  brace-expansion@1.1.11:
    dependencies:
      balanced-match: 1.0.2
      concat-map: 0.0.1

  brace-expansion@2.0.1:
    dependencies:
      balanced-match: 1.0.2

  braces@3.0.3:
    dependencies:
      fill-range: 7.1.1

  braintrust@0.4.7(zod@4.1.12):
    dependencies:
      '@ai-sdk/provider': 1.1.3
      '@next/env': 14.2.28
      '@vercel/functions': 1.6.0
      argparse: 2.0.1
      chalk: 4.1.2
      cli-progress: 3.12.0
      cors: 2.8.5
      dotenv: 16.4.5
      esbuild: 0.25.11
      eventsource-parser: 1.1.2
      express: 4.21.2
      graceful-fs: 4.2.11
      http-errors: 2.0.0
      minimatch: 9.0.5
      mustache: 4.2.0
      pluralize: 8.0.0
      simple-git: 3.27.0
      slugify: 1.6.6
      source-map: 0.7.4
      uuid: 9.0.1
      zod: 4.1.12
      zod-to-json-schema: 3.25.0(zod@4.1.12)
    transitivePeerDependencies:
      - '@aws-sdk/credential-provider-web-identity'
      - supports-color

  buffer-crc32@0.2.13: {}

  buffer-equal-constant-time@1.0.1: {}

  buffer@5.7.1:
    dependencies:
      base64-js: 1.5.1
      ieee754: 1.2.1

  buffer@6.0.3:
    dependencies:
      base64-js: 1.5.1
      ieee754: 1.2.1

  bufferutil@4.0.9:
    dependencies:
      node-gyp-build: 4.8.4
    optional: true

  bundle-require@5.1.0(esbuild@0.25.11):
    dependencies:
      esbuild: 0.25.11
      load-tsconfig: 0.2.5

  bytes@3.1.2: {}

  cac@6.7.14: {}

  cacheable-lookup@7.0.0: {}

  cacheable-request@10.2.14:
    dependencies:
      '@types/http-cache-semantics': 4.0.4
      get-stream: 6.0.1
      http-cache-semantics: 4.1.1
      keyv: 4.5.4
      mimic-response: 4.0.0
      normalize-url: 8.0.1
      responselike: 3.0.0

  call-bind-apply-helpers@1.0.2:
    dependencies:
      es-errors: 1.3.0
      function-bind: 1.1.2

  call-bind@1.0.8:
    dependencies:
      call-bind-apply-helpers: 1.0.2
      es-define-property: 1.0.1
      get-intrinsic: 1.3.0
      set-function-length: 1.2.2

  call-bound@1.0.4:
    dependencies:
      call-bind-apply-helpers: 1.0.2
      get-intrinsic: 1.3.0

  callsites@3.1.0: {}

  camelcase-css@2.0.1: {}

  camelcase@6.3.0: {}

  ccount@2.0.1: {}

  chai@6.2.1: {}

  chalk@4.1.2:
    dependencies:
      ansi-styles: 4.3.0
      supports-color: 7.2.0

  chalk@5.4.1: {}

  character-entities-html4@2.1.0: {}

  character-entities-legacy@3.0.0: {}

  character-entities@2.0.2: {}

  character-reference-invalid@2.0.1: {}

  chardet@0.7.0: {}

  chokidar@3.6.0:
    dependencies:
      anymatch: 3.1.3
      braces: 3.0.3
      glob-parent: 5.1.2
      is-binary-path: 2.1.0
      is-glob: 4.0.3
      normalize-path: 3.0.0
      readdirp: 3.6.0
    optionalDependencies:
      fsevents: 2.3.3

  chokidar@4.0.3:
    dependencies:
      readdirp: 4.1.2

  chownr@2.0.0: {}

  chrome-launcher@1.2.0:
    dependencies:
      '@types/node': 20.17.32
      escape-string-regexp: 4.0.0
      is-wsl: 2.2.0
      lighthouse-logger: 2.0.2
    transitivePeerDependencies:
      - supports-color
    optional: true

  chromium-bidi@0.6.3(devtools-protocol@0.0.1312386):
    dependencies:
      devtools-protocol: 0.0.1312386
      mitt: 3.0.1
      urlpattern-polyfill: 10.0.0
      zod: 3.23.8

  ci-info@3.9.0: {}

  clean-stack@4.2.0:
    dependencies:
      escape-string-regexp: 5.0.0

  cli-boxes@3.0.0: {}

  cli-cursor@4.0.0:
    dependencies:
      restore-cursor: 4.0.0

  cli-progress@3.12.0:
    dependencies:
      string-width: 4.2.3

  cli-spinners@2.9.2: {}

  cli-truncate@4.0.0:
    dependencies:
      slice-ansi: 5.0.0
      string-width: 7.2.0

  cli-width@4.1.0: {}

  cliui@8.0.1:
    dependencies:
      string-width: 4.2.3
      strip-ansi: 6.0.1
      wrap-ansi: 7.0.0

  code-excerpt@4.0.0:
    dependencies:
      convert-to-spaces: 2.0.1

  collapse-white-space@2.1.0: {}

  color-convert@2.0.1:
    dependencies:
      color-name: 1.1.4

  color-name@1.1.4: {}

  color-string@1.9.1:
    dependencies:
      color-name: 1.1.4
      simple-swizzle: 0.2.2

  color@4.2.3:
    dependencies:
      color-convert: 2.0.1
      color-string: 1.9.1

  colorette@2.0.20: {}

  combined-stream@1.0.8:
    dependencies:
      delayed-stream: 1.0.0

  comma-separated-tokens@2.0.3: {}

  commander@4.1.1: {}

  commander@8.3.0: {}

  commander@9.5.0: {}

  concat-map@0.0.1: {}

  consola@3.4.2: {}

  console-table-printer@2.12.1:
    dependencies:
      simple-wcswidth: 1.0.1

  content-disposition@0.5.4:
    dependencies:
      safe-buffer: 5.2.1

  content-disposition@1.0.0:
    dependencies:
      safe-buffer: 5.2.1

  content-type@1.0.5: {}

  convert-to-spaces@2.0.1: {}

  cookie-signature@1.0.6: {}

  cookie-signature@1.2.2: {}

  cookie@0.7.1: {}

  cookie@0.7.2: {}

  cookie@1.1.1: {}

  cors@2.8.5:
    dependencies:
      object-assign: 4.1.1
      vary: 1.1.2

  cosmiconfig@9.0.0(typescript@5.9.3):
    dependencies:
      env-paths: 2.2.1
      import-fresh: 3.3.1
      js-yaml: 4.1.0
      parse-json: 5.2.0
    optionalDependencies:
      typescript: 5.9.3

  cross-spawn@7.0.6:
    dependencies:
      path-key: 3.1.1
      shebang-command: 2.0.0
      which: 2.0.2

  cssesc@3.0.0: {}

  csstype@3.1.3: {}

  data-uri-to-buffer@4.0.1:
    optional: true

  data-uri-to-buffer@6.0.2: {}

  data-view-buffer@1.0.2:
    dependencies:
      call-bound: 1.0.4
      es-errors: 1.3.0
      is-data-view: 1.0.2

  data-view-byte-length@1.0.2:
    dependencies:
      call-bound: 1.0.4
      es-errors: 1.3.0
      is-data-view: 1.0.2

  data-view-byte-offset@1.0.1:
    dependencies:
      call-bound: 1.0.4
      es-errors: 1.3.0
      is-data-view: 1.0.2

  dataloader@1.4.0: {}

  dateformat@4.6.3: {}

  debug@2.6.9:
    dependencies:
      ms: 2.0.0

  debug@4.3.7:
    dependencies:
      ms: 2.1.3

  debug@4.4.0:
    dependencies:
      ms: 2.1.3

  debug@4.4.1:
    dependencies:
      ms: 2.1.3

  debug@4.4.3:
    dependencies:
      ms: 2.1.3

  decamelize@1.2.0: {}

  decode-named-character-reference@1.1.0:
    dependencies:
      character-entities: 2.0.2

  decompress-response@6.0.0:
    dependencies:
      mimic-response: 3.1.0

  deep-is@0.1.4: {}

  deepmerge@4.3.1: {}

  defer-to-connect@2.0.1: {}

  define-data-property@1.1.4:
    dependencies:
      es-define-property: 1.0.1
      es-errors: 1.3.0
      gopd: 1.2.0

  define-lazy-prop@2.0.0: {}

  define-properties@1.2.1:
    dependencies:
      define-data-property: 1.1.4
      has-property-descriptors: 1.0.2
      object-keys: 1.1.1

  degenerator@5.0.1:
    dependencies:
      ast-types: 0.13.4
      escodegen: 2.1.0
      esprima: 4.0.1

  delayed-stream@1.0.0: {}

  depd@2.0.0: {}

  dependency-graph@0.11.0: {}

  dequal@2.0.3: {}

  destroy@1.2.0: {}

  detect-indent@6.1.0: {}

  detect-libc@2.1.2: {}

  detect-port@1.6.1:
    dependencies:
      address: 1.2.2
      debug: 4.4.1
    transitivePeerDependencies:
      - supports-color

  devlop@1.1.0:
    dependencies:
      dequal: 2.0.3

  devtools-protocol@0.0.1312386: {}

  devtools-protocol@0.0.1464554: {}

  didyoumean@1.2.2: {}

  dir-glob@3.0.1:
    dependencies:
      path-type: 4.0.0

  dlv@1.1.3: {}

  dns-packet@5.6.1:
    dependencies:
      '@leichtgewicht/ip-codec': 2.0.5

  dns-socket@4.2.2:
    dependencies:
      dns-packet: 5.6.1

  dotenv@16.4.5: {}

  dotenv@16.5.0: {}

  dotenv@8.6.0: {}

  dunder-proto@1.0.1:
    dependencies:
      call-bind-apply-helpers: 1.0.2
      es-errors: 1.3.0
      gopd: 1.2.0

  eastasianwidth@0.2.0: {}

  ecdsa-sig-formatter@1.0.11:
    dependencies:
      safe-buffer: 5.2.1

  ee-first@1.1.1: {}

  emoji-regex@10.4.0: {}

  emoji-regex@8.0.0: {}

  emoji-regex@9.2.2: {}

  encodeurl@1.0.2: {}

  encodeurl@2.0.0: {}

  end-of-stream@1.4.4:
    dependencies:
      once: 1.4.0

  engine.io-parser@5.2.3: {}

  engine.io@6.6.4(bufferutil@4.0.9):
    dependencies:
      '@types/cors': 2.8.17
      '@types/node': 20.17.32
      accepts: 1.3.8
      base64id: 2.0.0
      cookie: 0.7.2
      cors: 2.8.5
      debug: 4.3.7
      engine.io-parser: 5.2.3
      ws: 8.17.1(bufferutil@4.0.9)
    transitivePeerDependencies:
      - bufferutil
      - supports-color
      - utf-8-validate

  enquirer@2.4.1:
    dependencies:
      ansi-colors: 4.1.3
      strip-ansi: 6.0.1

  entities@6.0.0: {}

  env-paths@2.2.1: {}

  environment@1.1.0: {}

  error-ex@1.3.2:
    dependencies:
      is-arrayish: 0.2.1

  es-abstract@1.23.9:
    dependencies:
      array-buffer-byte-length: 1.0.2
      arraybuffer.prototype.slice: 1.0.4
      available-typed-arrays: 1.0.7
      call-bind: 1.0.8
      call-bound: 1.0.4
      data-view-buffer: 1.0.2
      data-view-byte-length: 1.0.2
      data-view-byte-offset: 1.0.1
      es-define-property: 1.0.1
      es-errors: 1.3.0
      es-object-atoms: 1.1.1
      es-set-tostringtag: 2.1.0
      es-to-primitive: 1.3.0
      function.prototype.name: 1.1.8
      get-intrinsic: 1.3.0
      get-proto: 1.0.1
      get-symbol-description: 1.1.0
      globalthis: 1.0.4
      gopd: 1.2.0
      has-property-descriptors: 1.0.2
      has-proto: 1.2.0
      has-symbols: 1.1.0
      hasown: 2.0.2
      internal-slot: 1.1.0
      is-array-buffer: 3.0.5
      is-callable: 1.2.7
      is-data-view: 1.0.2
      is-regex: 1.2.1
      is-shared-array-buffer: 1.0.4
      is-string: 1.1.1
      is-typed-array: 1.1.15
      is-weakref: 1.1.1
      math-intrinsics: 1.1.0
      object-inspect: 1.13.4
      object-keys: 1.1.1
      object.assign: 4.1.7
      own-keys: 1.0.1
      regexp.prototype.flags: 1.5.4
      safe-array-concat: 1.1.3
      safe-push-apply: 1.0.0
      safe-regex-test: 1.1.0
      set-proto: 1.0.0
      string.prototype.trim: 1.2.10
      string.prototype.trimend: 1.0.9
      string.prototype.trimstart: 1.0.8
      typed-array-buffer: 1.0.3
      typed-array-byte-length: 1.0.3
      typed-array-byte-offset: 1.0.4
      typed-array-length: 1.0.7
      unbox-primitive: 1.1.0
      which-typed-array: 1.1.19

  es-aggregate-error@1.0.13:
    dependencies:
      define-data-property: 1.1.4
      define-properties: 1.2.1
      es-abstract: 1.23.9
      es-errors: 1.3.0
      function-bind: 1.1.2
      globalthis: 1.0.4
      has-property-descriptors: 1.0.2
      set-function-name: 2.0.2

  es-define-property@1.0.1: {}

  es-errors@1.3.0: {}

  es-module-lexer@1.7.0: {}

  es-object-atoms@1.1.1:
    dependencies:
      es-errors: 1.3.0

  es-set-tostringtag@2.1.0:
    dependencies:
      es-errors: 1.3.0
      get-intrinsic: 1.3.0
      has-tostringtag: 1.0.2
      hasown: 2.0.2

  es-to-primitive@1.3.0:
    dependencies:
      is-callable: 1.2.7
      is-date-object: 1.1.0
      is-symbol: 1.1.1

  es-toolkit@1.39.10: {}

  esast-util-from-estree@2.0.0:
    dependencies:
      '@types/estree-jsx': 1.0.5
      devlop: 1.1.0
      estree-util-visit: 2.0.0
      unist-util-position-from-estree: 2.0.0

  esast-util-from-js@2.0.1:
    dependencies:
      '@types/estree-jsx': 1.0.5
      acorn: 8.15.0
      esast-util-from-estree: 2.0.0
      vfile-message: 4.0.2

  esbuild@0.21.5:
    optionalDependencies:
      '@esbuild/aix-ppc64': 0.21.5
      '@esbuild/android-arm': 0.21.5
      '@esbuild/android-arm64': 0.21.5
      '@esbuild/android-x64': 0.21.5
      '@esbuild/darwin-arm64': 0.21.5
      '@esbuild/darwin-x64': 0.21.5
      '@esbuild/freebsd-arm64': 0.21.5
      '@esbuild/freebsd-x64': 0.21.5
      '@esbuild/linux-arm': 0.21.5
      '@esbuild/linux-arm64': 0.21.5
      '@esbuild/linux-ia32': 0.21.5
      '@esbuild/linux-loong64': 0.21.5
      '@esbuild/linux-mips64el': 0.21.5
      '@esbuild/linux-ppc64': 0.21.5
      '@esbuild/linux-riscv64': 0.21.5
      '@esbuild/linux-s390x': 0.21.5
      '@esbuild/linux-x64': 0.21.5
      '@esbuild/netbsd-x64': 0.21.5
      '@esbuild/openbsd-x64': 0.21.5
      '@esbuild/sunos-x64': 0.21.5
      '@esbuild/win32-arm64': 0.21.5
      '@esbuild/win32-ia32': 0.21.5
      '@esbuild/win32-x64': 0.21.5

  esbuild@0.25.11:
    optionalDependencies:
      '@esbuild/aix-ppc64': 0.25.11
      '@esbuild/android-arm': 0.25.11
      '@esbuild/android-arm64': 0.25.11
      '@esbuild/android-x64': 0.25.11
      '@esbuild/darwin-arm64': 0.25.11
      '@esbuild/darwin-x64': 0.25.11
      '@esbuild/freebsd-arm64': 0.25.11
      '@esbuild/freebsd-x64': 0.25.11
      '@esbuild/linux-arm': 0.25.11
      '@esbuild/linux-arm64': 0.25.11
      '@esbuild/linux-ia32': 0.25.11
      '@esbuild/linux-loong64': 0.25.11
      '@esbuild/linux-mips64el': 0.25.11
      '@esbuild/linux-ppc64': 0.25.11
      '@esbuild/linux-riscv64': 0.25.11
      '@esbuild/linux-s390x': 0.25.11
      '@esbuild/linux-x64': 0.25.11
      '@esbuild/netbsd-arm64': 0.25.11
      '@esbuild/netbsd-x64': 0.25.11
      '@esbuild/openbsd-arm64': 0.25.11
      '@esbuild/openbsd-x64': 0.25.11
      '@esbuild/openharmony-arm64': 0.25.11
      '@esbuild/sunos-x64': 0.25.11
      '@esbuild/win32-arm64': 0.25.11
      '@esbuild/win32-ia32': 0.25.11
      '@esbuild/win32-x64': 0.25.11

  escalade@3.2.0: {}

  escape-html@1.0.3: {}

  escape-string-regexp@2.0.0: {}

  escape-string-regexp@4.0.0: {}

  escape-string-regexp@5.0.0: {}

  escodegen@2.1.0:
    dependencies:
      esprima: 4.0.1
      estraverse: 5.3.0
      esutils: 2.0.3
    optionalDependencies:
      source-map: 0.6.1

  eslint-scope@8.3.0:
    dependencies:
      esrecurse: 4.3.0
      estraverse: 5.3.0

  eslint-visitor-keys@3.4.3: {}

  eslint-visitor-keys@4.2.0: {}

  eslint@9.25.1(jiti@1.21.7):
    dependencies:
      '@eslint-community/eslint-utils': 4.6.1(eslint@9.25.1(jiti@1.21.7))
      '@eslint-community/regexpp': 4.12.1
      '@eslint/config-array': 0.20.0
      '@eslint/config-helpers': 0.2.1
      '@eslint/core': 0.13.0
      '@eslint/eslintrc': 3.3.1
      '@eslint/js': 9.25.1
      '@eslint/plugin-kit': 0.2.8
      '@humanfs/node': 0.16.6
      '@humanwhocodes/module-importer': 1.0.1
      '@humanwhocodes/retry': 0.4.2
      '@types/estree': 1.0.7
      '@types/json-schema': 7.0.15
      ajv: 6.12.6
      chalk: 4.1.2
      cross-spawn: 7.0.6
      debug: 4.4.0
      escape-string-regexp: 4.0.0
      eslint-scope: 8.3.0
      eslint-visitor-keys: 4.2.0
      espree: 10.3.0
      esquery: 1.6.0
      esutils: 2.0.3
      fast-deep-equal: 3.1.3
      file-entry-cache: 8.0.0
      find-up: 5.0.0
      glob-parent: 6.0.2
      ignore: 5.3.2
      imurmurhash: 0.1.4
      is-glob: 4.0.3
      json-stable-stringify-without-jsonify: 1.0.1
      lodash.merge: 4.6.2
      minimatch: 3.1.2
      natural-compare: 1.4.0
      optionator: 0.9.4
    optionalDependencies:
      jiti: 1.21.7
    transitivePeerDependencies:
      - supports-color

  espree@10.3.0:
    dependencies:
      acorn: 8.14.1
      acorn-jsx: 5.3.2(acorn@8.14.1)
      eslint-visitor-keys: 4.2.0

  esprima@4.0.1: {}

  esquery@1.6.0:
    dependencies:
      estraverse: 5.3.0

  esrecurse@4.3.0:
    dependencies:
      estraverse: 5.3.0

  estraverse@5.3.0: {}

  estree-util-attach-comments@3.0.0:
    dependencies:
      '@types/estree': 1.0.8

  estree-util-build-jsx@3.0.1:
    dependencies:
      '@types/estree-jsx': 1.0.5
      devlop: 1.1.0
      estree-util-is-identifier-name: 3.0.0
      estree-walker: 3.0.3

  estree-util-is-identifier-name@3.0.0: {}

  estree-util-scope@1.0.0:
    dependencies:
      '@types/estree': 1.0.8
      devlop: 1.1.0

  estree-util-to-js@2.0.0:
    dependencies:
      '@types/estree-jsx': 1.0.5
      astring: 1.9.0
      source-map: 0.7.4

  estree-util-visit@2.0.0:
    dependencies:
      '@types/estree-jsx': 1.0.5
      '@types/unist': 3.0.3

  estree-walker@3.0.3:
    dependencies:
      '@types/estree': 1.0.8

  esutils@2.0.3: {}

  etag@1.8.1: {}

  event-target-shim@5.0.1: {}

  eventemitter3@4.0.7: {}

  events@3.3.0: {}

  eventsource-parser@1.1.2: {}

  eventsource-parser@3.0.3: {}

  eventsource-parser@3.0.6: {}

  eventsource@3.0.7:
    dependencies:
      eventsource-parser: 3.0.3

  expect-type@1.2.2: {}

  express-rate-limit@7.5.1(express@5.1.0):
    dependencies:
      express: 5.1.0

  express@4.21.2:
    dependencies:
      accepts: 1.3.8
      array-flatten: 1.1.1
      body-parser: 1.20.3
      content-disposition: 0.5.4
      content-type: 1.0.5
      cookie: 0.7.1
      cookie-signature: 1.0.6
      debug: 2.6.9
      depd: 2.0.0
      encodeurl: 2.0.0
      escape-html: 1.0.3
      etag: 1.8.1
      finalhandler: 1.3.1
      fresh: 0.5.2
      http-errors: 2.0.0
      merge-descriptors: 1.0.3
      methods: 1.1.2
      on-finished: 2.4.1
      parseurl: 1.3.3
      path-to-regexp: 0.1.12
      proxy-addr: 2.0.7
      qs: 6.13.0
      range-parser: 1.2.1
      safe-buffer: 5.2.1
      send: 0.19.0
      serve-static: 1.16.2
      setprototypeof: 1.2.0
      statuses: 2.0.1
      type-is: 1.6.18
      utils-merge: 1.0.1
      vary: 1.1.2
    transitivePeerDependencies:
      - supports-color

  express@5.1.0:
    dependencies:
      accepts: 2.0.0
      body-parser: 2.2.0
      content-disposition: 1.0.0
      content-type: 1.0.5
      cookie: 0.7.2
      cookie-signature: 1.2.2
      debug: 4.4.0
      encodeurl: 2.0.0
      escape-html: 1.0.3
      etag: 1.8.1
      finalhandler: 2.1.0
      fresh: 2.0.0
      http-errors: 2.0.0
      merge-descriptors: 2.0.0
      mime-types: 3.0.1
      on-finished: 2.4.1
      once: 1.4.0
      parseurl: 1.3.3
      proxy-addr: 2.0.7
      qs: 6.14.0
      range-parser: 1.2.1
      router: 2.2.0
      send: 1.2.0
      serve-static: 2.2.0
      statuses: 2.0.1
      type-is: 2.0.1
      vary: 1.1.2
    transitivePeerDependencies:
      - supports-color

  extend-shallow@2.0.1:
    dependencies:
      is-extendable: 0.1.1

  extend@3.0.2: {}

  extendable-error@0.1.7: {}

  external-editor@3.1.0:
    dependencies:
      chardet: 0.7.0
      iconv-lite: 0.4.24
      tmp: 0.0.33

  extract-zip@2.0.1:
    dependencies:
      debug: 4.4.1
      get-stream: 5.2.0
      yauzl: 2.10.0
    optionalDependencies:
      '@types/yauzl': 2.10.3
    transitivePeerDependencies:
      - supports-color

  fast-copy@3.0.2: {}

  fast-decode-uri-component@1.0.1: {}

  fast-deep-equal@3.1.3: {}

  fast-fifo@1.3.2: {}

  fast-glob@3.3.3:
    dependencies:
      '@nodelib/fs.stat': 2.0.5
      '@nodelib/fs.walk': 1.2.8
      glob-parent: 5.1.2
      merge2: 1.4.1
      micromatch: 4.0.8

  fast-json-stable-stringify@2.1.0: {}

  fast-json-stringify@6.1.1:
    dependencies:
      '@fastify/merge-json-schemas': 0.2.1
      ajv: 8.17.1
      ajv-formats: 3.0.1(ajv@8.17.1)
      fast-uri: 3.0.6
      json-schema-ref-resolver: 3.0.0
      rfdc: 1.4.1

  fast-levenshtein@2.0.6: {}

  fast-memoize@2.5.2: {}

  fast-querystring@1.1.2:
    dependencies:
      fast-decode-uri-component: 1.0.1

  fast-redact@3.5.0: {}

  fast-safe-stringify@2.1.1: {}

  fast-uri@3.0.6: {}

  fastify-metrics@12.1.0(fastify@5.6.2):
    dependencies:
      fastify: 5.6.2
      fastify-plugin: 5.1.0
      prom-client: 15.1.3

  fastify-plugin@4.5.1: {}

  fastify-plugin@5.1.0: {}

  fastify-zod-openapi@5.5.0(@fastify/swagger-ui@5.2.3)(@fastify/swagger@9.6.1)(fastify@5.6.2)(zod@4.2.0):
    dependencies:
      '@fastify/error': 4.2.0
      fast-json-stringify: 6.1.1
      fastify: 5.6.2
      fastify-plugin: 5.1.0
      zod: 4.2.0
      zod-openapi: 5.4.5(zod@4.2.0)
    optionalDependencies:
      '@fastify/swagger': 9.6.1
      '@fastify/swagger-ui': 5.2.3

  fastify@5.6.2:
    dependencies:
      '@fastify/ajv-compiler': 4.0.5
      '@fastify/error': 4.2.0
      '@fastify/fast-json-stringify-compiler': 5.0.3
      '@fastify/proxy-addr': 5.1.0
      abstract-logging: 2.0.1
      avvio: 9.1.0
      fast-json-stringify: 6.1.1
      find-my-way: 9.3.0
      light-my-request: 6.6.0
      pino: 10.1.0
      process-warning: 5.0.0
      rfdc: 1.4.1
      secure-json-parse: 4.1.0
      semver: 7.7.2
      toad-cache: 3.7.0

  fastq@1.19.1:
    dependencies:
      reusify: 1.1.0

  fault@2.0.1:
    dependencies:
      format: 0.2.2

  favicons@7.2.0:
    dependencies:
      escape-html: 1.0.3
      sharp: 0.33.5
      xml2js: 0.6.2

  fd-slicer@1.1.0:
    dependencies:
      pend: 1.2.0

  fdir@6.4.4(picomatch@4.0.2):
    optionalDependencies:
      picomatch: 4.0.2

  fdir@6.5.0(picomatch@4.0.3):
    optionalDependencies:
      picomatch: 4.0.3

  fetch-blob@3.2.0:
    dependencies:
      node-domexception: 1.0.0
      web-streams-polyfill: 3.3.3
    optional: true

  fetch-cookie@3.1.0:
    dependencies:
      set-cookie-parser: 2.7.1
      tough-cookie: 5.1.2

  file-entry-cache@8.0.0:
    dependencies:
      flat-cache: 4.0.1

  fill-range@7.1.1:
    dependencies:
      to-regex-range: 5.0.1

  finalhandler@1.3.1:
    dependencies:
      debug: 2.6.9
      encodeurl: 2.0.0
      escape-html: 1.0.3
      on-finished: 2.4.1
      parseurl: 1.3.3
      statuses: 2.0.1
      unpipe: 1.0.0
    transitivePeerDependencies:
      - supports-color

  finalhandler@2.1.0:
    dependencies:
      debug: 4.4.0
      encodeurl: 2.0.0
      escape-html: 1.0.3
      on-finished: 2.4.1
      parseurl: 1.3.3
      statuses: 2.0.1
    transitivePeerDependencies:
      - supports-color

  find-my-way@9.3.0:
    dependencies:
      fast-deep-equal: 3.1.3
      fast-querystring: 1.1.2
      safe-regex2: 5.0.0

  find-up@4.1.0:
    dependencies:
      locate-path: 5.0.0
      path-exists: 4.0.0

  find-up@5.0.0:
    dependencies:
      locate-path: 6.0.0
      path-exists: 4.0.0

  flat-cache@4.0.1:
    dependencies:
      flatted: 3.3.3
      keyv: 4.5.4

  flatted@3.3.3: {}

  follow-redirects@1.15.9: {}

  for-each@0.3.5:
    dependencies:
      is-callable: 1.2.7

  foreground-child@3.3.1:
    dependencies:
      cross-spawn: 7.0.6
      signal-exit: 4.1.0

  form-data-encoder@1.7.2: {}

  form-data-encoder@2.1.4: {}

  form-data@4.0.2:
    dependencies:
      asynckit: 0.4.0
      combined-stream: 1.0.8
      es-set-tostringtag: 2.1.0
      mime-types: 2.1.35

  format@0.2.2: {}

  formdata-node@4.4.1:
    dependencies:
      node-domexception: 1.0.0
      web-streams-polyfill: 4.0.0-beta.3

  formdata-polyfill@4.0.10:
    dependencies:
      fetch-blob: 3.2.0
    optional: true

  forwarded@0.2.0: {}

  fresh@0.5.2: {}

  fresh@2.0.0: {}

  fs-extra@11.3.0:
    dependencies:
      graceful-fs: 4.2.11
      jsonfile: 6.1.0
      universalify: 2.0.1

  fs-extra@7.0.1:
    dependencies:
      graceful-fs: 4.2.11
      jsonfile: 4.0.0
      universalify: 0.1.2

  fs-extra@8.1.0:
    dependencies:
      graceful-fs: 4.2.11
      jsonfile: 4.0.0
      universalify: 0.1.2

  fs-minipass@2.1.0:
    dependencies:
      minipass: 3.3.6

  fsevents@2.3.2:
    optional: true

  fsevents@2.3.3:
    optional: true

  function-bind@1.1.2: {}

  function.prototype.name@1.1.8:
    dependencies:
      call-bind: 1.0.8
      call-bound: 1.0.4
      define-properties: 1.2.1
      functions-have-names: 1.2.3
      hasown: 2.0.2
      is-callable: 1.2.7

  functions-have-names@1.2.3: {}

  gaxios@6.7.1:
    dependencies:
      extend: 3.0.2
      https-proxy-agent: 7.0.6
      is-stream: 2.0.1
      node-fetch: 2.7.0
      uuid: 9.0.1
    transitivePeerDependencies:
      - encoding
      - supports-color

  gaxios@7.1.3:
    dependencies:
      extend: 3.0.2
      https-proxy-agent: 7.0.6
      node-fetch: 3.3.2
      rimraf: 5.0.10
    transitivePeerDependencies:
      - supports-color
    optional: true

  gcd@0.0.1: {}

  gcp-metadata@6.1.1:
    dependencies:
      gaxios: 6.7.1
      google-logging-utils: 0.0.2
      json-bigint: 1.0.0
    transitivePeerDependencies:
      - encoding
      - supports-color

  gcp-metadata@8.1.2:
    dependencies:
      gaxios: 7.1.3
      google-logging-utils: 1.1.3
      json-bigint: 1.0.0
    transitivePeerDependencies:
      - supports-color
    optional: true

  get-caller-file@2.0.5: {}

  get-east-asian-width@1.3.0: {}

  get-intrinsic@1.3.0:
    dependencies:
      call-bind-apply-helpers: 1.0.2
      es-define-property: 1.0.1
      es-errors: 1.3.0
      es-object-atoms: 1.1.1
      function-bind: 1.1.2
      get-proto: 1.0.1
      gopd: 1.2.0
      has-symbols: 1.1.0
      hasown: 2.0.2
      math-intrinsics: 1.1.0

  get-proto@1.0.1:
    dependencies:
      dunder-proto: 1.0.1
      es-object-atoms: 1.1.1

  get-stream@5.2.0:
    dependencies:
      pump: 3.0.2

  get-stream@6.0.1: {}

  get-symbol-description@1.1.0:
    dependencies:
      call-bound: 1.0.4
      es-errors: 1.3.0
      get-intrinsic: 1.3.0

  get-tsconfig@4.10.0:
    dependencies:
      resolve-pkg-maps: 1.0.0

  get-uri@6.0.4:
    dependencies:
      basic-ftp: 5.0.5
      data-uri-to-buffer: 6.0.2
      debug: 4.4.3
    transitivePeerDependencies:
      - supports-color

  glob-parent@5.1.2:
    dependencies:
      is-glob: 4.0.3

  glob-parent@6.0.2:
    dependencies:
      is-glob: 4.0.3

  glob@10.4.5:
    dependencies:
      foreground-child: 3.3.1
      jackspeak: 3.4.3
      minimatch: 9.0.5
      minipass: 7.1.2
      package-json-from-dist: 1.0.1
      path-scurry: 1.11.1

  glob@11.1.0:
    dependencies:
      foreground-child: 3.3.1
      jackspeak: 4.1.1
      minimatch: 10.1.1
      minipass: 7.1.2
      package-json-from-dist: 1.0.1
      path-scurry: 2.0.1

  globals@14.0.0: {}

  globals@15.15.0: {}

  globalthis@1.0.4:
    dependencies:
      define-properties: 1.2.1
      gopd: 1.2.0

  globby@11.1.0:
    dependencies:
      array-union: 2.1.0
      dir-glob: 3.0.1
      fast-glob: 3.3.3
      ignore: 5.3.2
      merge2: 1.4.1
      slash: 3.0.0

  google-auth-library@10.5.0:
    dependencies:
      base64-js: 1.5.1
      ecdsa-sig-formatter: 1.0.11
      gaxios: 7.1.3
      gcp-metadata: 8.1.2
      google-logging-utils: 1.1.3
      gtoken: 8.0.0
      jws: 4.0.0
    transitivePeerDependencies:
      - supports-color
    optional: true

  google-auth-library@9.15.1:
    dependencies:
      base64-js: 1.5.1
      ecdsa-sig-formatter: 1.0.11
      gaxios: 6.7.1
      gcp-metadata: 6.1.1
      gtoken: 7.1.0
      jws: 4.0.0
    transitivePeerDependencies:
      - encoding
      - supports-color

  google-logging-utils@0.0.2: {}

  google-logging-utils@1.1.3:
    optional: true

  gopd@1.2.0: {}

  got@12.6.1:
    dependencies:
      '@sindresorhus/is': 5.6.0
      '@szmarczak/http-timer': 5.0.1
      cacheable-lookup: 7.0.0
      cacheable-request: 10.2.14
      decompress-response: 6.0.0
      form-data-encoder: 2.1.4
      get-stream: 6.0.1
      http2-wrapper: 2.2.1
      lowercase-keys: 3.0.0
      p-cancelable: 3.0.0
      responselike: 3.0.0

  got@13.0.0:
    dependencies:
      '@sindresorhus/is': 5.6.0
      '@szmarczak/http-timer': 5.0.1
      cacheable-lookup: 7.0.0
      cacheable-request: 10.2.14
      decompress-response: 6.0.0
      form-data-encoder: 2.1.4
      get-stream: 6.0.1
      http2-wrapper: 2.2.1
      lowercase-keys: 3.0.0
      p-cancelable: 3.0.0
      responselike: 3.0.0

  graceful-fs@4.2.11: {}

  graphemer@1.4.0: {}

  gray-matter@4.0.3:
    dependencies:
      js-yaml: 3.14.1
      kind-of: 6.0.3
      section-matter: 1.0.0
      strip-bom-string: 1.0.0

  gtoken@7.1.0:
    dependencies:
      gaxios: 6.7.1
      jws: 4.0.0
    transitivePeerDependencies:
      - encoding
      - supports-color

  gtoken@8.0.0:
    dependencies:
      gaxios: 7.1.3
      jws: 4.0.0
    transitivePeerDependencies:
      - supports-color
    optional: true

  has-bigints@1.1.0: {}

  has-flag@4.0.0: {}

  has-property-descriptors@1.0.2:
    dependencies:
      es-define-property: 1.0.1

  has-proto@1.2.0:
    dependencies:
      dunder-proto: 1.0.1

  has-symbols@1.1.0: {}

  has-tostringtag@1.0.2:
    dependencies:
      has-symbols: 1.1.0

  hasown@2.0.2:
    dependencies:
      function-bind: 1.1.2

  hast-util-embedded@3.0.0:
    dependencies:
      '@types/hast': 3.0.4
      hast-util-is-element: 3.0.0

  hast-util-from-dom@5.0.1:
    dependencies:
      '@types/hast': 3.0.4
      hastscript: 9.0.1
      web-namespaces: 2.0.1

  hast-util-from-html-isomorphic@2.0.0:
    dependencies:
      '@types/hast': 3.0.4
      hast-util-from-dom: 5.0.1
      hast-util-from-html: 2.0.3
      unist-util-remove-position: 5.0.0

  hast-util-from-html@2.0.3:
    dependencies:
      '@types/hast': 3.0.4
      devlop: 1.1.0
      hast-util-from-parse5: 8.0.3
      parse5: 7.3.0
      vfile: 6.0.3
      vfile-message: 4.0.2

  hast-util-from-parse5@8.0.3:
    dependencies:
      '@types/hast': 3.0.4
      '@types/unist': 3.0.3
      devlop: 1.1.0
      hastscript: 9.0.1
      property-information: 7.0.0
      vfile: 6.0.3
      vfile-location: 5.0.3
      web-namespaces: 2.0.1

  hast-util-has-property@3.0.0:
    dependencies:
      '@types/hast': 3.0.4

  hast-util-is-body-ok-link@3.0.1:
    dependencies:
      '@types/hast': 3.0.4

  hast-util-is-element@3.0.0:
    dependencies:
      '@types/hast': 3.0.4

  hast-util-minify-whitespace@1.0.1:
    dependencies:
      '@types/hast': 3.0.4
      hast-util-embedded: 3.0.0
      hast-util-is-element: 3.0.0
      hast-util-whitespace: 3.0.0
      unist-util-is: 6.0.0

  hast-util-parse-selector@4.0.0:
    dependencies:
      '@types/hast': 3.0.4

  hast-util-phrasing@3.0.1:
    dependencies:
      '@types/hast': 3.0.4
      hast-util-embedded: 3.0.0
      hast-util-has-property: 3.0.0
      hast-util-is-body-ok-link: 3.0.1
      hast-util-is-element: 3.0.0

  hast-util-to-estree@3.1.3:
    dependencies:
      '@types/estree': 1.0.8
      '@types/estree-jsx': 1.0.5
      '@types/hast': 3.0.4
      comma-separated-tokens: 2.0.3
      devlop: 1.1.0
      estree-util-attach-comments: 3.0.0
      estree-util-is-identifier-name: 3.0.0
      hast-util-whitespace: 3.0.0
      mdast-util-mdx-expression: 2.0.1
      mdast-util-mdx-jsx: 3.2.0
      mdast-util-mdxjs-esm: 2.0.1
      property-information: 7.0.0
      space-separated-tokens: 2.0.2
      style-to-js: 1.1.16
      unist-util-position: 5.0.0
      zwitch: 2.0.4
    transitivePeerDependencies:
      - supports-color

  hast-util-to-html@9.0.5:
    dependencies:
      '@types/hast': 3.0.4
      '@types/unist': 3.0.3
      ccount: 2.0.1
      comma-separated-tokens: 2.0.3
      hast-util-whitespace: 3.0.0
      html-void-elements: 3.0.0
      mdast-util-to-hast: 13.2.0
      property-information: 7.0.0
      space-separated-tokens: 2.0.2
      stringify-entities: 4.0.4
      zwitch: 2.0.4

  hast-util-to-jsx-runtime@2.3.6:
    dependencies:
      '@types/estree': 1.0.8
      '@types/hast': 3.0.4
      '@types/unist': 3.0.3
      comma-separated-tokens: 2.0.3
      devlop: 1.1.0
      estree-util-is-identifier-name: 3.0.0
      hast-util-whitespace: 3.0.0
      mdast-util-mdx-expression: 2.0.1
      mdast-util-mdx-jsx: 3.2.0
      mdast-util-mdxjs-esm: 2.0.1
      property-information: 7.0.0
      space-separated-tokens: 2.0.2
      style-to-js: 1.1.16
      unist-util-position: 5.0.0
      vfile-message: 4.0.2
    transitivePeerDependencies:
      - supports-color

  hast-util-to-mdast@10.1.2:
    dependencies:
      '@types/hast': 3.0.4
      '@types/mdast': 4.0.4
      '@ungap/structured-clone': 1.3.0
      hast-util-phrasing: 3.0.1
      hast-util-to-html: 9.0.5
      hast-util-to-text: 4.0.2
      hast-util-whitespace: 3.0.0
      mdast-util-phrasing: 4.1.0
      mdast-util-to-hast: 13.2.0
      mdast-util-to-string: 4.0.0
      rehype-minify-whitespace: 6.0.2
      trim-trailing-lines: 2.1.0
      unist-util-position: 5.0.0
      unist-util-visit: 5.0.0

  hast-util-to-string@3.0.1:
    dependencies:
      '@types/hast': 3.0.4

  hast-util-to-text@4.0.2:
    dependencies:
      '@types/hast': 3.0.4
      '@types/unist': 3.0.3
      hast-util-is-element: 3.0.0
      unist-util-find-after: 5.0.0

  hast-util-whitespace@3.0.0:
    dependencies:
      '@types/hast': 3.0.4

  hastscript@9.0.1:
    dependencies:
      '@types/hast': 3.0.4
      comma-separated-tokens: 2.0.3
      hast-util-parse-selector: 4.0.0
      property-information: 7.0.0
      space-separated-tokens: 2.0.2

  help-me@5.0.0: {}

  html-void-elements@3.0.0: {}

  http-cache-semantics@4.1.1: {}

  http-errors@2.0.0:
    dependencies:
      depd: 2.0.0
      inherits: 2.0.4
      setprototypeof: 1.2.0
      statuses: 2.0.1
      toidentifier: 1.0.1

  http-proxy-agent@7.0.2:
    dependencies:
      agent-base: 7.1.3
      debug: 4.4.1
    transitivePeerDependencies:
      - supports-color

  http-status-codes@2.3.0: {}

  http2-wrapper@2.2.1:
    dependencies:
      quick-lru: 5.1.1
      resolve-alpn: 1.2.1

  https-proxy-agent@7.0.6:
    dependencies:
      agent-base: 7.1.3
      debug: 4.4.1
    transitivePeerDependencies:
      - supports-color

  human-id@4.1.1: {}

  humanize-ms@1.2.1:
    dependencies:
      ms: 2.1.3

  iconv-lite@0.4.24:
    dependencies:
      safer-buffer: 2.1.2

  iconv-lite@0.6.3:
    dependencies:
      safer-buffer: 2.1.2

  ieee754@1.2.1: {}

  ignore@5.3.2: {}

  immer@9.0.21: {}

  import-fresh@3.3.1:
    dependencies:
      parent-module: 1.0.1
      resolve-from: 4.0.0

  imurmurhash@0.1.4: {}

  indent-string@5.0.0: {}

  inherits@2.0.4: {}

  ink-spinner@5.0.0(ink@5.2.1(@types/react@19.1.3)(bufferutil@4.0.9)(react@18.3.1))(react@18.3.1):
    dependencies:
      cli-spinners: 2.9.2
      ink: 5.2.1(@types/react@19.1.3)(bufferutil@4.0.9)(react@18.3.1)
      react: 18.3.1

  ink@5.2.1(@types/react@19.1.3)(bufferutil@4.0.9)(react@18.3.1):
    dependencies:
      '@alcalzone/ansi-tokenize': 0.1.3
      ansi-escapes: 7.0.0
      ansi-styles: 6.2.1
      auto-bind: 5.0.1
      chalk: 5.4.1
      cli-boxes: 3.0.0
      cli-cursor: 4.0.0
      cli-truncate: 4.0.0
      code-excerpt: 4.0.0
      es-toolkit: 1.39.10
      indent-string: 5.0.0
      is-in-ci: 1.0.0
      patch-console: 2.0.0
      react: 18.3.1
      react-reconciler: 0.29.2(react@18.3.1)
      scheduler: 0.23.2
      signal-exit: 3.0.7
      slice-ansi: 7.1.0
      stack-utils: 2.0.6
      string-width: 7.2.0
      type-fest: 4.41.0
      widest-line: 5.0.0
      wrap-ansi: 9.0.0
      ws: 8.18.3(bufferutil@4.0.9)
      yoga-layout: 3.2.1
    optionalDependencies:
      '@types/react': 19.1.3
    transitivePeerDependencies:
      - bufferutil
      - utf-8-validate

  inline-style-parser@0.2.4: {}

  inquirer@12.6.0(@types/node@22.13.1):
    dependencies:
      '@inquirer/core': 10.1.10(@types/node@22.13.1)
      '@inquirer/prompts': 7.5.0(@types/node@22.13.1)
      '@inquirer/type': 3.0.6(@types/node@22.13.1)
      ansi-escapes: 4.3.2
      mute-stream: 2.0.0
      run-async: 3.0.0
      rxjs: 7.8.2
    optionalDependencies:
      '@types/node': 22.13.1

  internal-slot@1.1.0:
    dependencies:
      es-errors: 1.3.0
      hasown: 2.0.2
      side-channel: 1.1.0

  ip-address@9.0.5:
    dependencies:
      jsbn: 1.1.0
      sprintf-js: 1.1.3

  ip-regex@4.3.0: {}

  ipaddr.js@1.9.1: {}

  ipaddr.js@2.3.0: {}

  is-alphabetical@2.0.1: {}

  is-alphanumerical@2.0.1:
    dependencies:
      is-alphabetical: 2.0.1
      is-decimal: 2.0.1

  is-array-buffer@3.0.5:
    dependencies:
      call-bind: 1.0.8
      call-bound: 1.0.4
      get-intrinsic: 1.3.0

  is-arrayish@0.2.1: {}

  is-arrayish@0.3.2: {}

  is-async-function@2.1.1:
    dependencies:
      async-function: 1.0.0
      call-bound: 1.0.4
      get-proto: 1.0.1
      has-tostringtag: 1.0.2
      safe-regex-test: 1.1.0

  is-bigint@1.1.0:
    dependencies:
      has-bigints: 1.1.0

  is-binary-path@2.1.0:
    dependencies:
      binary-extensions: 2.3.0

  is-boolean-object@1.2.2:
    dependencies:
      call-bound: 1.0.4
      has-tostringtag: 1.0.2

  is-callable@1.2.7: {}

  is-core-module@2.16.1:
    dependencies:
      hasown: 2.0.2

  is-data-view@1.0.2:
    dependencies:
      call-bound: 1.0.4
      get-intrinsic: 1.3.0
      is-typed-array: 1.1.15

  is-date-object@1.1.0:
    dependencies:
      call-bound: 1.0.4
      has-tostringtag: 1.0.2

  is-decimal@2.0.1: {}

  is-docker@2.2.1: {}

  is-extendable@0.1.1: {}

  is-extglob@2.1.1: {}

  is-finalizationregistry@1.1.1:
    dependencies:
      call-bound: 1.0.4

  is-fullwidth-code-point@3.0.0: {}

  is-fullwidth-code-point@4.0.0: {}

  is-fullwidth-code-point@5.0.0:
    dependencies:
      get-east-asian-width: 1.3.0

  is-generator-function@1.1.0:
    dependencies:
      call-bound: 1.0.4
      get-proto: 1.0.1
      has-tostringtag: 1.0.2
      safe-regex-test: 1.1.0

  is-glob@4.0.3:
    dependencies:
      is-extglob: 2.1.1

  is-hexadecimal@2.0.1: {}

  is-in-ci@1.0.0: {}

  is-ip@3.1.0:
    dependencies:
      ip-regex: 4.3.0

  is-map@2.0.3: {}

  is-number-object@1.1.1:
    dependencies:
      call-bound: 1.0.4
      has-tostringtag: 1.0.2

  is-number@7.0.0: {}

  is-online@10.0.0:
    dependencies:
      got: 12.6.1
      p-any: 4.0.0
      p-timeout: 5.1.0
      public-ip: 5.0.0

  is-plain-obj@4.1.0: {}

  is-promise@4.0.0: {}

  is-regex@1.2.1:
    dependencies:
      call-bound: 1.0.4
      gopd: 1.2.0
      has-tostringtag: 1.0.2
      hasown: 2.0.2

  is-set@2.0.3: {}

  is-shared-array-buffer@1.0.4:
    dependencies:
      call-bound: 1.0.4

  is-stream@2.0.1: {}

  is-string@1.1.1:
    dependencies:
      call-bound: 1.0.4
      has-tostringtag: 1.0.2

  is-subdir@1.2.0:
    dependencies:
      better-path-resolve: 1.0.0

  is-symbol@1.1.1:
    dependencies:
      call-bound: 1.0.4
      has-symbols: 1.1.0
      safe-regex-test: 1.1.0

  is-typed-array@1.1.15:
    dependencies:
      which-typed-array: 1.1.19

  is-weakmap@2.0.2: {}

  is-weakref@1.1.1:
    dependencies:
      call-bound: 1.0.4

  is-weakset@2.0.4:
    dependencies:
      call-bound: 1.0.4
      get-intrinsic: 1.3.0

  is-windows@1.0.2: {}

  is-wsl@2.2.0:
    dependencies:
      is-docker: 2.2.1

  isarray@2.0.5: {}

  isexe@2.0.0: {}

  jackspeak@3.4.3:
    dependencies:
      '@isaacs/cliui': 8.0.2
    optionalDependencies:
      '@pkgjs/parseargs': 0.11.0

  jackspeak@4.1.1:
    dependencies:
      '@isaacs/cliui': 8.0.2

  jiti@1.21.7: {}

  joycon@3.1.1: {}

  js-tiktoken@1.0.20:
    dependencies:
      base64-js: 1.5.1

  js-tokens@4.0.0: {}

  js-yaml@3.14.1:
    dependencies:
      argparse: 1.0.10
      esprima: 4.0.1

  js-yaml@4.1.0:
    dependencies:
      argparse: 2.0.1

  jsbn@1.1.0: {}

  jsep@1.4.0: {}

  json-bigint@1.0.0:
    dependencies:
      bignumber.js: 9.3.0

  json-buffer@3.0.1: {}

  json-parse-even-better-errors@2.3.1: {}

  json-schema-ref-resolver@3.0.0:
    dependencies:
      dequal: 2.0.3

  json-schema-resolver@3.0.0:
    dependencies:
      debug: 4.4.3
      fast-uri: 3.0.6
      rfdc: 1.4.1
    transitivePeerDependencies:
      - supports-color

  json-schema-traverse@0.4.1: {}

  json-schema-traverse@1.0.0: {}

  json-schema@0.4.0: {}

  json-stable-stringify-without-jsonify@1.0.1: {}

  jsonc-parser@2.2.1: {}

  jsonfile@4.0.0:
    optionalDependencies:
      graceful-fs: 4.2.11

  jsonfile@6.1.0:
    dependencies:
      universalify: 2.0.1
    optionalDependencies:
      graceful-fs: 4.2.11

  jsonpath-plus@10.3.0:
    dependencies:
      '@jsep-plugin/assignment': 1.3.0(jsep@1.4.0)
      '@jsep-plugin/regex': 1.0.4(jsep@1.4.0)
      jsep: 1.4.0

  jsonpointer@5.0.1: {}

  jwa@2.0.0:
    dependencies:
      buffer-equal-constant-time: 1.0.1
      ecdsa-sig-formatter: 1.0.11
      safe-buffer: 5.2.1

  jws@4.0.0:
    dependencies:
      jwa: 2.0.0
      safe-buffer: 5.2.1

  katex@0.16.22:
    dependencies:
      commander: 8.3.0

  keyv@4.5.4:
    dependencies:
      json-buffer: 3.0.1

  kind-of@6.0.3: {}

  langsmith@0.3.23(openai@4.96.2(ws@8.18.3(bufferutil@4.0.9))(zod@4.1.12)):
    dependencies:
      '@types/uuid': 10.0.0
      chalk: 4.1.2
      console-table-printer: 2.12.1
      p-queue: 6.6.2
      p-retry: 4.6.2
      semver: 7.7.1
      uuid: 10.0.0
    optionalDependencies:
      openai: 4.96.2(ws@8.18.3(bufferutil@4.0.9))(zod@4.1.12)

  lcm@0.0.3:
    dependencies:
      gcd: 0.0.1

  leven@3.1.0: {}

  leven@4.0.0: {}

  levn@0.4.1:
    dependencies:
      prelude-ls: 1.2.1
      type-check: 0.4.0

  light-my-request@6.6.0:
    dependencies:
      cookie: 1.1.1
      process-warning: 4.0.1
      set-cookie-parser: 2.7.1

  lighthouse-logger@2.0.2:
    dependencies:
      debug: 4.4.1
      marky: 1.3.0
    transitivePeerDependencies:
      - supports-color
    optional: true

  lilconfig@3.1.3: {}

  lines-and-columns@1.2.4: {}

  load-tsconfig@0.2.5: {}

  locate-path@5.0.0:
    dependencies:
      p-locate: 4.1.0

  locate-path@6.0.0:
    dependencies:
      p-locate: 5.0.0

  lodash.merge@4.6.2: {}

  lodash.sortby@4.7.0: {}

  lodash.startcase@4.4.0: {}

  lodash.topath@4.5.2: {}

  lodash@4.17.21: {}

  longest-streak@3.1.0: {}

  loose-envify@1.4.0:
    dependencies:
      js-tokens: 4.0.0

  lowercase-keys@3.0.0: {}

  lru-cache@10.4.3: {}

  lru-cache@11.2.4: {}

  lru-cache@7.18.3: {}

  magic-string@0.30.21:
    dependencies:
      '@jridgewell/sourcemap-codec': 1.5.5

  markdown-extensions@2.0.0: {}

  markdown-table@3.0.4: {}

  marky@1.3.0:
    optional: true

  math-intrinsics@1.1.0: {}

  mdast-util-find-and-replace@3.0.2:
    dependencies:
      '@types/mdast': 4.0.4
      escape-string-regexp: 5.0.0
      unist-util-is: 6.0.0
      unist-util-visit-parents: 6.0.1

  mdast-util-from-markdown@2.0.2:
    dependencies:
      '@types/mdast': 4.0.4
      '@types/unist': 3.0.3
      decode-named-character-reference: 1.1.0
      devlop: 1.1.0
      mdast-util-to-string: 4.0.0
      micromark: 4.0.2
      micromark-util-decode-numeric-character-reference: 2.0.2
      micromark-util-decode-string: 2.0.1
      micromark-util-normalize-identifier: 2.0.1
      micromark-util-symbol: 2.0.1
      micromark-util-types: 2.0.2
      unist-util-stringify-position: 4.0.0
    transitivePeerDependencies:
      - supports-color

  mdast-util-frontmatter@2.0.1:
    dependencies:
      '@types/mdast': 4.0.4
      devlop: 1.1.0
      escape-string-regexp: 5.0.0
      mdast-util-from-markdown: 2.0.2
      mdast-util-to-markdown: 2.1.2
      micromark-extension-frontmatter: 2.0.0
    transitivePeerDependencies:
      - supports-color

  mdast-util-gfm-autolink-literal@2.0.1:
    dependencies:
      '@types/mdast': 4.0.4
      ccount: 2.0.1
      devlop: 1.1.0
      mdast-util-find-and-replace: 3.0.2
      micromark-util-character: 2.1.1

  mdast-util-gfm-footnote@2.1.0:
    dependencies:
      '@types/mdast': 4.0.4
      devlop: 1.1.0
      mdast-util-from-markdown: 2.0.2
      mdast-util-to-markdown: 2.1.2
      micromark-util-normalize-identifier: 2.0.1
    transitivePeerDependencies:
      - supports-color

  mdast-util-gfm-strikethrough@2.0.0:
    dependencies:
      '@types/mdast': 4.0.4
      mdast-util-from-markdown: 2.0.2
      mdast-util-to-markdown: 2.1.2
    transitivePeerDependencies:
      - supports-color

  mdast-util-gfm-table@2.0.0:
    dependencies:
      '@types/mdast': 4.0.4
      devlop: 1.1.0
      markdown-table: 3.0.4
      mdast-util-from-markdown: 2.0.2
      mdast-util-to-markdown: 2.1.2
    transitivePeerDependencies:
      - supports-color

  mdast-util-gfm-task-list-item@2.0.0:
    dependencies:
      '@types/mdast': 4.0.4
      devlop: 1.1.0
      mdast-util-from-markdown: 2.0.2
      mdast-util-to-markdown: 2.1.2
    transitivePeerDependencies:
      - supports-color

  mdast-util-gfm@3.1.0:
    dependencies:
      mdast-util-from-markdown: 2.0.2
      mdast-util-gfm-autolink-literal: 2.0.1
      mdast-util-gfm-footnote: 2.1.0
      mdast-util-gfm-strikethrough: 2.0.0
      mdast-util-gfm-table: 2.0.0
      mdast-util-gfm-task-list-item: 2.0.0
      mdast-util-to-markdown: 2.1.2
    transitivePeerDependencies:
      - supports-color

  mdast-util-math@3.0.0:
    dependencies:
      '@types/hast': 3.0.4
      '@types/mdast': 4.0.4
      devlop: 1.1.0
      longest-streak: 3.1.0
      mdast-util-from-markdown: 2.0.2
      mdast-util-to-markdown: 2.1.2
      unist-util-remove-position: 5.0.0
    transitivePeerDependencies:
      - supports-color

  mdast-util-mdx-expression@2.0.1:
    dependencies:
      '@types/estree-jsx': 1.0.5
      '@types/hast': 3.0.4
      '@types/mdast': 4.0.4
      devlop: 1.1.0
      mdast-util-from-markdown: 2.0.2
      mdast-util-to-markdown: 2.1.2
    transitivePeerDependencies:
      - supports-color

  mdast-util-mdx-jsx@3.2.0:
    dependencies:
      '@types/estree-jsx': 1.0.5
      '@types/hast': 3.0.4
      '@types/mdast': 4.0.4
      '@types/unist': 3.0.3
      ccount: 2.0.1
      devlop: 1.1.0
      mdast-util-from-markdown: 2.0.2
      mdast-util-to-markdown: 2.1.2
      parse-entities: 4.0.2
      stringify-entities: 4.0.4
      unist-util-stringify-position: 4.0.0
      vfile-message: 4.0.2
    transitivePeerDependencies:
      - supports-color

  mdast-util-mdx@3.0.0:
    dependencies:
      mdast-util-from-markdown: 2.0.2
      mdast-util-mdx-expression: 2.0.1
      mdast-util-mdx-jsx: 3.2.0
      mdast-util-mdxjs-esm: 2.0.1
      mdast-util-to-markdown: 2.1.2
    transitivePeerDependencies:
      - supports-color

  mdast-util-mdxjs-esm@2.0.1:
    dependencies:
      '@types/estree-jsx': 1.0.5
      '@types/hast': 3.0.4
      '@types/mdast': 4.0.4
      devlop: 1.1.0
      mdast-util-from-markdown: 2.0.2
      mdast-util-to-markdown: 2.1.2
    transitivePeerDependencies:
      - supports-color

  mdast-util-phrasing@4.1.0:
    dependencies:
      '@types/mdast': 4.0.4
      unist-util-is: 6.0.0

  mdast-util-to-hast@13.2.0:
    dependencies:
      '@types/hast': 3.0.4
      '@types/mdast': 4.0.4
      '@ungap/structured-clone': 1.3.0
      devlop: 1.1.0
      micromark-util-sanitize-uri: 2.0.1
      trim-lines: 3.0.1
      unist-util-position: 5.0.0
      unist-util-visit: 5.0.0
      vfile: 6.0.3

  mdast-util-to-markdown@2.1.2:
    dependencies:
      '@types/mdast': 4.0.4
      '@types/unist': 3.0.3
      longest-streak: 3.1.0
      mdast-util-phrasing: 4.1.0
      mdast-util-to-string: 4.0.0
      micromark-util-classify-character: 2.0.1
      micromark-util-decode-string: 2.0.1
      unist-util-visit: 5.0.0
      zwitch: 2.0.4

  mdast-util-to-string@4.0.0:
    dependencies:
      '@types/mdast': 4.0.4

  mdast@3.0.0: {}

  media-typer@0.3.0: {}

  media-typer@1.1.0: {}

  merge-descriptors@1.0.3: {}

  merge-descriptors@2.0.0: {}

  merge2@1.4.1: {}

  methods@1.1.2: {}

  micromark-core-commonmark@2.0.3:
    dependencies:
      decode-named-character-reference: 1.1.0
      devlop: 1.1.0
      micromark-factory-destination: 2.0.1
      micromark-factory-label: 2.0.1
      micromark-factory-space: 2.0.1
      micromark-factory-title: 2.0.1
      micromark-factory-whitespace: 2.0.1
      micromark-util-character: 2.1.1
      micromark-util-chunked: 2.0.1
      micromark-util-classify-character: 2.0.1
      micromark-util-html-tag-name: 2.0.1
      micromark-util-normalize-identifier: 2.0.1
      micromark-util-resolve-all: 2.0.1
      micromark-util-subtokenize: 2.1.0
      micromark-util-symbol: 2.0.1
      micromark-util-types: 2.0.2

  micromark-extension-frontmatter@2.0.0:
    dependencies:
      fault: 2.0.1
      micromark-util-character: 2.1.1
      micromark-util-symbol: 2.0.1
      micromark-util-types: 2.0.2

  micromark-extension-gfm-autolink-literal@2.1.0:
    dependencies:
      micromark-util-character: 2.1.1
      micromark-util-sanitize-uri: 2.0.1
      micromark-util-symbol: 2.0.1
      micromark-util-types: 2.0.2

  micromark-extension-gfm-footnote@2.1.0:
    dependencies:
      devlop: 1.1.0
      micromark-core-commonmark: 2.0.3
      micromark-factory-space: 2.0.1
      micromark-util-character: 2.1.1
      micromark-util-normalize-identifier: 2.0.1
      micromark-util-sanitize-uri: 2.0.1
      micromark-util-symbol: 2.0.1
      micromark-util-types: 2.0.2

  micromark-extension-gfm-strikethrough@2.1.0:
    dependencies:
      devlop: 1.1.0
      micromark-util-chunked: 2.0.1
      micromark-util-classify-character: 2.0.1
      micromark-util-resolve-all: 2.0.1
      micromark-util-symbol: 2.0.1
      micromark-util-types: 2.0.2

  micromark-extension-gfm-table@2.1.1:
    dependencies:
      devlop: 1.1.0
      micromark-factory-space: 2.0.1
      micromark-util-character: 2.1.1
      micromark-util-symbol: 2.0.1
      micromark-util-types: 2.0.2

  micromark-extension-gfm-tagfilter@2.0.0:
    dependencies:
      micromark-util-types: 2.0.2

  micromark-extension-gfm-task-list-item@2.1.0:
    dependencies:
      devlop: 1.1.0
      micromark-factory-space: 2.0.1
      micromark-util-character: 2.1.1
      micromark-util-symbol: 2.0.1
      micromark-util-types: 2.0.2

  micromark-extension-gfm@3.0.0:
    dependencies:
      micromark-extension-gfm-autolink-literal: 2.1.0
      micromark-extension-gfm-footnote: 2.1.0
      micromark-extension-gfm-strikethrough: 2.1.0
      micromark-extension-gfm-table: 2.1.1
      micromark-extension-gfm-tagfilter: 2.0.0
      micromark-extension-gfm-task-list-item: 2.1.0
      micromark-util-combine-extensions: 2.0.1
      micromark-util-types: 2.0.2

  micromark-extension-math@3.1.0:
    dependencies:
      '@types/katex': 0.16.7
      devlop: 1.1.0
      katex: 0.16.22
      micromark-factory-space: 2.0.1
      micromark-util-character: 2.1.1
      micromark-util-symbol: 2.0.1
      micromark-util-types: 2.0.2

  micromark-extension-mdx-expression@3.0.1:
    dependencies:
      '@types/estree': 1.0.8
      devlop: 1.1.0
      micromark-factory-mdx-expression: 2.0.3
      micromark-factory-space: 2.0.1
      micromark-util-character: 2.1.1
      micromark-util-events-to-acorn: 2.0.3
      micromark-util-symbol: 2.0.1
      micromark-util-types: 2.0.2

  micromark-extension-mdx-jsx@3.0.2:
    dependencies:
      '@types/estree': 1.0.8
      devlop: 1.1.0
      estree-util-is-identifier-name: 3.0.0
      micromark-factory-mdx-expression: 2.0.3
      micromark-factory-space: 2.0.1
      micromark-util-character: 2.1.1
      micromark-util-events-to-acorn: 2.0.3
      micromark-util-symbol: 2.0.1
      micromark-util-types: 2.0.2
      vfile-message: 4.0.2

  micromark-extension-mdx-md@2.0.0:
    dependencies:
      micromark-util-types: 2.0.2

  micromark-extension-mdxjs-esm@3.0.0:
    dependencies:
      '@types/estree': 1.0.8
      devlop: 1.1.0
      micromark-core-commonmark: 2.0.3
      micromark-util-character: 2.1.1
      micromark-util-events-to-acorn: 2.0.3
      micromark-util-symbol: 2.0.1
      micromark-util-types: 2.0.2
      unist-util-position-from-estree: 2.0.0
      vfile-message: 4.0.2

  micromark-extension-mdxjs@3.0.0:
    dependencies:
      acorn: 8.15.0
      acorn-jsx: 5.3.2(acorn@8.15.0)
      micromark-extension-mdx-expression: 3.0.1
      micromark-extension-mdx-jsx: 3.0.2
      micromark-extension-mdx-md: 2.0.0
      micromark-extension-mdxjs-esm: 3.0.0
      micromark-util-combine-extensions: 2.0.1
      micromark-util-types: 2.0.2

  micromark-factory-destination@2.0.1:
    dependencies:
      micromark-util-character: 2.1.1
      micromark-util-symbol: 2.0.1
      micromark-util-types: 2.0.2

  micromark-factory-label@2.0.1:
    dependencies:
      devlop: 1.1.0
      micromark-util-character: 2.1.1
      micromark-util-symbol: 2.0.1
      micromark-util-types: 2.0.2

  micromark-factory-mdx-expression@2.0.3:
    dependencies:
      '@types/estree': 1.0.8
      devlop: 1.1.0
      micromark-factory-space: 2.0.1
      micromark-util-character: 2.1.1
      micromark-util-events-to-acorn: 2.0.3
      micromark-util-symbol: 2.0.1
      micromark-util-types: 2.0.2
      unist-util-position-from-estree: 2.0.0
      vfile-message: 4.0.2

  micromark-factory-space@2.0.1:
    dependencies:
      micromark-util-character: 2.1.1
      micromark-util-types: 2.0.2

  micromark-factory-title@2.0.1:
    dependencies:
      micromark-factory-space: 2.0.1
      micromark-util-character: 2.1.1
      micromark-util-symbol: 2.0.1
      micromark-util-types: 2.0.2

  micromark-factory-whitespace@2.0.1:
    dependencies:
      micromark-factory-space: 2.0.1
      micromark-util-character: 2.1.1
      micromark-util-symbol: 2.0.1
      micromark-util-types: 2.0.2

  micromark-util-character@2.1.1:
    dependencies:
      micromark-util-symbol: 2.0.1
      micromark-util-types: 2.0.2

  micromark-util-chunked@2.0.1:
    dependencies:
      micromark-util-symbol: 2.0.1

  micromark-util-classify-character@2.0.1:
    dependencies:
      micromark-util-character: 2.1.1
      micromark-util-symbol: 2.0.1
      micromark-util-types: 2.0.2

  micromark-util-combine-extensions@2.0.1:
    dependencies:
      micromark-util-chunked: 2.0.1
      micromark-util-types: 2.0.2

  micromark-util-decode-numeric-character-reference@2.0.2:
    dependencies:
      micromark-util-symbol: 2.0.1

  micromark-util-decode-string@2.0.1:
    dependencies:
      decode-named-character-reference: 1.1.0
      micromark-util-character: 2.1.1
      micromark-util-decode-numeric-character-reference: 2.0.2
      micromark-util-symbol: 2.0.1

  micromark-util-encode@2.0.1: {}

  micromark-util-events-to-acorn@2.0.3:
    dependencies:
      '@types/estree': 1.0.8
      '@types/unist': 3.0.3
      devlop: 1.1.0
      estree-util-visit: 2.0.0
      micromark-util-symbol: 2.0.1
      micromark-util-types: 2.0.2
      vfile-message: 4.0.2

  micromark-util-html-tag-name@2.0.1: {}

  micromark-util-normalize-identifier@2.0.1:
    dependencies:
      micromark-util-symbol: 2.0.1

  micromark-util-resolve-all@2.0.1:
    dependencies:
      micromark-util-types: 2.0.2

  micromark-util-sanitize-uri@2.0.1:
    dependencies:
      micromark-util-character: 2.1.1
      micromark-util-encode: 2.0.1
      micromark-util-symbol: 2.0.1

  micromark-util-subtokenize@2.1.0:
    dependencies:
      devlop: 1.1.0
      micromark-util-chunked: 2.0.1
      micromark-util-symbol: 2.0.1
      micromark-util-types: 2.0.2

  micromark-util-symbol@2.0.1: {}

  micromark-util-types@2.0.2: {}

  micromark@4.0.2:
    dependencies:
      '@types/debug': 4.1.12
      debug: 4.4.3
      decode-named-character-reference: 1.1.0
      devlop: 1.1.0
      micromark-core-commonmark: 2.0.3
      micromark-factory-space: 2.0.1
      micromark-util-character: 2.1.1
      micromark-util-chunked: 2.0.1
      micromark-util-combine-extensions: 2.0.1
      micromark-util-decode-numeric-character-reference: 2.0.2
      micromark-util-encode: 2.0.1
      micromark-util-normalize-identifier: 2.0.1
      micromark-util-resolve-all: 2.0.1
      micromark-util-sanitize-uri: 2.0.1
      micromark-util-subtokenize: 2.1.0
      micromark-util-symbol: 2.0.1
      micromark-util-types: 2.0.2
    transitivePeerDependencies:
      - supports-color

  micromatch@4.0.8:
    dependencies:
      braces: 3.0.3
      picomatch: 2.3.1

  mime-db@1.52.0: {}

  mime-db@1.54.0: {}

  mime-types@2.1.35:
    dependencies:
      mime-db: 1.52.0

  mime-types@3.0.1:
    dependencies:
      mime-db: 1.54.0

  mime@1.6.0: {}

  mime@3.0.0: {}

  mimic-fn@2.1.0: {}

  mimic-response@3.1.0: {}

  mimic-response@4.0.0: {}

  minimatch@10.1.1:
    dependencies:
      '@isaacs/brace-expansion': 5.0.0

  minimatch@3.1.2:
    dependencies:
      brace-expansion: 1.1.11

  minimatch@9.0.5:
    dependencies:
      brace-expansion: 2.0.1

  minimist@1.2.8: {}

  minipass@3.3.6:
    dependencies:
      yallist: 4.0.0

  minipass@5.0.0: {}

  minipass@7.1.2: {}

  minizlib@2.1.2:
    dependencies:
      minipass: 3.3.6
      yallist: 4.0.0

  mintlify@4.2.78(@types/node@22.13.1)(@types/react@19.1.3)(bufferutil@4.0.9)(react-dom@18.3.1(react@18.3.1))(typescript@5.9.3):
    dependencies:
      '@mintlify/cli': 4.0.682(@types/node@22.13.1)(@types/react@19.1.3)(bufferutil@4.0.9)(react-dom@18.3.1(react@18.3.1))(typescript@5.9.3)
    transitivePeerDependencies:
      - '@types/node'
      - '@types/react'
      - bare-buffer
      - bufferutil
      - debug
      - encoding
      - react-devtools-core
      - react-dom
      - supports-color
      - ts-node
      - typescript
      - utf-8-validate

  mitt@3.0.1: {}

  mkdirp@1.0.4: {}

  mri@1.2.0: {}

  ms@2.0.0: {}

  ms@2.1.3: {}

  mustache@4.2.0: {}

  mute-stream@2.0.0: {}

  mylas@2.1.14: {}

  mz@2.7.0:
    dependencies:
      any-promise: 1.3.0
      object-assign: 4.1.1
      thenify-all: 1.6.0

  nanoid@3.3.11: {}

  natural-compare@1.4.0: {}

  negotiator@0.6.3: {}

  negotiator@1.0.0: {}

  neotraverse@0.6.18: {}

  netmask@2.0.2: {}

  next-mdx-remote-client@1.1.1(@types/react@19.1.3)(acorn@8.15.0)(react-dom@18.3.1(react@18.3.1))(react@18.3.1):
    dependencies:
      '@babel/code-frame': 7.27.1
      '@mdx-js/mdx': 3.1.0(acorn@8.15.0)
      '@mdx-js/react': 3.1.0(@types/react@19.1.3)(react@18.3.1)
      react: 18.3.1
      react-dom: 18.3.1(react@18.3.1)
      remark-mdx-remove-esm: 1.1.0
      serialize-error: 12.0.0
      vfile: 6.0.3
      vfile-matter: 5.0.1
    transitivePeerDependencies:
      - '@types/react'
      - acorn
      - supports-color

  nimma@0.2.3:
    dependencies:
      '@jsep-plugin/regex': 1.0.4(jsep@1.4.0)
      '@jsep-plugin/ternary': 1.1.4(jsep@1.4.0)
      astring: 1.9.0
      jsep: 1.4.0
    optionalDependencies:
      jsonpath-plus: 10.3.0
      lodash.topath: 4.5.2

  nlcst-to-string@4.0.0:
    dependencies:
      '@types/nlcst': 2.0.3

  node-domexception@1.0.0: {}

  node-fetch@2.6.7:
    dependencies:
      whatwg-url: 5.0.0

  node-fetch@2.7.0:
    dependencies:
      whatwg-url: 5.0.0

  node-fetch@3.3.2:
    dependencies:
      data-uri-to-buffer: 4.0.1
      fetch-blob: 3.2.0
      formdata-polyfill: 4.0.10
    optional: true

  node-gyp-build@4.8.4:
    optional: true

  normalize-path@3.0.0: {}

  normalize-url@8.0.1: {}

  object-assign@4.1.1: {}

  object-hash@3.0.0: {}

  object-inspect@1.13.4: {}

  object-keys@1.1.1: {}

  object.assign@4.1.7:
    dependencies:
      call-bind: 1.0.8
      call-bound: 1.0.4
      define-properties: 1.2.1
      es-object-atoms: 1.1.1
      has-symbols: 1.1.0
      object-keys: 1.1.1

  ollama-ai-provider-v2@1.5.0(zod@4.1.12):
    dependencies:
      '@ai-sdk/provider': 2.0.0
      '@ai-sdk/provider-utils': 3.0.12(zod@4.1.12)
      zod: 4.1.12
    optional: true

  on-exit-leak-free@2.1.2: {}

  on-finished@2.4.1:
    dependencies:
      ee-first: 1.1.1

  once@1.4.0:
    dependencies:
      wrappy: 1.0.2

  onetime@5.1.2:
    dependencies:
      mimic-fn: 2.1.0

  oniguruma-parser@0.12.1: {}

  oniguruma-to-es@4.3.3:
    dependencies:
      oniguruma-parser: 0.12.1
      regex: 6.0.1
      regex-recursion: 6.0.2

  open@8.4.2:
    dependencies:
      define-lazy-prop: 2.0.0
      is-docker: 2.2.1
      is-wsl: 2.2.0

  openai@4.87.1(ws@8.18.3(bufferutil@4.0.9))(zod@4.2.0):
    dependencies:
      '@types/node': 18.19.87
      '@types/node-fetch': 2.6.12
      abort-controller: 3.0.0
      agentkeepalive: 4.6.0
      form-data-encoder: 1.7.2
      formdata-node: 4.4.1
      node-fetch: 2.7.0
    optionalDependencies:
      ws: 8.18.3(bufferutil@4.0.9)
      zod: 4.2.0
    transitivePeerDependencies:
      - encoding

  openai@4.96.2(ws@8.18.3(bufferutil@4.0.9))(zod@3.25.76):
    dependencies:
      '@types/node': 18.19.87
      '@types/node-fetch': 2.6.12
      abort-controller: 3.0.0
      agentkeepalive: 4.6.0
      form-data-encoder: 1.7.2
      formdata-node: 4.4.1
      node-fetch: 2.7.0
    optionalDependencies:
      ws: 8.18.3(bufferutil@4.0.9)
      zod: 3.25.76
    transitivePeerDependencies:
      - encoding

  openai@4.96.2(ws@8.18.3(bufferutil@4.0.9))(zod@4.1.12):
    dependencies:
      '@types/node': 18.19.87
      '@types/node-fetch': 2.6.12
      abort-controller: 3.0.0
      agentkeepalive: 4.6.0
      form-data-encoder: 1.7.2
      formdata-node: 4.4.1
      node-fetch: 2.7.0
    optionalDependencies:
      ws: 8.18.3(bufferutil@4.0.9)
      zod: 4.1.12
    transitivePeerDependencies:
      - encoding

  openapi-types@12.1.3: {}

  optionator@0.9.4:
    dependencies:
      deep-is: 0.1.4
      fast-levenshtein: 2.0.6
      levn: 0.4.1
      prelude-ls: 1.2.1
      type-check: 0.4.0
      word-wrap: 1.2.5

  os-tmpdir@1.0.2: {}

  outdent@0.5.0: {}

  own-keys@1.0.1:
    dependencies:
      get-intrinsic: 1.3.0
      object-keys: 1.1.1
      safe-push-apply: 1.0.0

  p-any@4.0.0:
    dependencies:
      p-cancelable: 3.0.0
      p-some: 6.0.0

  p-cancelable@3.0.0: {}

  p-filter@2.1.0:
    dependencies:
      p-map: 2.1.0

  p-finally@1.0.0: {}

  p-limit@2.3.0:
    dependencies:
      p-try: 2.2.0

  p-limit@3.1.0:
    dependencies:
      yocto-queue: 0.1.0

  p-locate@4.1.0:
    dependencies:
      p-limit: 2.3.0

  p-locate@5.0.0:
    dependencies:
      p-limit: 3.1.0

  p-map@2.1.0: {}

  p-queue@6.6.2:
    dependencies:
      eventemitter3: 4.0.7
      p-timeout: 3.2.0

  p-retry@4.6.2:
    dependencies:
      '@types/retry': 0.12.0
      retry: 0.13.1

  p-some@6.0.0:
    dependencies:
      aggregate-error: 4.0.1
      p-cancelable: 3.0.0

  p-timeout@3.2.0:
    dependencies:
      p-finally: 1.0.0

  p-timeout@5.1.0: {}

  p-try@2.2.0: {}

  pac-proxy-agent@7.2.0:
    dependencies:
      '@tootallnate/quickjs-emscripten': 0.23.0
      agent-base: 7.1.3
      debug: 4.4.1
      get-uri: 6.0.4
      http-proxy-agent: 7.0.2
      https-proxy-agent: 7.0.6
      pac-resolver: 7.0.1
      socks-proxy-agent: 8.0.5
    transitivePeerDependencies:
      - supports-color

  pac-resolver@7.0.1:
    dependencies:
      degenerator: 5.0.1
      netmask: 2.0.2

  package-json-from-dist@1.0.1: {}

  package-manager-detector@0.2.11:
    dependencies:
      quansync: 0.2.10

  parent-module@1.0.1:
    dependencies:
      callsites: 3.1.0

  parse-entities@4.0.2:
    dependencies:
      '@types/unist': 2.0.11
      character-entities-legacy: 3.0.0
      character-reference-invalid: 2.0.1
      decode-named-character-reference: 1.1.0
      is-alphanumerical: 2.0.1
      is-decimal: 2.0.1
      is-hexadecimal: 2.0.1

  parse-json@5.2.0:
    dependencies:
      '@babel/code-frame': 7.27.1
      error-ex: 1.3.2
      json-parse-even-better-errors: 2.3.1
      lines-and-columns: 1.2.4

  parse-latin@7.0.0:
    dependencies:
      '@types/nlcst': 2.0.3
      '@types/unist': 3.0.3
      nlcst-to-string: 4.0.0
      unist-util-modify-children: 4.0.0
      unist-util-visit-children: 3.0.0
      vfile: 6.0.3

  parse5@7.3.0:
    dependencies:
      entities: 6.0.0

  parseurl@1.3.3: {}

  patch-console@2.0.0: {}

  patchright-core@1.55.2:
    optional: true

  path-exists@4.0.0: {}

  path-key@3.1.1: {}

  path-parse@1.0.7: {}

  path-scurry@1.11.1:
    dependencies:
      lru-cache: 10.4.3
      minipass: 7.1.2

  path-scurry@2.0.1:
    dependencies:
      lru-cache: 11.2.4
      minipass: 7.1.2

  path-to-regexp@0.1.12: {}

  path-to-regexp@8.2.0: {}

  path-type@4.0.0: {}

  pathe@2.0.3: {}

  pend@1.2.0: {}

  picocolors@1.1.1: {}

  picomatch@2.3.1: {}

  picomatch@4.0.2: {}

  picomatch@4.0.3: {}

  pify@2.3.0: {}

  pify@4.0.1: {}

  pino-abstract-transport@2.0.0:
    dependencies:
      split2: 4.2.0

  pino-pretty@11.3.0:
    dependencies:
      colorette: 2.0.20
      dateformat: 4.6.3
      fast-copy: 3.0.2
      fast-safe-stringify: 2.1.1
      help-me: 5.0.0
      joycon: 3.1.1
      minimist: 1.2.8
      on-exit-leak-free: 2.1.2
      pino-abstract-transport: 2.0.0
      pump: 3.0.2
      readable-stream: 4.7.0
      secure-json-parse: 2.7.0
      sonic-boom: 4.2.0
      strip-json-comments: 3.1.1

  pino-pretty@13.0.0:
    dependencies:
      colorette: 2.0.20
      dateformat: 4.6.3
      fast-copy: 3.0.2
      fast-safe-stringify: 2.1.1
      help-me: 5.0.0
      joycon: 3.1.1
      minimist: 1.2.8
      on-exit-leak-free: 2.1.2
      pino-abstract-transport: 2.0.0
      pump: 3.0.2
      secure-json-parse: 2.7.0
      sonic-boom: 4.2.0
      strip-json-comments: 3.1.1

  pino-std-serializers@7.0.0: {}

  pino@10.1.0:
    dependencies:
      '@pinojs/redact': 0.4.0
      atomic-sleep: 1.0.0
      on-exit-leak-free: 2.1.2
      pino-abstract-transport: 2.0.0
      pino-std-serializers: 7.0.0
      process-warning: 5.0.0
      quick-format-unescaped: 4.0.4
      real-require: 0.2.0
      safe-stable-stringify: 2.5.0
      sonic-boom: 4.2.0
      thread-stream: 3.1.0

  pino@9.14.0:
    dependencies:
      '@pinojs/redact': 0.4.0
      atomic-sleep: 1.0.0
      on-exit-leak-free: 2.1.2
      pino-abstract-transport: 2.0.0
      pino-std-serializers: 7.0.0
      process-warning: 5.0.0
      quick-format-unescaped: 4.0.4
      real-require: 0.2.0
      safe-stable-stringify: 2.5.0
      sonic-boom: 4.2.0
      thread-stream: 3.1.0

  pino@9.6.0:
    dependencies:
      atomic-sleep: 1.0.0
      fast-redact: 3.5.0
      on-exit-leak-free: 2.1.2
      pino-abstract-transport: 2.0.0
      pino-std-serializers: 7.0.0
      process-warning: 4.0.1
      quick-format-unescaped: 4.0.4
      real-require: 0.2.0
      safe-stable-stringify: 2.5.0
      sonic-boom: 4.2.0
      thread-stream: 3.1.0

  pirates@4.0.7: {}

  pkce-challenge@5.0.0: {}

  playwright-core@1.52.0: {}

  playwright-core@1.54.2: {}

  playwright@1.52.0:
    dependencies:
      playwright-core: 1.52.0
    optionalDependencies:
      fsevents: 2.3.2

  playwright@1.54.2:
    dependencies:
      playwright-core: 1.54.2
    optionalDependencies:
      fsevents: 2.3.2

  plimit-lit@1.6.1:
    dependencies:
      queue-lit: 1.5.2

  pluralize@8.0.0: {}

  pony-cause@1.1.1: {}

  possible-typed-array-names@1.1.0: {}

  postcss-import@15.1.0(postcss@8.5.6):
    dependencies:
      postcss: 8.5.6
      postcss-value-parser: 4.2.0
      read-cache: 1.0.0
      resolve: 1.22.10

  postcss-js@4.0.1(postcss@8.5.6):
    dependencies:
      camelcase-css: 2.0.1
      postcss: 8.5.6

  postcss-load-config@4.0.2(postcss@8.5.6):
    dependencies:
      lilconfig: 3.1.3
      yaml: 2.7.1
    optionalDependencies:
      postcss: 8.5.6

  postcss-load-config@6.0.1(jiti@1.21.7)(postcss@8.5.6)(tsx@4.19.4)(yaml@2.7.1):
    dependencies:
      lilconfig: 3.1.3
    optionalDependencies:
      jiti: 1.21.7
      postcss: 8.5.6
      tsx: 4.19.4
      yaml: 2.7.1

  postcss-nested@6.2.0(postcss@8.5.6):
    dependencies:
      postcss: 8.5.6
      postcss-selector-parser: 6.1.2

  postcss-selector-parser@6.1.2:
    dependencies:
      cssesc: 3.0.0
      util-deprecate: 1.0.2

  postcss-value-parser@4.2.0: {}

  postcss@8.5.6:
    dependencies:
      nanoid: 3.3.11
      picocolors: 1.1.1
      source-map-js: 1.2.1

  prelude-ls@1.2.1: {}

  prettier@2.8.8: {}

  prettier@3.5.3: {}

  process-warning@4.0.1: {}

  process-warning@5.0.0: {}

  process@0.11.10: {}

  progress@2.0.3: {}

  prom-client@15.1.3:
    dependencies:
      '@opentelemetry/api': 1.9.0
      tdigest: 0.1.2

  property-information@7.0.0: {}

  proxy-addr@2.0.7:
    dependencies:
      forwarded: 0.2.0
      ipaddr.js: 1.9.1

  proxy-agent@6.5.0:
    dependencies:
      agent-base: 7.1.3
      debug: 4.4.1
      http-proxy-agent: 7.0.2
      https-proxy-agent: 7.0.6
      lru-cache: 7.18.3
      pac-proxy-agent: 7.2.0
      proxy-from-env: 1.1.0
      socks-proxy-agent: 8.0.5
    transitivePeerDependencies:
      - supports-color

  proxy-from-env@1.1.0: {}

  public-ip@5.0.0:
    dependencies:
      dns-socket: 4.2.2
      got: 12.6.1
      is-ip: 3.1.0

  pump@3.0.2:
    dependencies:
      end-of-stream: 1.4.4
      once: 1.4.0

  punycode@2.3.1: {}

  puppeteer-core@22.15.0(bufferutil@4.0.9):
    dependencies:
      '@puppeteer/browsers': 2.3.0
      chromium-bidi: 0.6.3(devtools-protocol@0.0.1312386)
      debug: 4.4.1
      devtools-protocol: 0.0.1312386
      ws: 8.18.3(bufferutil@4.0.9)
    transitivePeerDependencies:
      - bare-buffer
      - bufferutil
      - supports-color
      - utf-8-validate

  puppeteer@22.15.0(bufferutil@4.0.9)(typescript@5.9.3):
    dependencies:
      '@puppeteer/browsers': 2.3.0
      cosmiconfig: 9.0.0(typescript@5.9.3)
      devtools-protocol: 0.0.1312386
      puppeteer-core: 22.15.0(bufferutil@4.0.9)
    transitivePeerDependencies:
      - bare-buffer
      - bufferutil
      - supports-color
      - typescript
      - utf-8-validate

  qs@6.13.0:
    dependencies:
      side-channel: 1.1.0

  qs@6.14.0:
    dependencies:
      side-channel: 1.1.0

  quansync@0.2.10: {}

  queue-lit@1.5.2: {}

  queue-microtask@1.2.3: {}

  quick-format-unescaped@4.0.4: {}

  quick-lru@5.1.1: {}

  range-parser@1.2.1: {}

  raw-body@2.5.2:
    dependencies:
      bytes: 3.1.2
      http-errors: 2.0.0
      iconv-lite: 0.4.24
      unpipe: 1.0.0

  raw-body@3.0.0:
    dependencies:
      bytes: 3.1.2
      http-errors: 2.0.0
      iconv-lite: 0.6.3
      unpipe: 1.0.0

  react-dom@18.3.1(react@18.3.1):
    dependencies:
      loose-envify: 1.4.0
      react: 18.3.1
      scheduler: 0.23.2

  react-reconciler@0.29.2(react@18.3.1):
    dependencies:
      loose-envify: 1.4.0
      react: 18.3.1
      scheduler: 0.23.2

  react@18.3.1:
    dependencies:
      loose-envify: 1.4.0

  read-cache@1.0.0:
    dependencies:
      pify: 2.3.0

  read-yaml-file@1.1.0:
    dependencies:
      graceful-fs: 4.2.11
      js-yaml: 3.14.1
      pify: 4.0.1
      strip-bom: 3.0.0

  readable-stream@4.7.0:
    dependencies:
      abort-controller: 3.0.0
      buffer: 6.0.3
      events: 3.3.0
      process: 0.11.10
      string_decoder: 1.3.0

  readdirp@3.6.0:
    dependencies:
      picomatch: 2.3.1

  readdirp@4.1.2: {}

  real-require@0.2.0: {}

  recma-build-jsx@1.0.0:
    dependencies:
      '@types/estree': 1.0.8
      estree-util-build-jsx: 3.0.1
      vfile: 6.0.3

  recma-jsx@1.0.0(acorn@8.15.0):
    dependencies:
      acorn-jsx: 5.3.2(acorn@8.15.0)
      estree-util-to-js: 2.0.0
      recma-parse: 1.0.0
      recma-stringify: 1.0.0
      unified: 11.0.5
    transitivePeerDependencies:
      - acorn

  recma-parse@1.0.0:
    dependencies:
      '@types/estree': 1.0.8
      esast-util-from-js: 2.0.1
      unified: 11.0.5
      vfile: 6.0.3

  recma-stringify@1.0.0:
    dependencies:
      '@types/estree': 1.0.8
      estree-util-to-js: 2.0.0
      unified: 11.0.5
      vfile: 6.0.3

  reflect.getprototypeof@1.0.10:
    dependencies:
      call-bind: 1.0.8
      define-properties: 1.2.1
      es-abstract: 1.23.9
      es-errors: 1.3.0
      es-object-atoms: 1.1.1
      get-intrinsic: 1.3.0
      get-proto: 1.0.1
      which-builtin-type: 1.2.1

  regex-recursion@6.0.2:
    dependencies:
      regex-utilities: 2.3.0

  regex-utilities@2.3.0: {}

  regex@6.0.1:
    dependencies:
      regex-utilities: 2.3.0

  regexp.prototype.flags@1.5.4:
    dependencies:
      call-bind: 1.0.8
      define-properties: 1.2.1
      es-errors: 1.3.0
      get-proto: 1.0.1
      gopd: 1.2.0
      set-function-name: 2.0.2

  rehype-katex@7.0.1:
    dependencies:
      '@types/hast': 3.0.4
      '@types/katex': 0.16.7
      hast-util-from-html-isomorphic: 2.0.0
      hast-util-to-text: 4.0.2
      katex: 0.16.22
      unist-util-visit-parents: 6.0.1
      vfile: 6.0.3

  rehype-minify-whitespace@6.0.2:
    dependencies:
      '@types/hast': 3.0.4
      hast-util-minify-whitespace: 1.0.1

  rehype-parse@9.0.1:
    dependencies:
      '@types/hast': 3.0.4
      hast-util-from-html: 2.0.3
      unified: 11.0.5

  rehype-recma@1.0.0:
    dependencies:
      '@types/estree': 1.0.8
      '@types/hast': 3.0.4
      hast-util-to-estree: 3.1.3
    transitivePeerDependencies:
      - supports-color

  remark-frontmatter@5.0.0:
    dependencies:
      '@types/mdast': 4.0.4
      mdast-util-frontmatter: 2.0.1
      micromark-extension-frontmatter: 2.0.0
      unified: 11.0.5
    transitivePeerDependencies:
      - supports-color

  remark-gfm@4.0.1:
    dependencies:
      '@types/mdast': 4.0.4
      mdast-util-gfm: 3.1.0
      micromark-extension-gfm: 3.0.0
      remark-parse: 11.0.0
      remark-stringify: 11.0.0
      unified: 11.0.5
    transitivePeerDependencies:
      - supports-color

  remark-math@6.0.0:
    dependencies:
      '@types/mdast': 4.0.4
      mdast-util-math: 3.0.0
      micromark-extension-math: 3.1.0
      unified: 11.0.5
    transitivePeerDependencies:
      - supports-color

  remark-mdx-remove-esm@1.1.0:
    dependencies:
      '@types/mdast': 4.0.4
      mdast-util-mdxjs-esm: 2.0.1
      unist-util-remove: 4.0.0
    transitivePeerDependencies:
      - supports-color

  remark-mdx@3.1.0:
    dependencies:
      mdast-util-mdx: 3.0.0
      micromark-extension-mdxjs: 3.0.0
    transitivePeerDependencies:
      - supports-color

  remark-parse@11.0.0:
    dependencies:
      '@types/mdast': 4.0.4
      mdast-util-from-markdown: 2.0.2
      micromark-util-types: 2.0.2
      unified: 11.0.5
    transitivePeerDependencies:
      - supports-color

  remark-rehype@11.1.2:
    dependencies:
      '@types/hast': 3.0.4
      '@types/mdast': 4.0.4
      mdast-util-to-hast: 13.2.0
      unified: 11.0.5
      vfile: 6.0.3

  remark-smartypants@3.0.2:
    dependencies:
      retext: 9.0.0
      retext-smartypants: 6.2.0
      unified: 11.0.5
      unist-util-visit: 5.0.0

  remark-stringify@11.0.0:
    dependencies:
      '@types/mdast': 4.0.4
      mdast-util-to-markdown: 2.1.2
      unified: 11.0.5

  remark@15.0.1:
    dependencies:
      '@types/mdast': 4.0.4
      remark-parse: 11.0.0
      remark-stringify: 11.0.0
      unified: 11.0.5
    transitivePeerDependencies:
      - supports-color

  require-directory@2.1.1: {}

  require-from-string@2.0.2: {}

  resolve-alpn@1.2.1: {}

  resolve-from@4.0.0: {}

  resolve-from@5.0.0: {}

  resolve-pkg-maps@1.0.0: {}

  resolve@1.22.10:
    dependencies:
      is-core-module: 2.16.1
      path-parse: 1.0.7
      supports-preserve-symlinks-flag: 1.0.0

  responselike@3.0.0:
    dependencies:
      lowercase-keys: 3.0.0

  restore-cursor@4.0.0:
    dependencies:
      onetime: 5.1.2
      signal-exit: 3.0.7

  ret@0.5.0: {}

  retext-latin@4.0.0:
    dependencies:
      '@types/nlcst': 2.0.3
      parse-latin: 7.0.0
      unified: 11.0.5

  retext-smartypants@6.2.0:
    dependencies:
      '@types/nlcst': 2.0.3
      nlcst-to-string: 4.0.0
      unist-util-visit: 5.0.0

  retext-stringify@4.0.0:
    dependencies:
      '@types/nlcst': 2.0.3
      nlcst-to-string: 4.0.0
      unified: 11.0.5

  retext@9.0.0:
    dependencies:
      '@types/nlcst': 2.0.3
      retext-latin: 4.0.0
      retext-stringify: 4.0.0
      unified: 11.0.5

  retry@0.13.1: {}

  reusify@1.1.0: {}

  rfdc@1.4.1: {}

  rimraf@5.0.10:
    dependencies:
      glob: 10.4.5
    optional: true

  rollup@4.40.1:
    dependencies:
      '@types/estree': 1.0.7
    optionalDependencies:
      '@rollup/rollup-android-arm-eabi': 4.40.1
      '@rollup/rollup-android-arm64': 4.40.1
      '@rollup/rollup-darwin-arm64': 4.40.1
      '@rollup/rollup-darwin-x64': 4.40.1
      '@rollup/rollup-freebsd-arm64': 4.40.1
      '@rollup/rollup-freebsd-x64': 4.40.1
      '@rollup/rollup-linux-arm-gnueabihf': 4.40.1
      '@rollup/rollup-linux-arm-musleabihf': 4.40.1
      '@rollup/rollup-linux-arm64-gnu': 4.40.1
      '@rollup/rollup-linux-arm64-musl': 4.40.1
      '@rollup/rollup-linux-loongarch64-gnu': 4.40.1
      '@rollup/rollup-linux-powerpc64le-gnu': 4.40.1
      '@rollup/rollup-linux-riscv64-gnu': 4.40.1
      '@rollup/rollup-linux-riscv64-musl': 4.40.1
      '@rollup/rollup-linux-s390x-gnu': 4.40.1
      '@rollup/rollup-linux-x64-gnu': 4.40.1
      '@rollup/rollup-linux-x64-musl': 4.40.1
      '@rollup/rollup-win32-arm64-msvc': 4.40.1
      '@rollup/rollup-win32-ia32-msvc': 4.40.1
      '@rollup/rollup-win32-x64-msvc': 4.40.1
      fsevents: 2.3.3

  rollup@4.53.2:
    dependencies:
      '@types/estree': 1.0.8
    optionalDependencies:
      '@rollup/rollup-android-arm-eabi': 4.53.2
      '@rollup/rollup-android-arm64': 4.53.2
      '@rollup/rollup-darwin-arm64': 4.53.2
      '@rollup/rollup-darwin-x64': 4.53.2
      '@rollup/rollup-freebsd-arm64': 4.53.2
      '@rollup/rollup-freebsd-x64': 4.53.2
      '@rollup/rollup-linux-arm-gnueabihf': 4.53.2
      '@rollup/rollup-linux-arm-musleabihf': 4.53.2
      '@rollup/rollup-linux-arm64-gnu': 4.53.2
      '@rollup/rollup-linux-arm64-musl': 4.53.2
      '@rollup/rollup-linux-loong64-gnu': 4.53.2
      '@rollup/rollup-linux-ppc64-gnu': 4.53.2
      '@rollup/rollup-linux-riscv64-gnu': 4.53.2
      '@rollup/rollup-linux-riscv64-musl': 4.53.2
      '@rollup/rollup-linux-s390x-gnu': 4.53.2
      '@rollup/rollup-linux-x64-gnu': 4.53.2
      '@rollup/rollup-linux-x64-musl': 4.53.2
      '@rollup/rollup-openharmony-arm64': 4.53.2
      '@rollup/rollup-win32-arm64-msvc': 4.53.2
      '@rollup/rollup-win32-ia32-msvc': 4.53.2
      '@rollup/rollup-win32-x64-gnu': 4.53.2
      '@rollup/rollup-win32-x64-msvc': 4.53.2
      fsevents: 2.3.3

  router@2.2.0:
    dependencies:
      debug: 4.4.0
      depd: 2.0.0
      is-promise: 4.0.0
      parseurl: 1.3.3
      path-to-regexp: 8.2.0
    transitivePeerDependencies:
      - supports-color

  run-async@3.0.0: {}

  run-parallel@1.2.0:
    dependencies:
      queue-microtask: 1.2.3

  rxjs@7.8.2:
    dependencies:
      tslib: 2.8.1

  safe-array-concat@1.1.3:
    dependencies:
      call-bind: 1.0.8
      call-bound: 1.0.4
      get-intrinsic: 1.3.0
      has-symbols: 1.1.0
      isarray: 2.0.5

  safe-buffer@5.2.1: {}

  safe-push-apply@1.0.0:
    dependencies:
      es-errors: 1.3.0
      isarray: 2.0.5

  safe-regex-test@1.1.0:
    dependencies:
      call-bound: 1.0.4
      es-errors: 1.3.0
      is-regex: 1.2.1

  safe-regex2@5.0.0:
    dependencies:
      ret: 0.5.0

  safe-stable-stringify@1.1.1: {}

  safe-stable-stringify@2.5.0: {}

  safer-buffer@2.1.2: {}

  sax@1.4.1: {}

  scheduler@0.23.2:
    dependencies:
      loose-envify: 1.4.0

  section-matter@1.0.0:
    dependencies:
      extend-shallow: 2.0.1
      kind-of: 6.0.3

  secure-json-parse@2.7.0: {}

  secure-json-parse@4.1.0: {}

  semver@7.7.1: {}

  semver@7.7.2: {}

  semver@7.7.3: {}

  send@0.19.0:
    dependencies:
      debug: 2.6.9
      depd: 2.0.0
      destroy: 1.2.0
      encodeurl: 1.0.2
      escape-html: 1.0.3
      etag: 1.8.1
      fresh: 0.5.2
      http-errors: 2.0.0
      mime: 1.6.0
      ms: 2.1.3
      on-finished: 2.4.1
      range-parser: 1.2.1
      statuses: 2.0.1
    transitivePeerDependencies:
      - supports-color

  send@1.2.0:
    dependencies:
      debug: 4.4.0
      encodeurl: 2.0.0
      escape-html: 1.0.3
      etag: 1.8.1
      fresh: 2.0.0
      http-errors: 2.0.0
      mime-types: 3.0.1
      ms: 2.1.3
      on-finished: 2.4.1
      range-parser: 1.2.1
      statuses: 2.0.1
    transitivePeerDependencies:
      - supports-color

  serialize-error@12.0.0:
    dependencies:
      type-fest: 4.41.0

  serve-static@1.16.2:
    dependencies:
      encodeurl: 2.0.0
      escape-html: 1.0.3
      parseurl: 1.3.3
      send: 0.19.0
    transitivePeerDependencies:
      - supports-color

  serve-static@2.2.0:
    dependencies:
      encodeurl: 2.0.0
      escape-html: 1.0.3
      parseurl: 1.3.3
      send: 1.2.0
    transitivePeerDependencies:
      - supports-color

  set-cookie-parser@2.7.1: {}

  set-function-length@1.2.2:
    dependencies:
      define-data-property: 1.1.4
      es-errors: 1.3.0
      function-bind: 1.1.2
      get-intrinsic: 1.3.0
      gopd: 1.2.0
      has-property-descriptors: 1.0.2

  set-function-name@2.0.2:
    dependencies:
      define-data-property: 1.1.4
      es-errors: 1.3.0
      functions-have-names: 1.2.3
      has-property-descriptors: 1.0.2

  set-proto@1.0.0:
    dependencies:
      dunder-proto: 1.0.1
      es-errors: 1.3.0
      es-object-atoms: 1.1.1

  setprototypeof@1.2.0: {}

  sharp@0.33.5:
    dependencies:
      color: 4.2.3
      detect-libc: 2.1.2
      semver: 7.7.3
    optionalDependencies:
      '@img/sharp-darwin-arm64': 0.33.5
      '@img/sharp-darwin-x64': 0.33.5
      '@img/sharp-libvips-darwin-arm64': 1.0.4
      '@img/sharp-libvips-darwin-x64': 1.0.4
      '@img/sharp-libvips-linux-arm': 1.0.5
      '@img/sharp-libvips-linux-arm64': 1.0.4
      '@img/sharp-libvips-linux-s390x': 1.0.4
      '@img/sharp-libvips-linux-x64': 1.0.4
      '@img/sharp-libvips-linuxmusl-arm64': 1.0.4
      '@img/sharp-libvips-linuxmusl-x64': 1.0.4
      '@img/sharp-linux-arm': 0.33.5
      '@img/sharp-linux-arm64': 0.33.5
      '@img/sharp-linux-s390x': 0.33.5
      '@img/sharp-linux-x64': 0.33.5
      '@img/sharp-linuxmusl-arm64': 0.33.5
      '@img/sharp-linuxmusl-x64': 0.33.5
      '@img/sharp-wasm32': 0.33.5
      '@img/sharp-win32-ia32': 0.33.5
      '@img/sharp-win32-x64': 0.33.5

  sharp@0.34.5:
    dependencies:
      '@img/colour': 1.0.0
      detect-libc: 2.1.2
      semver: 7.7.3
    optionalDependencies:
      '@img/sharp-darwin-arm64': 0.34.5
      '@img/sharp-darwin-x64': 0.34.5
      '@img/sharp-libvips-darwin-arm64': 1.2.4
      '@img/sharp-libvips-darwin-x64': 1.2.4
      '@img/sharp-libvips-linux-arm': 1.2.4
      '@img/sharp-libvips-linux-arm64': 1.2.4
      '@img/sharp-libvips-linux-ppc64': 1.2.4
      '@img/sharp-libvips-linux-riscv64': 1.2.4
      '@img/sharp-libvips-linux-s390x': 1.2.4
      '@img/sharp-libvips-linux-x64': 1.2.4
      '@img/sharp-libvips-linuxmusl-arm64': 1.2.4
      '@img/sharp-libvips-linuxmusl-x64': 1.2.4
      '@img/sharp-linux-arm': 0.34.5
      '@img/sharp-linux-arm64': 0.34.5
      '@img/sharp-linux-ppc64': 0.34.5
      '@img/sharp-linux-riscv64': 0.34.5
      '@img/sharp-linux-s390x': 0.34.5
      '@img/sharp-linux-x64': 0.34.5
      '@img/sharp-linuxmusl-arm64': 0.34.5
      '@img/sharp-linuxmusl-x64': 0.34.5
      '@img/sharp-wasm32': 0.34.5
      '@img/sharp-win32-arm64': 0.34.5
      '@img/sharp-win32-ia32': 0.34.5
      '@img/sharp-win32-x64': 0.34.5

  shebang-command@2.0.0:
    dependencies:
      shebang-regex: 3.0.0

  shebang-regex@3.0.0: {}

  shiki@3.11.0:
    dependencies:
      '@shikijs/core': 3.11.0
      '@shikijs/engine-javascript': 3.11.0
      '@shikijs/engine-oniguruma': 3.11.0
      '@shikijs/langs': 3.11.0
      '@shikijs/themes': 3.11.0
      '@shikijs/types': 3.11.0
      '@shikijs/vscode-textmate': 10.0.2
      '@types/hast': 3.0.4

  side-channel-list@1.0.0:
    dependencies:
      es-errors: 1.3.0
      object-inspect: 1.13.4

  side-channel-map@1.0.1:
    dependencies:
      call-bound: 1.0.4
      es-errors: 1.3.0
      get-intrinsic: 1.3.0
      object-inspect: 1.13.4

  side-channel-weakmap@1.0.2:
    dependencies:
      call-bound: 1.0.4
      es-errors: 1.3.0
      get-intrinsic: 1.3.0
      object-inspect: 1.13.4
      side-channel-map: 1.0.1

  side-channel@1.1.0:
    dependencies:
      es-errors: 1.3.0
      object-inspect: 1.13.4
      side-channel-list: 1.0.0
      side-channel-map: 1.0.1
      side-channel-weakmap: 1.0.2

  siginfo@2.0.0: {}

  signal-exit@3.0.7: {}

  signal-exit@4.1.0: {}

  simple-eval@1.0.1:
    dependencies:
      jsep: 1.4.0

  simple-git@3.27.0:
    dependencies:
      '@kwsites/file-exists': 1.1.1
      '@kwsites/promise-deferred': 1.1.1
      debug: 4.4.3
    transitivePeerDependencies:
      - supports-color

  simple-swizzle@0.2.2:
    dependencies:
      is-arrayish: 0.3.2

  simple-wcswidth@1.0.1: {}

  slash@3.0.0: {}

  slice-ansi@5.0.0:
    dependencies:
      ansi-styles: 6.2.1
      is-fullwidth-code-point: 4.0.0

  slice-ansi@7.1.0:
    dependencies:
      ansi-styles: 6.2.1
      is-fullwidth-code-point: 5.0.0

  slugify@1.6.6: {}

  smart-buffer@4.2.0: {}

  socket.io-adapter@2.5.5(bufferutil@4.0.9):
    dependencies:
      debug: 4.3.7
      ws: 8.17.1(bufferutil@4.0.9)
    transitivePeerDependencies:
      - bufferutil
      - supports-color
      - utf-8-validate

  socket.io-parser@4.2.4:
    dependencies:
      '@socket.io/component-emitter': 3.1.2
      debug: 4.3.7
    transitivePeerDependencies:
      - supports-color

  socket.io@4.8.1(bufferutil@4.0.9):
    dependencies:
      accepts: 1.3.8
      base64id: 2.0.0
      cors: 2.8.5
      debug: 4.3.7
      engine.io: 6.6.4(bufferutil@4.0.9)
      socket.io-adapter: 2.5.5(bufferutil@4.0.9)
      socket.io-parser: 4.2.4
    transitivePeerDependencies:
      - bufferutil
      - supports-color
      - utf-8-validate

  socks-proxy-agent@8.0.5:
    dependencies:
      agent-base: 7.1.3
      debug: 4.4.1
      socks: 2.8.4
    transitivePeerDependencies:
      - supports-color

  socks@2.8.4:
    dependencies:
      ip-address: 9.0.5
      smart-buffer: 4.2.0

  sonic-boom@4.2.0:
    dependencies:
      atomic-sleep: 1.0.0

  source-map-js@1.2.1: {}

  source-map@0.6.1:
    optional: true

  source-map@0.7.4: {}

  source-map@0.8.0-beta.0:
    dependencies:
      whatwg-url: 7.1.0

  space-separated-tokens@2.0.2: {}

  spawndamnit@3.0.1:
    dependencies:
      cross-spawn: 7.0.6
      signal-exit: 4.1.0

  split2@4.2.0: {}

  sprintf-js@1.0.3: {}

  sprintf-js@1.1.3: {}

  stack-utils@2.0.6:
    dependencies:
      escape-string-regexp: 2.0.0

  stackback@0.0.2: {}

  statuses@2.0.1: {}

  std-env@3.10.0: {}

  streamx@2.22.0:
    dependencies:
      fast-fifo: 1.3.2
      text-decoder: 1.2.3
    optionalDependencies:
      bare-events: 2.5.4

  string-comparison@1.3.0: {}

  string-width@4.2.3:
    dependencies:
      emoji-regex: 8.0.0
      is-fullwidth-code-point: 3.0.0
      strip-ansi: 6.0.1

  string-width@5.1.2:
    dependencies:
      eastasianwidth: 0.2.0
      emoji-regex: 9.2.2
      strip-ansi: 7.1.0

  string-width@7.2.0:
    dependencies:
      emoji-regex: 10.4.0
      get-east-asian-width: 1.3.0
      strip-ansi: 7.1.0

  string.prototype.trim@1.2.10:
    dependencies:
      call-bind: 1.0.8
      call-bound: 1.0.4
      define-data-property: 1.1.4
      define-properties: 1.2.1
      es-abstract: 1.23.9
      es-object-atoms: 1.1.1
      has-property-descriptors: 1.0.2

  string.prototype.trimend@1.0.9:
    dependencies:
      call-bind: 1.0.8
      call-bound: 1.0.4
      define-properties: 1.2.1
      es-object-atoms: 1.1.1

  string.prototype.trimstart@1.0.8:
    dependencies:
      call-bind: 1.0.8
      define-properties: 1.2.1
      es-object-atoms: 1.1.1

  string_decoder@1.3.0:
    dependencies:
      safe-buffer: 5.2.1

  stringify-entities@4.0.4:
    dependencies:
      character-entities-html4: 2.1.0
      character-entities-legacy: 3.0.0

  strip-ansi@6.0.1:
    dependencies:
      ansi-regex: 5.0.1

  strip-ansi@7.1.0:
    dependencies:
      ansi-regex: 6.1.0

  strip-bom-string@1.0.0: {}

  strip-bom@3.0.0: {}

  strip-json-comments@3.1.1: {}

  style-to-js@1.1.16:
    dependencies:
      style-to-object: 1.0.8

  style-to-object@1.0.8:
    dependencies:
      inline-style-parser: 0.2.4

  sucrase@3.35.0:
    dependencies:
      '@jridgewell/gen-mapping': 0.3.8
      commander: 4.1.1
      glob: 10.4.5
      lines-and-columns: 1.2.4
      mz: 2.7.0
      pirates: 4.0.7
      ts-interface-checker: 0.1.13

  supports-color@7.2.0:
    dependencies:
      has-flag: 4.0.0

  supports-preserve-symlinks-flag@1.0.0: {}

  tailwindcss@3.4.17:
    dependencies:
      '@alloc/quick-lru': 5.2.0
      arg: 5.0.2
      chokidar: 3.6.0
      didyoumean: 1.2.2
      dlv: 1.1.3
      fast-glob: 3.3.3
      glob-parent: 6.0.2
      is-glob: 4.0.3
      jiti: 1.21.7
      lilconfig: 3.1.3
      micromatch: 4.0.8
      normalize-path: 3.0.0
      object-hash: 3.0.0
      picocolors: 1.1.1
      postcss: 8.5.6
      postcss-import: 15.1.0(postcss@8.5.6)
      postcss-js: 4.0.1(postcss@8.5.6)
      postcss-load-config: 4.0.2(postcss@8.5.6)
      postcss-nested: 6.2.0(postcss@8.5.6)
      postcss-selector-parser: 6.1.2
      resolve: 1.22.10
      sucrase: 3.35.0
    transitivePeerDependencies:
      - ts-node

  tar-fs@3.1.0:
    dependencies:
      pump: 3.0.2
      tar-stream: 3.1.7
    optionalDependencies:
      bare-fs: 4.1.4
      bare-path: 3.0.0
    transitivePeerDependencies:
      - bare-buffer

  tar-stream@3.1.7:
    dependencies:
      b4a: 1.6.7
      fast-fifo: 1.3.2
      streamx: 2.22.0

  tar@6.2.1:
    dependencies:
      chownr: 2.0.0
      fs-minipass: 2.1.0
      minipass: 5.0.0
      minizlib: 2.1.2
      mkdirp: 1.0.4
      yallist: 4.0.0

  tdigest@0.1.2:
    dependencies:
      bintrees: 1.0.2

  term-size@2.2.1: {}

  text-decoder@1.2.3:
    dependencies:
      b4a: 1.6.7

  thenify-all@1.6.0:
    dependencies:
      thenify: 3.3.1

  thenify@3.3.1:
    dependencies:
      any-promise: 1.3.0

  thread-stream@3.1.0:
    dependencies:
      real-require: 0.2.0

  through@2.3.8: {}

  tinybench@2.9.0: {}

  tinyexec@0.3.2: {}

  tinyglobby@0.2.13:
    dependencies:
      fdir: 6.4.4(picomatch@4.0.2)
      picomatch: 4.0.2

  tinyglobby@0.2.15:
    dependencies:
      fdir: 6.5.0(picomatch@4.0.3)
      picomatch: 4.0.3

  tinyrainbow@3.0.3: {}

  tldts-core@6.1.86: {}

  tldts@6.1.86:
    dependencies:
      tldts-core: 6.1.86

  tmp@0.0.33:
    dependencies:
      os-tmpdir: 1.0.2

  to-regex-range@5.0.1:
    dependencies:
      is-number: 7.0.0

  toad-cache@3.7.0: {}

  toidentifier@1.0.1: {}

  tough-cookie@5.1.2:
    dependencies:
      tldts: 6.1.86

  tr46@0.0.3: {}

  tr46@1.0.1:
    dependencies:
      punycode: 2.3.1

  tree-kill@1.2.2: {}

  trim-lines@3.0.1: {}

  trim-trailing-lines@2.1.0: {}

  trough@2.2.0: {}

  ts-api-utils@2.1.0(typescript@5.8.3):
    dependencies:
      typescript: 5.8.3

  ts-interface-checker@0.1.13: {}

  tsc-alias@1.8.16:
    dependencies:
      chokidar: 3.6.0
      commander: 9.5.0
      get-tsconfig: 4.10.0
      globby: 11.1.0
      mylas: 2.1.14
      normalize-path: 3.0.0
      plimit-lit: 1.6.1

  tslib@1.14.1: {}

  tslib@2.8.1: {}

  tsup@8.4.0(jiti@1.21.7)(postcss@8.5.6)(tsx@4.19.4)(typescript@5.8.3)(yaml@2.7.1):
    dependencies:
      bundle-require: 5.1.0(esbuild@0.25.11)
      cac: 6.7.14
      chokidar: 4.0.3
      consola: 3.4.2
      debug: 4.4.0
      esbuild: 0.25.11
      joycon: 3.1.1
      picocolors: 1.1.1
      postcss-load-config: 6.0.1(jiti@1.21.7)(postcss@8.5.6)(tsx@4.19.4)(yaml@2.7.1)
      resolve-from: 5.0.0
      rollup: 4.40.1
      source-map: 0.8.0-beta.0
      sucrase: 3.35.0
      tinyexec: 0.3.2
      tinyglobby: 0.2.13
      tree-kill: 1.2.2
    optionalDependencies:
      postcss: 8.5.6
      typescript: 5.8.3
    transitivePeerDependencies:
      - jiti
      - supports-color
      - tsx
      - yaml

  tsx@4.19.4:
    dependencies:
      esbuild: 0.25.11
      get-tsconfig: 4.10.0
    optionalDependencies:
      fsevents: 2.3.3

  turbo-darwin-64@2.5.8:
    optional: true

  turbo-darwin-arm64@2.5.8:
    optional: true

  turbo-linux-64@2.5.8:
    optional: true

  turbo-linux-arm64@2.5.8:
    optional: true

  turbo-windows-64@2.5.8:
    optional: true

  turbo-windows-arm64@2.5.8:
    optional: true

  turbo@2.5.8:
    optionalDependencies:
      turbo-darwin-64: 2.5.8
      turbo-darwin-arm64: 2.5.8
      turbo-linux-64: 2.5.8
      turbo-linux-arm64: 2.5.8
      turbo-windows-64: 2.5.8
      turbo-windows-arm64: 2.5.8

  type-check@0.4.0:
    dependencies:
      prelude-ls: 1.2.1

  type-fest@0.21.3: {}

  type-fest@4.41.0: {}

  type-is@1.6.18:
    dependencies:
      media-typer: 0.3.0
      mime-types: 2.1.35

  type-is@2.0.1:
    dependencies:
      content-type: 1.0.5
      media-typer: 1.1.0
      mime-types: 3.0.1

  typed-array-buffer@1.0.3:
    dependencies:
      call-bound: 1.0.4
      es-errors: 1.3.0
      is-typed-array: 1.1.15

  typed-array-byte-length@1.0.3:
    dependencies:
      call-bind: 1.0.8
      for-each: 0.3.5
      gopd: 1.2.0
      has-proto: 1.2.0
      is-typed-array: 1.1.15

  typed-array-byte-offset@1.0.4:
    dependencies:
      available-typed-arrays: 1.0.7
      call-bind: 1.0.8
      for-each: 0.3.5
      gopd: 1.2.0
      has-proto: 1.2.0
      is-typed-array: 1.1.15
      reflect.getprototypeof: 1.0.10

  typed-array-length@1.0.7:
    dependencies:
      call-bind: 1.0.8
      for-each: 0.3.5
      gopd: 1.2.0
      is-typed-array: 1.1.15
      possible-typed-array-names: 1.1.0
      reflect.getprototypeof: 1.0.10

  typescript-eslint@8.31.1(eslint@9.25.1(jiti@1.21.7))(typescript@5.8.3):
    dependencies:
      '@typescript-eslint/eslint-plugin': 8.31.1(@typescript-eslint/parser@8.31.1(eslint@9.25.1(jiti@1.21.7))(typescript@5.8.3))(eslint@9.25.1(jiti@1.21.7))(typescript@5.8.3)
      '@typescript-eslint/parser': 8.31.1(eslint@9.25.1(jiti@1.21.7))(typescript@5.8.3)
      '@typescript-eslint/utils': 8.31.1(eslint@9.25.1(jiti@1.21.7))(typescript@5.8.3)
      eslint: 9.25.1(jiti@1.21.7)
      typescript: 5.8.3
    transitivePeerDependencies:
      - supports-color

  typescript@5.8.3: {}

  typescript@5.9.3: {}

  unbox-primitive@1.1.0:
    dependencies:
      call-bound: 1.0.4
      has-bigints: 1.1.0
      has-symbols: 1.1.0
      which-boxed-primitive: 1.1.1

  unbzip2-stream@1.4.3:
    dependencies:
      buffer: 5.7.1
      through: 2.3.8

  undici-types@5.26.5: {}

  undici-types@6.19.8: {}

  undici-types@6.20.0: {}

  unified@11.0.5:
    dependencies:
      '@types/unist': 3.0.3
      bail: 2.0.2
      devlop: 1.1.0
      extend: 3.0.2
      is-plain-obj: 4.1.0
      trough: 2.2.0
      vfile: 6.0.3

  unist-builder@4.0.0:
    dependencies:
      '@types/unist': 3.0.3

  unist-util-find-after@5.0.0:
    dependencies:
      '@types/unist': 3.0.3
      unist-util-is: 6.0.0

  unist-util-is@5.2.1:
    dependencies:
      '@types/unist': 2.0.11

  unist-util-is@6.0.0:
    dependencies:
      '@types/unist': 3.0.3

  unist-util-map@4.0.0:
    dependencies:
      '@types/unist': 3.0.3

  unist-util-modify-children@4.0.0:
    dependencies:
      '@types/unist': 3.0.3
      array-iterate: 2.0.1

  unist-util-position-from-estree@2.0.0:
    dependencies:
      '@types/unist': 3.0.3

  unist-util-position@5.0.0:
    dependencies:
      '@types/unist': 3.0.3

  unist-util-remove-position@5.0.0:
    dependencies:
      '@types/unist': 3.0.3
      unist-util-visit: 5.0.0

  unist-util-remove@4.0.0:
    dependencies:
      '@types/unist': 3.0.3
      unist-util-is: 6.0.0
      unist-util-visit-parents: 6.0.1

  unist-util-stringify-position@4.0.0:
    dependencies:
      '@types/unist': 3.0.3

  unist-util-visit-children@3.0.0:
    dependencies:
      '@types/unist': 3.0.3

  unist-util-visit-parents@5.1.3:
    dependencies:
      '@types/unist': 2.0.11
      unist-util-is: 5.2.1

  unist-util-visit-parents@6.0.1:
    dependencies:
      '@types/unist': 3.0.3
      unist-util-is: 6.0.0

  unist-util-visit@4.1.2:
    dependencies:
      '@types/unist': 2.0.11
      unist-util-is: 5.2.1
      unist-util-visit-parents: 5.1.3

  unist-util-visit@5.0.0:
    dependencies:
      '@types/unist': 3.0.3
      unist-util-is: 6.0.0
      unist-util-visit-parents: 6.0.1

  universalify@0.1.2: {}

  universalify@2.0.1: {}

  unpipe@1.0.0: {}

  uri-js@4.4.1:
    dependencies:
      punycode: 2.3.1

  urijs@1.19.11: {}

  urlpattern-polyfill@10.0.0: {}

  util-deprecate@1.0.2: {}

  utility-types@3.11.0: {}

  utils-merge@1.0.1: {}

  uuid@10.0.0: {}

  uuid@11.1.0: {}

  uuid@13.0.0: {}

  uuid@9.0.1: {}

  vary@1.1.2: {}

  vfile-location@5.0.3:
    dependencies:
      '@types/unist': 3.0.3
      vfile: 6.0.3

  vfile-matter@5.0.1:
    dependencies:
      vfile: 6.0.3
      yaml: 2.7.1

  vfile-message@4.0.2:
    dependencies:
      '@types/unist': 3.0.3
      unist-util-stringify-position: 4.0.0

  vfile@6.0.3:
    dependencies:
      '@types/unist': 3.0.3
      vfile-message: 4.0.2

  vite@7.2.2(@types/node@20.17.32)(jiti@1.21.7)(tsx@4.19.4)(yaml@2.7.1):
    dependencies:
      esbuild: 0.25.11
      fdir: 6.5.0(picomatch@4.0.3)
      picomatch: 4.0.3
      postcss: 8.5.6
      rollup: 4.53.2
      tinyglobby: 0.2.15
    optionalDependencies:
      '@types/node': 20.17.32
      fsevents: 2.3.3
      jiti: 1.21.7
      tsx: 4.19.4
      yaml: 2.7.1

  vite@7.2.2(@types/node@22.13.1)(jiti@1.21.7)(tsx@4.19.4)(yaml@2.7.1):
    dependencies:
      esbuild: 0.25.11
      fdir: 6.5.0(picomatch@4.0.3)
      picomatch: 4.0.3
      postcss: 8.5.6
      rollup: 4.53.2
      tinyglobby: 0.2.15
    optionalDependencies:
      '@types/node': 22.13.1
      fsevents: 2.3.3
      jiti: 1.21.7
      tsx: 4.19.4
      yaml: 2.7.1

  vitest@4.0.8(@types/debug@4.1.12)(@types/node@20.17.32)(jiti@1.21.7)(tsx@4.19.4)(yaml@2.7.1):
    dependencies:
      '@vitest/expect': 4.0.8
      '@vitest/mocker': 4.0.8(vite@7.2.2(@types/node@20.17.32)(jiti@1.21.7)(tsx@4.19.4)(yaml@2.7.1))
      '@vitest/pretty-format': 4.0.8
      '@vitest/runner': 4.0.8
      '@vitest/snapshot': 4.0.8
      '@vitest/spy': 4.0.8
      '@vitest/utils': 4.0.8
      debug: 4.4.3
      es-module-lexer: 1.7.0
      expect-type: 1.2.2
      magic-string: 0.30.21
      pathe: 2.0.3
      picomatch: 4.0.3
      std-env: 3.10.0
      tinybench: 2.9.0
      tinyexec: 0.3.2
      tinyglobby: 0.2.15
      tinyrainbow: 3.0.3
      vite: 7.2.2(@types/node@20.17.32)(jiti@1.21.7)(tsx@4.19.4)(yaml@2.7.1)
      why-is-node-running: 2.3.0
    optionalDependencies:
      '@types/debug': 4.1.12
      '@types/node': 20.17.32
    transitivePeerDependencies:
      - jiti
      - less
      - lightningcss
      - msw
      - sass
      - sass-embedded
      - stylus
      - sugarss
      - supports-color
      - terser
      - tsx
      - yaml

  vitest@4.0.8(@types/debug@4.1.12)(@types/node@22.13.1)(jiti@1.21.7)(tsx@4.19.4)(yaml@2.7.1):
    dependencies:
      '@vitest/expect': 4.0.8
      '@vitest/mocker': 4.0.8(vite@7.2.2(@types/node@22.13.1)(jiti@1.21.7)(tsx@4.19.4)(yaml@2.7.1))
      '@vitest/pretty-format': 4.0.8
      '@vitest/runner': 4.0.8
      '@vitest/snapshot': 4.0.8
      '@vitest/spy': 4.0.8
      '@vitest/utils': 4.0.8
      debug: 4.4.3
      es-module-lexer: 1.7.0
      expect-type: 1.2.2
      magic-string: 0.30.21
      pathe: 2.0.3
      picomatch: 4.0.3
      std-env: 3.10.0
      tinybench: 2.9.0
      tinyexec: 0.3.2
      tinyglobby: 0.2.15
      tinyrainbow: 3.0.3
      vite: 7.2.2(@types/node@22.13.1)(jiti@1.21.7)(tsx@4.19.4)(yaml@2.7.1)
      why-is-node-running: 2.3.0
    optionalDependencies:
      '@types/debug': 4.1.12
      '@types/node': 22.13.1
    transitivePeerDependencies:
      - jiti
      - less
      - lightningcss
      - msw
      - sass
      - sass-embedded
      - stylus
      - sugarss
      - supports-color
      - terser
      - tsx
      - yaml

  web-namespaces@2.0.1: {}

  web-streams-polyfill@3.3.3:
    optional: true

  web-streams-polyfill@4.0.0-beta.3: {}

  webidl-conversions@3.0.1: {}

  webidl-conversions@4.0.2: {}

  whatwg-url@5.0.0:
    dependencies:
      tr46: 0.0.3
      webidl-conversions: 3.0.1

  whatwg-url@7.1.0:
    dependencies:
      lodash.sortby: 4.7.0
      tr46: 1.0.1
      webidl-conversions: 4.0.2

  which-boxed-primitive@1.1.1:
    dependencies:
      is-bigint: 1.1.0
      is-boolean-object: 1.2.2
      is-number-object: 1.1.1
      is-string: 1.1.1
      is-symbol: 1.1.1

  which-builtin-type@1.2.1:
    dependencies:
      call-bound: 1.0.4
      function.prototype.name: 1.1.8
      has-tostringtag: 1.0.2
      is-async-function: 2.1.1
      is-date-object: 1.1.0
      is-finalizationregistry: 1.1.1
      is-generator-function: 1.1.0
      is-regex: 1.2.1
      is-weakref: 1.1.1
      isarray: 2.0.5
      which-boxed-primitive: 1.1.1
      which-collection: 1.0.2
      which-typed-array: 1.1.19

  which-collection@1.0.2:
    dependencies:
      is-map: 2.0.3
      is-set: 2.0.3
      is-weakmap: 2.0.2
      is-weakset: 2.0.4

  which-typed-array@1.1.19:
    dependencies:
      available-typed-arrays: 1.0.7
      call-bind: 1.0.8
      call-bound: 1.0.4
      for-each: 0.3.5
      get-proto: 1.0.1
      gopd: 1.2.0
      has-tostringtag: 1.0.2

  which@2.0.2:
    dependencies:
      isexe: 2.0.0

  why-is-node-running@2.3.0:
    dependencies:
      siginfo: 2.0.0
      stackback: 0.0.2

  widest-line@5.0.0:
    dependencies:
      string-width: 7.2.0

  word-wrap@1.2.5: {}

  wrap-ansi@6.2.0:
    dependencies:
      ansi-styles: 4.3.0
      string-width: 4.2.3
      strip-ansi: 6.0.1

  wrap-ansi@7.0.0:
    dependencies:
      ansi-styles: 4.3.0
      string-width: 4.2.3
      strip-ansi: 6.0.1

  wrap-ansi@8.1.0:
    dependencies:
      ansi-styles: 6.2.1
      string-width: 5.1.2
      strip-ansi: 7.1.0

  wrap-ansi@9.0.0:
    dependencies:
      ansi-styles: 6.2.1
      string-width: 7.2.0
      strip-ansi: 7.1.0

  wrappy@1.0.2: {}

  ws@8.17.1(bufferutil@4.0.9):
    optionalDependencies:
      bufferutil: 4.0.9

  ws@8.18.3(bufferutil@4.0.9):
    optionalDependencies:
      bufferutil: 4.0.9

  xml2js@0.6.2:
    dependencies:
      sax: 1.4.1
      xmlbuilder: 11.0.1

  xmlbuilder@11.0.1: {}

  y18n@5.0.8: {}

  yallist@4.0.0: {}

  yaml@2.7.1: {}

  yargs-parser@21.1.1: {}

  yargs@17.7.2:
    dependencies:
      cliui: 8.0.1
      escalade: 3.2.0
      get-caller-file: 2.0.5
      require-directory: 2.1.1
      string-width: 4.2.3
      y18n: 5.0.8
      yargs-parser: 21.1.1

  yauzl@2.10.0:
    dependencies:
      buffer-crc32: 0.2.13
      fd-slicer: 1.1.0

  yocto-queue@0.1.0: {}

  yoctocolors-cjs@2.1.2: {}

  yoga-layout@3.2.1: {}

  zod-openapi@5.4.5(zod@4.2.0):
    dependencies:
      zod: 4.2.0

  zod-to-json-schema@3.24.5(zod@3.25.76):
    dependencies:
      zod: 3.25.76

  zod-to-json-schema@3.25.0(zod@3.25.76):
    dependencies:
      zod: 3.25.76

  zod-to-json-schema@3.25.0(zod@4.1.12):
    dependencies:
      zod: 4.1.12

  zod@3.23.8: {}

  zod@3.25.76: {}

  zod@4.1.12: {}

  zod@4.2.0: {}

  zwitch@2.0.4: {}<|MERGE_RESOLUTION|>--- conflicted
+++ resolved
@@ -226,15 +226,12 @@
       openai:
         specifier: ^4.87.1
         version: 4.96.2(ws@8.18.3(bufferutil@4.0.9))(zod@4.1.12)
-<<<<<<< HEAD
       uuid:
         specifier: ^13.0.0
         version: 13.0.0
-=======
       sharp:
         specifier: ^0.34.5
         version: 0.34.5
->>>>>>> cadd1920
       zod:
         specifier: ^4.1.8
         version: 4.1.12
