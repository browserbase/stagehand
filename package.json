--- conflicted
+++ resolved
@@ -76,11 +76,7 @@
   "dependencies": {
     "@anthropic-ai/sdk": "0.39.0",
     "@browserbasehq/sdk": "^2.4.0",
-<<<<<<< HEAD
-    "@google/genai": "^1.12.0",
-=======
     "@google/genai": "^1.22.0",
->>>>>>> cbff109e
     "@modelcontextprotocol/sdk": "^1.17.2",
     "ai": "^4.3.9",
     "devtools-protocol": "^0.0.1464554",
