{
  "name": "@browserbasehq/stagehand",
  "version": "1.0.2",
  "description": "An AI web browsing framework focused on simplicity and extensibility.",
  "main": "./dist/index.js",
  "module": "./dist/index.js",
  "types": "./dist/index.d.ts",
  "scripts": {
    "2048": "npm run build-dom-scripts && tsx examples/2048.ts",
    "example": "npm run build-dom-scripts && tsx examples/example.ts",
    "debug-url": "npm run build-dom-scripts && tsx examples/debugUrl.ts",
    "format": "prettier --write .",
    "cache:clear": "rm -rf .cache",
    "evals": "npm run build-dom-scripts && npx braintrust eval evals/index.eval.ts",
    "build-dom-scripts": "mkdir -p ./lib/dom/build && mkdir -p ./dist/dom/build && esbuild ./lib/dom/*.ts --bundle --outdir=./dist/dom/build",
    "bundle-dom-scripts": "esbuild ./lib/dom/index.ts --bundle --outfile=./lib/dom/bundle.js --platform=browser --target=es2015 --minify",
<<<<<<< HEAD
    "build": "tsc && npm run build-dom-scripts && tsup lib/index.ts",
=======
    "build": "npm run build-dom-scripts && tsup lib/index.ts --dts",
>>>>>>> b3ba2eff
    "release": "changeset publish"
  },
  "files": [
    "dist/**",
    "patches/**"
  ],
  "keywords": [],
  "author": "Paul Klein IV",
  "license": "MIT",
  "devDependencies": {
    "@changesets/changelog-github": "^0.5.0",
    "@changesets/cli": "^2.27.9",
    "@types/cheerio": "^0.22.35",
    "@types/express": "^4.17.21",
    "@types/node": "^20.11.30",
    "autoevals": "^0.0.64",
    "braintrust": "^0.0.167",
    "cheerio": "^1.0.0",
    "esbuild": "^0.21.4",
    "express": "^4.21.0",
    "multer": "^1.4.5-lts.1",
    "prettier": "^3.2.5",
    "tsup": "^8.1.0",
    "tsx": "^4.10.5",
    "typescript": "^5.2.2"
  },
  "peerDependencies": {
    "@playwright/test": "^1.42.1",
    "deepmerge": "^4.3.1",
    "dotenv": "^16.4.5",
    "openai": "^4.62.1",
    "zod": "^3.23.8"
  },
  "dependencies": {
    "@anthropic-ai/sdk": "^0.27.3",
    "anthropic": "^0.0.0",
    "anthropic-ai": "^0.0.10",
    "sharp": "^0.33.5",
    "zod-to-json-schema": "^3.23.3"
  },
  "directories": {
    "doc": "docs",
    "example": "examples",
    "lib": "lib"
  },
  "repository": {
    "type": "git",
    "url": "git+https://github.com/browserbase/stagehand.git"
  },
  "bugs": {
    "url": "https://github.com/browserbase/stagehand/issues"
  },
  "homepage": "https://github.com/browserbase/stagehand#readme"
}<|MERGE_RESOLUTION|>--- conflicted
+++ resolved
@@ -14,11 +14,7 @@
     "evals": "npm run build-dom-scripts && npx braintrust eval evals/index.eval.ts",
     "build-dom-scripts": "mkdir -p ./lib/dom/build && mkdir -p ./dist/dom/build && esbuild ./lib/dom/*.ts --bundle --outdir=./dist/dom/build",
     "bundle-dom-scripts": "esbuild ./lib/dom/index.ts --bundle --outfile=./lib/dom/bundle.js --platform=browser --target=es2015 --minify",
-<<<<<<< HEAD
-    "build": "tsc && npm run build-dom-scripts && tsup lib/index.ts",
-=======
-    "build": "npm run build-dom-scripts && tsup lib/index.ts --dts",
->>>>>>> b3ba2eff
+    "build": "tsc && npm run build-dom-scripts && tsup lib/index.ts --dts",
     "release": "changeset publish"
   },
   "files": [
