--- conflicted
+++ resolved
@@ -11,11 +11,8 @@
     "example": "npm run build-dom-scripts && tsx examples/example.ts",
     "debug-url": "npm run build-dom-scripts && tsx examples/debugUrl.ts",
     "external-client": "npm run build-dom-scripts && tsx examples/external_client.ts",
-<<<<<<< HEAD
     "instructions": "npm run build-dom-scripts && tsx examples/instructions.ts",
-=======
     "ai-sdk-client": "npm run build-dom-scripts && tsx examples/ai_sdk_example.ts",
->>>>>>> a41271ba
     "format": "prettier --write .",
     "prettier": "prettier --check .",
     "prettier:fix": "prettier --write .",
