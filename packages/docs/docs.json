--- conflicted
+++ resolved
@@ -60,10 +60,6 @@
               "v3/best-practices/history",
               "v3/best-practices/computer-use",
               "v3/best-practices/contributing",
-<<<<<<< HEAD
-=======
-              "v3/best-practices/build-agent",
->>>>>>> e316c9af
               "v3/best-practices/agent-fallbacks",
               "v3/best-practices/prompting-best-practices",
               "v3/best-practices/mcp-integrations",
