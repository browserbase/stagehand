--- conflicted
+++ resolved
@@ -1,14 +1,7 @@
-<<<<<<< HEAD
-import { z } from "zod";
-import type { AvailableModel } from "@browserbasehq/orca";
-import type { LogLine } from "@browserbasehq/orca";
-import type { AgentInstance } from "@browserbasehq/orca";
-=======
 import { z } from "zod/v3";
 import type { AvailableModel } from "@browserbasehq/stagehand";
 import type { LogLine } from "@browserbasehq/stagehand";
 import type { AgentInstance } from "@browserbasehq/stagehand";
->>>>>>> 08b19bdd
 import type { EvalCase } from "braintrust";
 import type { V3 } from "@browserbasehq/stagehand";
 import { EvalLogger } from "../logger";
