--- conflicted
+++ resolved
@@ -1,11 +1,6 @@
 {
-<<<<<<< HEAD
-  "name": "@browserbasehq/orca",
-  "version": "3.0.0-test.1",
-=======
   "name": "@browserbasehq/stagehand",
   "version": "3.0.1",
->>>>>>> 08b19bdd
   "description": "An AI web browsing framework focused on simplicity and extensibility.",
   "main": "./dist/index.js",
   "module": "./dist/index.js",
