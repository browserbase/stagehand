--- conflicted
+++ resolved
@@ -27,11 +27,7 @@
       ? {}
       : (() => {
           // eslint-disable-next-line @typescript-eslint/no-unused-vars
-<<<<<<< HEAD
-          const { modelName, ...rest } = model;
-=======
           const { modelName: _, ...rest } = model;
->>>>>>> 316f1601
           return rest;
         })();
 
