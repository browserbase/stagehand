import { z } from "zod";
import { LogLine } from "./v3/types/public/logs";
import { ChatMessage, LLMClient } from "./v3/llm/LLMClient";
import {
  buildActSystemPrompt,
  buildExtractSystemPrompt,
  buildExtractUserPrompt,
  buildMetadataPrompt,
  buildMetadataSystemPrompt,
  buildObserveSystemPrompt,
  buildObserveUserMessage,
} from "./prompt";
import { appendSummary, writeTimestampedTxtFile } from "./inferenceLogUtils";

<<<<<<< HEAD
// Re-export for backward compatibility
export type { LLMParsedResponse } from "./v3/llm/LLMClient";
=======
/** Simple usage shape if your LLM returns usage tokens. */
interface LLMUsage {
  prompt_tokens: number;
  completion_tokens: number;
  total_tokens: number;
  reasoning_tokens?: number;
  cached_input_tokens?: number;
}

/**
 * For calls that use a schema: the LLMClient may return { data: T; usage?: LLMUsage }
 */
export interface LLMParsedResponse<T> {
  data: T;
  usage?: LLMUsage;
}
>>>>>>> ffb5e5d2

export async function extract({
  instruction,
  domElements,
  schema,
  llmClient,
  logger,
  userProvidedInstructions,
  logInferenceToFile = false,
}: {
  instruction: string;
  domElements: string;
  schema: z.ZodObject<z.ZodRawShape>;
  llmClient: LLMClient;
  userProvidedInstructions?: string;
  logger: (message: LogLine) => void;
  logInferenceToFile?: boolean;
}) {
  const metadataSchema = z.object({
    progress: z
      .string()
      .describe(
        "progress of what has been extracted so far, as concise as possible",
      ),
    completed: z
      .boolean()
      .describe(
        "true if the goal is now accomplished. Use this conservatively, only when sure that the goal has been completed.",
      ),
  });

  type ExtractionResponse = z.infer<typeof schema>;
  type MetadataResponse = z.infer<typeof metadataSchema>;

  const isUsingAnthropic = llmClient.type === "anthropic";
  const isGPT5 = llmClient.modelName.includes("gpt-5"); // TODO: remove this as we update support for gpt-5 configuration options

  const extractCallMessages: ChatMessage[] = [
    buildExtractSystemPrompt(isUsingAnthropic, userProvidedInstructions),
    buildExtractUserPrompt(instruction, domElements, isUsingAnthropic),
  ];

  let extractCallFile = "";
  let extractCallTimestamp = "";
  if (logInferenceToFile) {
    const { fileName, timestamp } = writeTimestampedTxtFile(
      "extract_summary",
      "extract_call",
      {
        modelCall: "extract",
        messages: extractCallMessages,
      },
    );
    extractCallFile = fileName;
    extractCallTimestamp = timestamp;
  }

  const extractStartTime = Date.now();
  const extractionResponse =
    await llmClient.createChatCompletion<ExtractionResponse>({
      options: {
        messages: extractCallMessages,
        response_model: {
          schema,
          name: "Extraction",
        },
        temperature: isGPT5 ? 1 : 0.1,
        top_p: 1,
        frequency_penalty: 0,
        presence_penalty: 0,
      },
      logger,
    });
  const extractEndTime = Date.now();

  const { data: extractedData, usage: extractUsage } = extractionResponse;

  let extractResponseFile = "";
  if (logInferenceToFile) {
    const { fileName } = writeTimestampedTxtFile(
      "extract_summary",
      "extract_response",
      {
        modelResponse: "extract",
        rawResponse: extractedData,
      },
    );
    extractResponseFile = fileName;

    appendSummary("extract", {
      extract_inference_type: "extract",
      timestamp: extractCallTimestamp,
      LLM_input_file: extractCallFile,
      LLM_output_file: extractResponseFile,
      prompt_tokens: extractUsage?.prompt_tokens ?? 0,
      completion_tokens: extractUsage?.completion_tokens ?? 0,
      reasoning_tokens: extractUsage?.reasoning_tokens ?? 0,
      cached_input_tokens: extractUsage?.cached_input_tokens ?? 0,
      inference_time_ms: extractEndTime - extractStartTime,
    });
  }

  const metadataCallMessages: ChatMessage[] = [
    buildMetadataSystemPrompt(),
    buildMetadataPrompt(instruction, extractedData),
  ];

  let metadataCallFile = "";
  let metadataCallTimestamp = "";
  if (logInferenceToFile) {
    const { fileName, timestamp } = writeTimestampedTxtFile(
      "extract_summary",
      "metadata_call",
      {
        modelCall: "metadata",
        messages: metadataCallMessages,
      },
    );
    metadataCallFile = fileName;
    metadataCallTimestamp = timestamp;
  }

  const metadataStartTime = Date.now();
  const metadataResponse =
    await llmClient.createChatCompletion<MetadataResponse>({
      options: {
        messages: metadataCallMessages,
        response_model: {
          name: "Metadata",
          schema: metadataSchema,
        },
        temperature: isGPT5 ? 1 : 0.1,
        top_p: 1,
        frequency_penalty: 0,
        presence_penalty: 0,
      },
      logger,
    });
  const metadataEndTime = Date.now();

  const {
    data: {
      completed: metadataResponseCompleted,
      progress: metadataResponseProgress,
    },
    usage: metadataResponseUsage,
  } = metadataResponse;

  let metadataResponseFile = "";
  if (logInferenceToFile) {
    const { fileName } = writeTimestampedTxtFile(
      "extract_summary",
      "metadata_response",
      {
        modelResponse: "metadata",
        completed: metadataResponseCompleted,
        progress: metadataResponseProgress,
      },
    );
    metadataResponseFile = fileName;

    appendSummary("extract", {
      extract_inference_type: "metadata",
      timestamp: metadataCallTimestamp,
      LLM_input_file: metadataCallFile,
      LLM_output_file: metadataResponseFile,
      prompt_tokens: metadataResponseUsage?.prompt_tokens ?? 0,
      completion_tokens: metadataResponseUsage?.completion_tokens ?? 0,
      reasoning_tokens: metadataResponseUsage?.reasoning_tokens ?? 0,
      cached_input_tokens: metadataResponseUsage?.cached_input_tokens ?? 0,
      inference_time_ms: metadataEndTime - metadataStartTime,
    });
  }

  const totalPromptTokens =
    (extractUsage?.prompt_tokens ?? 0) +
    (metadataResponseUsage?.prompt_tokens ?? 0);

  const totalCompletionTokens =
    (extractUsage?.completion_tokens ?? 0) +
    (metadataResponseUsage?.completion_tokens ?? 0);

  const totalInferenceTimeMs =
    extractEndTime - extractStartTime + (metadataEndTime - metadataStartTime);
  const totalReasoningTokens =
    (extractUsage?.reasoning_tokens ?? 0) +
    (metadataResponseUsage?.reasoning_tokens ?? 0);
  const totalCachedInputTokens =
    (extractUsage?.cached_input_tokens ?? 0) +
    (metadataResponseUsage?.cached_input_tokens ?? 0);

  return {
    ...extractedData,
    metadata: {
      completed: metadataResponseCompleted,
      progress: metadataResponseProgress,
    },
    prompt_tokens: totalPromptTokens,
    completion_tokens: totalCompletionTokens,
    reasoning_tokens: totalReasoningTokens,
    cached_input_tokens: totalCachedInputTokens,
    inference_time_ms: totalInferenceTimeMs,
  };
}

export async function observe({
  instruction,
  domElements,
  llmClient,
  userProvidedInstructions,
  logger,
  logInferenceToFile = false,
}: {
  instruction: string;
  domElements: string;
  llmClient: LLMClient;
  userProvidedInstructions?: string;
  logger: (message: LogLine) => void;
  logInferenceToFile?: boolean;
}) {
  const isGPT5 = llmClient.modelName.includes("gpt-5"); // TODO: remove this as we update support for gpt-5 configuration options

  const observeSchema = z.object({
    elements: z
      .array(
        z.object({
          elementId: z
            .string()
            .describe(
              "the ID string associated with the element. Never include surrounding square brackets. This field must follow the format of 'number-number'.",
            ),
          description: z
            .string()
            .describe(
              "a description of the accessible element and its purpose",
            ),
          method: z
            .string()
            .describe(
              "the candidate method/action to interact with the element. Select one of the available Playwright interaction methods.",
            ),
          arguments: z.array(
            z
              .string()
              .describe(
                "the arguments to pass to the method. For example, for a click, the arguments are empty, but for a fill, the arguments are the value to fill in.",
              ),
          ),
        }),
      )
      .describe("an array of accessible elements that match the instruction"),
  });

  type ObserveResponse = z.infer<typeof observeSchema>;

  const messages: ChatMessage[] = [
    buildObserveSystemPrompt(userProvidedInstructions),
    buildObserveUserMessage(instruction, domElements),
  ];

  let callTimestamp = "";
  let callFile = "";
  if (logInferenceToFile) {
    const { fileName, timestamp } = writeTimestampedTxtFile(
      `observe_summary`,
      `observe_call`,
      {
        modelCall: "observe",
        messages,
      },
    );
    callFile = fileName;
    callTimestamp = timestamp;
  }

  const start = Date.now();
  const rawResponse = await llmClient.createChatCompletion<ObserveResponse>({
    options: {
      messages,
      response_model: {
        schema: observeSchema,
        name: "Observation",
      },
      temperature: isGPT5 ? 1 : 0.1,
      top_p: 1,
      frequency_penalty: 0,
      presence_penalty: 0,
    },
    logger,
  });
  const end = Date.now();
  const usageTimeMs = end - start;

  const { data: observeData, usage: observeUsage } = rawResponse;
  const promptTokens = observeUsage?.prompt_tokens ?? 0;
  const completionTokens = observeUsage?.completion_tokens ?? 0;
  const reasoningTokens = observeUsage?.reasoning_tokens ?? 0;
  const cachedInputTokens = observeUsage?.cached_input_tokens ?? 0;

  let responseFile = "";
  if (logInferenceToFile) {
    const { fileName: responseFileName } = writeTimestampedTxtFile(
      `observe_summary`,
      `observe_response`,
      {
        modelResponse: "observe",
        rawResponse: observeData,
      },
    );
    responseFile = responseFileName;

    appendSummary("observe", {
      [`observe_inference_type`]: "observe",
      timestamp: callTimestamp,
      LLM_input_file: callFile,
      LLM_output_file: responseFile,
      prompt_tokens: promptTokens,
      completion_tokens: completionTokens,
      reasoning_tokens: reasoningTokens,
      cached_input_tokens: cachedInputTokens,
      inference_time_ms: usageTimeMs,
    });
  }

  const parsedElements =
    observeData.elements?.map((el) => {
      const base = {
        elementId: el.elementId,
        description: String(el.description),
        method: String(el.method),
        arguments: el.arguments,
      };
      return base;
    }) ?? [];

  return {
    elements: parsedElements,
    prompt_tokens: promptTokens,
    completion_tokens: completionTokens,
    reasoning_tokens: reasoningTokens,
    cached_input_tokens: cachedInputTokens,
    inference_time_ms: usageTimeMs,
  };
}

export async function act({
  instruction,
  domElements,
  llmClient,
  userProvidedInstructions,
  logger,
  logInferenceToFile = false,
}: {
  instruction: string;
  domElements: string;
  llmClient: LLMClient;
  userProvidedInstructions?: string;
  logger: (message: LogLine) => void;
  logInferenceToFile?: boolean;
}) {
  const isGPT5 = llmClient.modelName.includes("gpt-5"); // TODO: remove this as we update support for gpt-5 configuration options

  const actSchema = z.object({
    elementId: z
      .string()
      .describe(
        "the ID string associated with the element. Never include surrounding square brackets. This field must follow the format of 'number-number'.",
      ),
    description: z
      .string()
      .describe("a description of the accessible element and its purpose"),
    method: z
      .string()
      .describe(
        "the candidate method/action to interact with the element. Select one of the available Playwright interaction methods.",
      ),
    arguments: z.array(
      z
        .string()
        .describe(
          "the arguments to pass to the method. For example, for a click, the arguments are empty, but for a fill, the arguments are the value to fill in.",
        ),
    ),
    twoStep: z.boolean(),
  });

  type ActResponse = z.infer<typeof actSchema>;

  const messages: ChatMessage[] = [
    buildActSystemPrompt(userProvidedInstructions),
    buildObserveUserMessage(instruction, domElements),
  ];

  let callTimestamp = "";
  let callFile = "";
  if (logInferenceToFile) {
    const { fileName, timestamp } = writeTimestampedTxtFile(
      `act_summary`,
      `act_call`,
      {
        modelCall: "act",
        messages,
      },
    );
    callFile = fileName;
    callTimestamp = timestamp;
  }

  const start = Date.now();
  const rawResponse = await llmClient.createChatCompletion<ActResponse>({
    options: {
      messages,
      response_model: {
        schema: actSchema,
        name: "act",
      },
      temperature: isGPT5 ? 1 : 0.1,
      top_p: 1,
      frequency_penalty: 0,
      presence_penalty: 0,
    },
    logger,
  });
  const end = Date.now();
  const usageTimeMs = end - start;

  const { data: actData, usage: actUsage } = rawResponse;
  const promptTokens = actUsage?.prompt_tokens ?? 0;
  const completionTokens = actUsage?.completion_tokens ?? 0;
  const reasoningTokens = actUsage?.reasoning_tokens ?? 0;
  const cachedInputTokens = actUsage?.cached_input_tokens ?? 0;

  let responseFile = "";
  if (logInferenceToFile) {
    const { fileName: responseFileName } = writeTimestampedTxtFile(
      `act_summary`,
      `act_response`,
      {
        modelResponse: "act",
        rawResponse: actData,
      },
    );
    responseFile = responseFileName;

    appendSummary("act", {
      [`act_inference_type`]: "act",
      timestamp: callTimestamp,
      LLM_input_file: callFile,
      LLM_output_file: responseFile,
      prompt_tokens: promptTokens,
      completion_tokens: completionTokens,
      reasoning_tokens: reasoningTokens,
      cached_input_tokens: cachedInputTokens,
      inference_time_ms: usageTimeMs,
    });
  }

  const parsedElement = {
    elementId: actData.elementId,
    description: String(actData.description),
    method: String(actData.method),
    arguments: actData.arguments,
  };

  return {
    element: parsedElement,
    prompt_tokens: promptTokens,
    completion_tokens: completionTokens,
    reasoning_tokens: reasoningTokens,
    cached_input_tokens: cachedInputTokens,
    inference_time_ms: usageTimeMs,
    twoStep: actData.twoStep,
  };
}<|MERGE_RESOLUTION|>--- conflicted
+++ resolved
@@ -12,27 +12,8 @@
 } from "./prompt";
 import { appendSummary, writeTimestampedTxtFile } from "./inferenceLogUtils";
 
-<<<<<<< HEAD
 // Re-export for backward compatibility
-export type { LLMParsedResponse } from "./v3/llm/LLMClient";
-=======
-/** Simple usage shape if your LLM returns usage tokens. */
-interface LLMUsage {
-  prompt_tokens: number;
-  completion_tokens: number;
-  total_tokens: number;
-  reasoning_tokens?: number;
-  cached_input_tokens?: number;
-}
-
-/**
- * For calls that use a schema: the LLMClient may return { data: T; usage?: LLMUsage }
- */
-export interface LLMParsedResponse<T> {
-  data: T;
-  usage?: LLMUsage;
-}
->>>>>>> ffb5e5d2
+export type { LLMParsedResponse, LLMUsage } from "./v3/llm/LLMClient";
 
 export async function extract({
   instruction,
