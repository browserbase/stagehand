import { test, expect } from "@playwright/test";
import { V3 } from "../v3";
<<<<<<< HEAD
import { v3TestConfig } from "./v3.config";
import { z } from "zod";
=======
import { v3DynamicTestConfig } from "./v3.dynamic.config";
import { z } from "zod/v3";
>>>>>>> b3397407

test.describe("V3 hard timeouts", () => {
  let v3: V3;

  test.beforeEach(async () => {
    v3 = new V3(v3DynamicTestConfig);
    await v3.init();
  });

  test.afterEach(async () => {
    await v3?.close?.().catch(() => {});
  });

  test("observe() enforces timeoutMs", async () => {
    // Tiny timeout to force the race to hit the timeout branch
    await expect(v3.observe("find something", { timeout: 5 })).rejects.toThrow(
      /timed out/i,
    );
  });

  test("extract() enforces timeoutMs", async () => {
    const schema = z.object({ title: z.string().optional() });
    await expect(
      v3.extract("Extract title", schema, { timeout: 5 }),
    ).rejects.toThrow(/timed out/i);
  });

  test("act() enforces timeoutMs", async () => {
    await expect(v3.act("do nothing", { timeout: 5 })).rejects.toThrow(
      /timed out/i,
    );
  });
});<|MERGE_RESOLUTION|>--- conflicted
+++ resolved
@@ -1,12 +1,7 @@
 import { test, expect } from "@playwright/test";
 import { V3 } from "../v3";
-<<<<<<< HEAD
-import { v3TestConfig } from "./v3.config";
-import { z } from "zod";
-=======
 import { v3DynamicTestConfig } from "./v3.dynamic.config";
 import { z } from "zod/v3";
->>>>>>> b3397407
 
 test.describe("V3 hard timeouts", () => {
   let v3: V3;
