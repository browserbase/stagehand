--- conflicted
+++ resolved
@@ -197,10 +197,7 @@
               state.actions.push(action);
             }
           }
-          state.currentPageUrl = (await this.v3.context.awaitActivePage()).url();
-        }
-<<<<<<< HEAD
-=======
+        }
         state.currentPageUrl = (await this.v3.context.awaitActivePage()).url();
 
         // Capture screenshot after tool execution and emit event
@@ -213,8 +210,6 @@
             level: 1,
           });
         }
-      }
->>>>>>> 0d2b398c
 
         if (userCallback) {
           await userCallback(event);
