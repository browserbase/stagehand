--- conflicted
+++ resolved
@@ -65,7 +65,6 @@
           { returnXpath: shouldCollectXpath },
         );
 
-<<<<<<< HEAD
         // Wait for page to settle after drag and drop
         await page.waitForTimeout(500);
 
@@ -73,23 +72,6 @@
         const screenshotBuffer = await page.screenshot({ fullPage: false });
         const screenshotBase64 = screenshotBuffer.toString("base64");
 
-        // Record as "act" step with proper Action for deterministic replay
-        const normalizedFrom = ensureXPath(fromXpath);
-        const normalizedTo = ensureXPath(toXpath);
-        if (normalizedFrom && normalizedTo) {
-          const action: Action = {
-            selector: normalizedFrom,
-            description: describe,
-            method: "dragAndDrop",
-            arguments: [normalizedTo],
-          };
-          v3.recordAgentReplayStep({
-            type: "act",
-            instruction: describe,
-            actions: [action],
-            actionDescription: describe,
-          });
-=======
         // Record as "act" step with proper Action for deterministic replay (only when caching)
         if (shouldCollectXpath) {
           const normalizedFrom = ensureXPath(fromXpath);
@@ -108,7 +90,6 @@
               actionDescription: describe,
             });
           }
->>>>>>> 091296e4
         }
 
         return {
