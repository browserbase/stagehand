--- conflicted
+++ resolved
@@ -106,7 +106,6 @@
           await new Promise((resolve) => setTimeout(resolve, 100));
         }
 
-<<<<<<< HEAD
         // Wait for page to settle after filling all fields
         await page.waitForTimeout(500);
 
@@ -114,12 +113,8 @@
         const screenshotBuffer = await page.screenshot({ fullPage: false });
         const screenshotBase64 = screenshotBuffer.toString("base64");
 
-        // Record as "act" step with proper Actions for deterministic replay
-        if (actions.length > 0) {
-=======
         // Record as "act" step with proper Actions for deterministic replay (only when caching)
         if (shouldCollectXpath && actions.length > 0) {
->>>>>>> 091296e4
           v3.recordAgentReplayStep({
             type: "act",
             instruction: `Fill ${fields.length} form fields`,
