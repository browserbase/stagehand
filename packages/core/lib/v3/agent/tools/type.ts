import { tool } from "ai";
import { z } from "zod";
import type { V3 } from "../../v3";
import type { Action } from "../../types/public/methods";
import type { TypeToolResult } from "../../types/public/agent";
import { processCoordinates } from "../utils/coordinateNormalization";
import { ensureXPath } from "../utils/xpath";

export const typeTool = (v3: V3, provider?: string) =>
  tool({
    description:
      "Type text into an element using its coordinates. This will click the element and then type the text into it (this is the most reliable way to type into an element, always use this over act, unless the element is not visible in the screenshot, but shown in ariaTree)",
    inputSchema: z.object({
      describe: z
        .string()
        .describe(
          "Describe the element to type into in a short, specific phrase that mentions the element type and a good visual description",
        ),
      text: z.string().describe("The text to type into the element"),
      coordinates: z
        .array(z.number())
        .describe("The (x, y) coordinates to type into the element"),
    }),
    execute: async ({
      describe,
      coordinates,
      text,
    }): Promise<TypeToolResult> => {
      try {
        const page = await v3.context.awaitActivePage();
        const processed = processCoordinates(
          coordinates[0],
          coordinates[1],
          provider,
        );

        v3.logger({
          category: "agent",
          message: `Agent calling tool: type`,
          level: 1,
          auxiliary: {
            arguments: {
              value: JSON.stringify({ describe, coordinates, processed, text }),
              type: "string",
            },
          },
        });

        // Only request XPath when caching is enabled to avoid unnecessary computation
        const shouldCollectXpath = v3.isAgentReplayActive();
        const xpath = await page.click(processed.x, processed.y, {
          returnXpath: shouldCollectXpath,
        });

        await page.type(text);

<<<<<<< HEAD
        // Wait for page to settle after typing
        await page.waitForTimeout(500);

        // Take screenshot after action for visual feedback
        const screenshotBuffer = await page.screenshot({ fullPage: false });
        const screenshotBase64 = screenshotBuffer.toString("base64");

        // Record as an "act" step with proper Action for deterministic replay
        const normalizedXpath = ensureXPath(xpath);
        if (normalizedXpath) {
          const action: Action = {
            selector: normalizedXpath,
            description: describe,
            method: "type",
            arguments: [text],
          };
          v3.recordAgentReplayStep({
            type: "act",
            instruction: describe,
            actions: [action],
            actionDescription: describe,
          });
=======
        // Record as an "act" step with proper Action for deterministic replay (only when caching)
        if (shouldCollectXpath) {
          const normalizedXpath = ensureXPath(xpath);
          if (normalizedXpath) {
            const action: Action = {
              selector: normalizedXpath,
              description: describe,
              method: "type",
              arguments: [text],
            };
            v3.recordAgentReplayStep({
              type: "act",
              instruction: describe,
              actions: [action],
              actionDescription: describe,
            });
          }
>>>>>>> 091296e4
        }

        return {
          success: true,
          describe,
          text,
          screenshotBase64,
        };
      } catch (error) {
        return {
          success: false,
          error: `Error typing: ${(error as Error).message}`,
        };
      }
    },
    toModelOutput: (result) => {
      if (result.screenshotBase64) {
        return {
          type: "content",
          value: [
            {
              type: "text",
              text: JSON.stringify({
                success: result.success,
                describe: result.describe,
                text: result.text,
              }),
            },
            {
              type: "media",
              mediaType: "image/png",
              data: result.screenshotBase64,
            },
          ],
        };
      }
      return {
        type: "content",
        value: [
          {
            type: "text",
            text: JSON.stringify({
              success: result.success,
              error: result.error,
            }),
          },
        ],
      };
    },
  });<|MERGE_RESOLUTION|>--- conflicted
+++ resolved
@@ -54,7 +54,6 @@
 
         await page.type(text);
 
-<<<<<<< HEAD
         // Wait for page to settle after typing
         await page.waitForTimeout(500);
 
@@ -62,22 +61,6 @@
         const screenshotBuffer = await page.screenshot({ fullPage: false });
         const screenshotBase64 = screenshotBuffer.toString("base64");
 
-        // Record as an "act" step with proper Action for deterministic replay
-        const normalizedXpath = ensureXPath(xpath);
-        if (normalizedXpath) {
-          const action: Action = {
-            selector: normalizedXpath,
-            description: describe,
-            method: "type",
-            arguments: [text],
-          };
-          v3.recordAgentReplayStep({
-            type: "act",
-            instruction: describe,
-            actions: [action],
-            actionDescription: describe,
-          });
-=======
         // Record as an "act" step with proper Action for deterministic replay (only when caching)
         if (shouldCollectXpath) {
           const normalizedXpath = ensureXPath(xpath);
@@ -95,7 +78,6 @@
               actionDescription: describe,
             });
           }
->>>>>>> 091296e4
         }
 
         return {
