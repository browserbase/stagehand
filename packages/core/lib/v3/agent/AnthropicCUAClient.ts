import {
  AgentAction,
  AgentResult,
  AgentType,
  AnthropicContentBlock,
  AnthropicMessage,
  AnthropicTextBlock,
  AnthropicToolResult,
  CuaAgentExecutionOptions,
  ToolUseItem,
} from "../types/public/agent";
import { LogLine } from "../types/public/logs";
import { AgentScreenshotProviderError } from "../types/public/sdkErrors";
import Anthropic from "@anthropic-ai/sdk";
import { ToolSet } from "ai";
import { zodToJsonSchema } from "zod-to-json-schema";
<<<<<<< HEAD
import { z } from "zod";
=======
import { z } from "zod/v3";
>>>>>>> 231c25a0
import { AgentClient } from "./AgentClient";
import { mapKeyToPlaywright } from "./utils/cuaKeyMapping";
import { compressConversationImages } from "./utils/imageCompression";

export type ResponseInputItem = AnthropicMessage | AnthropicToolResult;

/**
 * Client for Anthropic's Computer Use API
 * This implementation uses the official Anthropic Messages API for Computer Use
 */
export class AnthropicCUAClient extends AgentClient {
  private apiKey: string;
  private baseURL?: string;
  private client: Anthropic;
  public lastMessageId?: string;
  private currentViewport = { width: 1288, height: 711 };
  private currentUrl?: string;
  private screenshotProvider?: () => Promise<string>;
  private actionHandler?: (action: AgentAction) => Promise<void>;
  private thinkingBudget: number | null = null;
  private tools?: ToolSet;

  constructor(
    type: AgentType,
    modelName: string,
    userProvidedInstructions?: string,
    clientOptions?: Record<string, unknown>,
    tools?: ToolSet,
  ) {
    super(type, modelName, userProvidedInstructions);

    // Process client options
    this.apiKey =
      (clientOptions?.apiKey as string) || process.env.ANTHROPIC_API_KEY || "";
    this.baseURL = (clientOptions?.baseURL as string) || undefined;

    // Get thinking budget if specified
    if (
      clientOptions?.thinkingBudget &&
      typeof clientOptions.thinkingBudget === "number"
    ) {
      this.thinkingBudget = clientOptions.thinkingBudget;
    }

    // Store client options for reference
    this.clientOptions = {
      apiKey: this.apiKey,
    };

    if (this.baseURL) {
      this.clientOptions.baseUrl = this.baseURL;
    }

    // Initialize the Anthropic client
    this.client = new Anthropic(this.clientOptions);

    this.tools = tools;
  }

  setViewport(width: number, height: number): void {
    this.currentViewport = { width, height };
  }

  setCurrentUrl(url: string): void {
    this.currentUrl = url;
  }

  setScreenshotProvider(provider: () => Promise<string>): void {
    this.screenshotProvider = provider;
  }

  setActionHandler(handler: (action: AgentAction) => Promise<void>): void {
    this.actionHandler = handler;
  }

  setTools(tools: ToolSet): void {
    this.tools = tools;
  }

  /**
   * Execute a task with the Anthropic CUA
   * This is the main entry point for the agent
   * @implements AgentClient.execute
   */
  async execute(
    executionOptions: CuaAgentExecutionOptions,
  ): Promise<AgentResult> {
    const { options, logger } = executionOptions;
    const { instruction } = options;
    const maxSteps = options.maxSteps || 10;

    let currentStep = 0;
    let completed = false;
    const actions: AgentAction[] = [];
    const messageList: string[] = [];
    let finalMessage = "";

    // Start with the initial instruction
    let inputItems: ResponseInputItem[] =
      this.createInitialInputItems(instruction);

    logger({
      category: "agent",
      message: `Starting Anthropic agent execution with instruction: ${instruction}`,
      level: 1,
    });

    let totalInputTokens = 0;
    let totalOutputTokens = 0;
    let totalInferenceTime = 0;

    try {
      // Execute steps until completion or max steps reached
      while (!completed && currentStep < maxSteps) {
        logger({
          category: "agent",
          message: `Executing step ${currentStep + 1}/${maxSteps}`,
          level: 2,
        });

        const result = await this.executeStep(inputItems, logger);
        totalInputTokens += result.usage.input_tokens;
        totalOutputTokens += result.usage.output_tokens;
        totalInferenceTime += result.usage.inference_time_ms;

        // Add actions to the list
        if (result.actions.length > 0) {
          logger({
            category: "agent",
            message: `Step ${currentStep + 1} performed ${result.actions.length} actions`,
            level: 2,
          });
          actions.push(...result.actions);
        }

        // Update completion status
        completed = result.completed;

        // Update the input items for the next step if we're continuing
        if (!completed) {
          inputItems = result.nextInputItems;
        }

        // Record any message for this step
        if (result.message) {
          messageList.push(result.message);
          finalMessage = result.message;
        }

        // Increment step counter
        currentStep++;
      }

      logger({
        category: "agent",
        message: `Anthropic agent execution completed: ${completed}, with ${actions.length} total actions performed`,
        level: 1,
      });

      // Return the final result
      return {
        success: completed,
        actions,
        message: finalMessage,
        completed,
        usage: {
          input_tokens: totalInputTokens,
          output_tokens: totalOutputTokens,
          inference_time_ms: totalInferenceTime,
        },
      };
    } catch (error) {
      const errorMessage =
        error instanceof Error ? error.message : String(error);
      logger({
        category: "agent",
        message: `Error executing agent task: ${errorMessage}`,
        level: 0,
      });

      return {
        success: false,
        actions,
        message: `Failed to execute task: ${errorMessage}`,
        completed: false,
        usage: {
          input_tokens: totalInputTokens,
          output_tokens: totalOutputTokens,
          inference_time_ms: totalInferenceTime,
        },
      };
    }
  }

  async executeStep(
    inputItems: ResponseInputItem[],
    logger: (message: LogLine) => void,
  ): Promise<{
    actions: AgentAction[];
    message: string;
    completed: boolean;
    nextInputItems: ResponseInputItem[];
    usage: {
      input_tokens: number;
      output_tokens: number;
      inference_time_ms: number;
    };
  }> {
    try {
      // Get response from the model
      const result = await this.getAction(inputItems);
      const content = result.content;
      const usage = {
        input_tokens: result.usage.input_tokens,
        output_tokens: result.usage.output_tokens,
        inference_time_ms: result.usage.inference_time_ms,
      };

      logger({
        category: "agent",
        message: `Received response with ${content.length} content blocks`,
        level: 2,
      });

      // Extract actions from the content
      const stepActions: AgentAction[] = [];
      const toolUseItems: ToolUseItem[] = [];
      let message = "";

      // Process content blocks to find tool use items and text content
      for (const block of content) {
        logger({
          category: "agent",
          message: `Processing block type: ${block.type}, id: ${block.id || "unknown"}`,
          level: 2,
        });

        if (block.type === "tool_use") {
          // Direct handling of tool_use type
          logger({
            category: "agent",
            message: `Found tool_use block: ${JSON.stringify(block)}`,
            level: 2,
          });

          // Cast to ToolUseItem and add to list
          const toolUseItem = block as ToolUseItem;
          toolUseItems.push(toolUseItem);

          logger({
            category: "agent",
            message: `Added tool_use item: ${toolUseItem.name}, action: ${JSON.stringify(toolUseItem.input)}`,
            level: 2,
          });

          // Convert tool use to action and add to actions list
          const action = this.convertToolUseToAction(toolUseItem);
          if (action) {
            logger({
              category: "agent",
              message: `Created action from tool_use: ${toolUseItem.name}, action: ${action.type}`,
              level: 2,
            });
            stepActions.push(action);
          } else if (this.tools && toolUseItem.name in this.tools) {
            stepActions.push({
              type: "custom_tool",
              tool: toolUseItem.name,
              input: toolUseItem.input,
            } as AgentAction);
          }
        } else if (block.type === "text") {
          // Safe to cast here since we've verified it's a text block
          const textBlock = block as unknown as AnthropicTextBlock;
          message += textBlock.text + "\n";

          logger({
            category: "agent",
            message: `Found text block: ${textBlock.text}`,
            level: 2,
          });
        } else {
          logger({
            category: "agent",
            message: `Found unknown block type: ${block.type}`,
            level: 2,
          });
        }
      }

      // Execute actions if an action handler is provided
      if (this.actionHandler && stepActions.length > 0) {
        for (const action of stepActions) {
          try {
            logger({
              category: "agent",
              message: `Executing action: ${action.type}`,
              level: 1,
            });
            await this.actionHandler(action);
          } catch (error) {
            const errorMessage =
              error instanceof Error ? error.message : String(error);
            logger({
              category: "agent",
              message: `Error executing action ${action.type}: ${errorMessage}`,
              level: 0,
            });
          }
        }
      }

      // Create the assistant response message with all content blocks
      const assistantMessage: AnthropicMessage = {
        role: "assistant",
        content: content as unknown as AnthropicContentBlock[],
      };

      // Keep track of the conversation history by preserving all previous messages
      // and adding new messages at the end
      const nextInputItems: ResponseInputItem[] = [...inputItems];

      // Add the assistant message with tool_use blocks to the history
      compressConversationImages(nextInputItems);

      nextInputItems.push(assistantMessage);

      // Generate tool results and add them as a user message
      if (toolUseItems.length > 0) {
        const toolResults = await this.takeAction(toolUseItems, logger);

        if (toolResults.length > 0) {
          // Tool results are AnthropicToolResult[] which are compatible with AnthropicContentBlock[]
          const userToolResultsMessage: AnthropicMessage = {
            role: "user",
            content: toolResults as unknown as AnthropicContentBlock[],
          };
          nextInputItems.push(userToolResultsMessage);
        }
      }

      // The step is completed only if there were no tool_use items
      const completed = toolUseItems.length === 0;

      logger({
        category: "agent",
        message: `Step processed ${toolUseItems.length} tool use items, completed: ${completed}`,
        level: 2,
      });

      return {
        actions: stepActions,
        message: message.trim(),
        completed,
        nextInputItems,
        usage: usage,
      };
    } catch (error) {
      const errorMessage =
        error instanceof Error ? error.message : String(error);
      logger({
        category: "agent",
        message: `Error executing step: ${errorMessage}`,
        level: 0,
      });

      throw error;
    }
  }

  private createInitialInputItems(instruction: string): AnthropicMessage[] {
    // For the initial request, we use a simple array with the user's instruction
    return [
      {
        role: "system",
        content: this.userProvidedInstructions,
      },
      {
        role: "user",
        content: instruction,
      },
    ];
  }

  async getAction(inputItems: ResponseInputItem[]): Promise<{
    content: AnthropicContentBlock[];
    id: string;
    usage: Record<string, number>;
  }> {
    try {
      // For the API request, we use the inputItems directly
      // These should already be properly formatted as a sequence of user/assistant messages
      const messages: AnthropicMessage[] = [];

      for (const item of inputItems) {
        if ("role" in item) {
          // Skip system messages as Anthropic requires system as a top-level parameter
          if (item.role !== "system") {
            messages.push(item);
          }
        }
        // Note: We don't need special handling for tool_result items here anymore
        // as they should already be properly wrapped in user messages
      }

      // Configure thinking capability if available
      const thinking = this.thinkingBudget
        ? { type: "enabled" as const, budget_tokens: this.thinkingBudget }
        : undefined;

      // Create the request parameters
      const requestParams: Record<string, unknown> = {
        model: this.modelName,
        max_tokens: 4096,
        messages: messages,
        tools: [
          {
            type: "computer_20250124", // Use the latest version for Claude 3.7 Sonnet
            name: "computer",
            display_width_px: this.currentViewport.width,
            display_height_px: this.currentViewport.height,
            display_number: 1,
          },
        ],
        betas: ["computer-use-2025-01-24"],
      };

      // Add custom tools if available
      if (this.tools && Object.keys(this.tools).length > 0) {
        const customTools = Object.entries(this.tools).map(([name, tool]) => {
          // Convert Zod schema to proper JSON schema format for Anthropic
          const jsonSchema = zodToJsonSchema(tool.inputSchema as z.ZodType) as {
            properties?: Record<string, unknown>;
            required?: string[];
          };

          const inputSchema = {
            type: "object",
            properties: jsonSchema.properties || {},
            required: jsonSchema.required || [],
          };

          return {
            name,
            description: tool.description,
            input_schema: inputSchema,
          };
        });

        requestParams.tools = [
          ...(requestParams.tools as Record<string, unknown>[]),
          ...customTools,
        ];
      }

      // Add system parameter if provided
      if (this.userProvidedInstructions) {
        requestParams.system = this.userProvidedInstructions;
      }

      // Add thinking parameter if available
      if (thinking) {
        requestParams.thinking = thinking;
      }

      const startTime = Date.now();
      // Create the message using the Anthropic Messages API
      // @ts-expect-error - The Anthropic SDK types are stricter than what we need
      const response = await this.client.beta.messages.create(requestParams);
      const endTime = Date.now();
      const elapsedMs = endTime - startTime;
      const usage = {
        input_tokens: response.usage.input_tokens,
        output_tokens: response.usage.output_tokens,
        inference_time_ms: elapsedMs,
      };

      // Store the message ID for future use
      this.lastMessageId = response.id;

      // Return the content and message ID
      return {
        // Cast the response content to our internal type
        content: response.content as unknown as AnthropicContentBlock[],
        id: response.id,
        usage,
      };
    } catch (error) {
      console.error("Error getting action from Anthropic:", error);
      throw error;
    }
  }

  async takeAction(
    toolUseItems: ToolUseItem[],
    logger: (message: LogLine) => void,
  ): Promise<AnthropicToolResult[]> {
    const toolResults: AnthropicToolResult[] = [];

    logger({
      category: "agent",
      message: `Taking action on ${toolUseItems.length} tool use items`,
      level: 2,
    });

    // Process each tool use item
    for (const item of toolUseItems) {
      try {
        logger({
          category: "agent",
          message: `Processing tool use: ${item.name}, id: ${item.id}, action: ${JSON.stringify(item.input)}`,
          level: 2,
        });

        // TODO: Normalize and migrate to agentHandler

        // For computer tool, capture screenshot and return image
        if (item.name === "computer") {
          // Get action type
          const action = item.input.action as string;
          logger({
            category: "agent",
            message: `Computer action type: ${action}`,
            level: 2,
          });

          // Capture a screenshot for the response
          const screenshot = await this.captureScreenshot();
          logger({
            category: "agent",
            message: `Screenshot captured, length: ${screenshot.length}`,
            level: 2,
          });

          // Create proper image content block for Anthropic
          const imageContent = [
            {
              type: "image",
              source: {
                type: "base64",
                media_type: "image/png",
                data: screenshot.replace(/^data:image\/png;base64,/, ""),
              },
            },
          ];

          // Add current URL if available
          if (this.currentUrl) {
            toolResults.push({
              type: "tool_result",
              tool_use_id: item.id,
              content: [
                ...imageContent,
                {
                  type: "text",
                  text: `Current URL: ${this.currentUrl}`,
                },
              ],
            });
          } else {
            toolResults.push({
              type: "tool_result",
              tool_use_id: item.id,
              content: imageContent,
            });
          }

          logger({
            category: "agent",
            message: `Added computer tool result for tool_use_id: ${item.id}`,
            level: 2,
          });
        } else {
          // Handle custom tools
          let toolResult = "Tool executed successfully";
          if (this.tools && item.name in this.tools) {
            try {
              const tool = this.tools[item.name];

              logger({
                category: "agent",
                message: `Executing tool call: ${item.name} with args: ${JSON.stringify(item.input)}`,
                level: 1,
              });

              const result = await tool.execute(item.input, {
                toolCallId: item.id,
                messages: [],
              });
              toolResult = JSON.stringify(result);

              logger({
                category: "agent",
                message: `Tool ${item.name} completed successfully. Result: ${toolResult}`,
                level: 1,
              });
            } catch (toolError) {
              const errorMessage =
                toolError instanceof Error
                  ? toolError.message
                  : String(toolError);
              toolResult = `Error executing tool: ${errorMessage}`;

              logger({
                category: "agent",
                message: `Error executing tool ${item.name}: ${errorMessage}`,
                level: 0,
              });
            }
          }

          toolResults.push({
            type: "tool_result",
            tool_use_id: item.id,
            content: [
              {
                type: "text",
                text: toolResult,
              },
            ],
          });

          logger({
            category: "agent",
            message: `Added custom tool result for tool ${item.name}, tool_use_id: ${item.id}`,
            level: 2,
          });
        }
      } catch (error) {
        const errorMessage =
          error instanceof Error ? error.message : String(error);

        logger({
          category: "agent",
          message: `Error executing tool use: ${errorMessage}`,
          level: 0,
        });

        try {
          // For computer tool, try to capture a screenshot even on error
          if (item.name === "computer") {
            const screenshot = await this.captureScreenshot();

            toolResults.push({
              type: "tool_result",
              tool_use_id: item.id,
              content: [
                {
                  type: "image",
                  source: {
                    type: "base64",
                    media_type: "image/png",
                    data: screenshot.replace(/^data:image\/png;base64,/, ""),
                  },
                },
                {
                  type: "text",
                  text: `Error: ${errorMessage}`,
                },
              ],
            });

            logger({
              category: "agent",
              message: `Added error tool result with screenshot for tool_use_id: ${item.id}`,
              level: 1,
            });
          } else {
            // For other tools, return an error message as a text content block
            toolResults.push({
              type: "tool_result",
              tool_use_id: item.id,
              content: [
                {
                  type: "text",
                  text: `Error: ${errorMessage}`,
                },
              ],
            });

            logger({
              category: "agent",
              message: `Added error tool result for tool_use_id: ${item.id}`,
              level: 1,
            });
          }
        } catch (screenshotError) {
          // If we can't capture a screenshot, just send the error
          logger({
            category: "agent",
            message: `Error capturing screenshot: ${String(screenshotError)}`,
            level: 0,
          });

          toolResults.push({
            type: "tool_result",
            tool_use_id: item.id,
            content: [
              {
                type: "text",
                text: `Error: ${errorMessage}`,
              },
            ],
          });

          logger({
            category: "agent",
            message: `Added text error tool result for tool_use_id: ${item.id}`,
            level: 1,
          });
        }
      }
    }

    logger({
      category: "agent",
      message: `Prepared ${toolResults.length} tool results for next request`,
      level: 2,
    });

    return toolResults;
  }

  private convertToolUseToAction(item: ToolUseItem): AgentAction | null {
    try {
      const { name, input } = item;

      if (name === "computer") {
        // For computer actions, format according to the action type
        const action = input.action as string;

        if (!action) {
          console.warn("Missing action in tool use item:", item);
          return null;
        }

        // Handle different action types specifically
        if (action === "screenshot") {
          return {
            type: "screenshot",
            ...input,
          };
        } else if (action === "click") {
          return {
            type: "click",
            x: input.x as number,
            y: input.y as number,
            button: (input.button as string) || "left",
            ...input,
          };
        } else if (action === "type") {
          return {
            type: "type",
            text: input.text as string,
            ...input,
          };
        } else if (action === "keypress") {
          return {
            type: "keypress",
            keys: input.keys as string[],
            ...input,
          };
        } else if (action === "double_click" || action === "doubleClick") {
          return {
            type: action,
            x: input.x as number,
            y: input.y as number,
            ...input,
          };
        } else if (action === "scroll") {
          // Convert Anthropic's coordinate, scroll_amount and scroll_direction into scroll_x and scroll_y
          const x =
            (input.x as number) ||
            (input.coordinate ? (input.coordinate as number[])[0] : 0);
          const y =
            (input.y as number) ||
            (input.coordinate ? (input.coordinate as number[])[1] : 0);

          // Calculate scroll_x and scroll_y based on scroll_amount and scroll_direction
          let scroll_x = 0;
          let scroll_y = 0;

          const scrollAmount = (input.scroll_amount as number) || 5;
          const scrollMultiplier = 100; // Pixels per unit of scroll_amount

          if (input.scroll_direction) {
            const direction = input.scroll_direction as string;
            if (direction === "down") {
              scroll_y = scrollAmount * scrollMultiplier;
            } else if (direction === "up") {
              scroll_y = -scrollAmount * scrollMultiplier;
            } else if (direction === "right") {
              scroll_x = scrollAmount * scrollMultiplier;
            } else if (direction === "left") {
              scroll_x = -scrollAmount * scrollMultiplier;
            }
          } else {
            // Use direct scroll_x and scroll_y if provided
            scroll_x = (input.scroll_x as number) || 0;
            scroll_y = (input.scroll_y as number) || 0;
          }

          return {
            type: "scroll",
            x: x,
            y: y,
            scroll_x: scroll_x,
            scroll_y: scroll_y,
            ...input,
          };
        } else if (action === "move") {
          // Handle Anthropic's coordinate format
          const coordinates = input.coordinate as number[] | undefined;
          const x = coordinates ? coordinates[0] : (input.x as number) || 0;
          const y = coordinates ? coordinates[1] : (input.y as number) || 0;

          return {
            type: "move",
            x: x,
            y: y,
            ...input,
          };
        } else if (action === "drag" || action === "left_click_drag") {
          // Make sure path is properly formatted
          const path =
            (input.path as { x: number; y: number }[]) ||
            (input.coordinate
              ? [
                  {
                    x: (input.start_coordinate as number[])[0],
                    y: (input.start_coordinate as number[])[1],
                  },
                  {
                    x: (input.coordinate as number[])[0],
                    y: (input.coordinate as number[])[1],
                  },
                ]
              : []);

          return {
            type: "drag",
            path: path,
            ...input,
          };
        } else if (action === "wait") {
          return {
            type: "wait",
            ...input,
          };
        } else if (action === "key") {
          const text = input.text as string;
          const mappedKey = mapKeyToPlaywright(text);

          return {
            type: "key",
            text: mappedKey,
            ...input,
          };
        } else if (action === "left_click") {
          // Convert left_click to regular click
          const coordinates = input.coordinate as number[] | undefined;
          const x = coordinates ? coordinates[0] : (input.x as number) || 0;
          const y = coordinates ? coordinates[1] : (input.y as number) || 0;

          return {
            type: "click",
            x: x,
            y: y,
            button: "left",
            ...input,
          };
        } else {
          // For other computer actions, use the action type directly
          return {
            type: action,
            ...input,
          };
        }
      } else if (name === "str_replace_editor" || name === "bash") {
        // For editor or bash tools
        return {
          type: name,
          params: input,
        };
      } else if (this.tools && name in this.tools) {
        return null;
      }

      console.warn(`Unknown tool name: ${name}`);
      return null;
    } catch (error) {
      console.error("Error converting tool use to action:", error);
      return null;
    }
  }

  async captureScreenshot(options?: {
    base64Image?: string;
    currentUrl?: string;
  }): Promise<string> {
    // Use provided options if available
    if (options?.base64Image) {
      return `data:image/png;base64,${options.base64Image}`;
    }

    // Use the screenshot provider if available
    if (this.screenshotProvider) {
      try {
        const base64Image = await this.screenshotProvider();
        return `data:image/png;base64,${base64Image}`;
      } catch (error) {
        console.error("Error capturing screenshot:", error);
        throw error;
      }
    }

    throw new AgentScreenshotProviderError(
      "`screenshotProvider` has not been set. " +
        "Please call `setScreenshotProvider()` with a valid function that returns a base64-encoded image",
    );
  }
}<|MERGE_RESOLUTION|>--- conflicted
+++ resolved
@@ -14,11 +14,7 @@
 import Anthropic from "@anthropic-ai/sdk";
 import { ToolSet } from "ai";
 import { zodToJsonSchema } from "zod-to-json-schema";
-<<<<<<< HEAD
-import { z } from "zod";
-=======
 import { z } from "zod/v3";
->>>>>>> 231c25a0
 import { AgentClient } from "./AgentClient";
 import { mapKeyToPlaywright } from "./utils/cuaKeyMapping";
 import { compressConversationImages } from "./utils/imageCompression";
