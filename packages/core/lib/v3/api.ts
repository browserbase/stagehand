import makeFetchCookie from "fetch-cookie";
import { loadApiKeyFromEnv } from "../utils";
import { STAGEHAND_VERSION } from "../version";
import {
  StagehandAPIError,
  StagehandAPIUnauthorizedError,
  StagehandHttpError,
  StagehandResponseBodyError,
  StagehandResponseParseError,
  StagehandServerError,
  ExperimentalNotConfiguredError,
} from "./types/public";
import type {
  Action,
  ActResult,
  AgentConfig,
  AgentExecuteOptions,
  AgentResult,
  ExtractResult,
  LogLine,
  StagehandMetrics,
  ActOptions,
  ExtractOptions,
  ObserveOptions,
  Api,
} from "./types/public";
import type { SerializableResponse } from "./types/private";
import type { ModelConfiguration } from "./types/public/model";
import { toJsonSchema } from "./zodCompat";
import type { StagehandZodSchema } from "./zodCompat";
import { loadApiKeyFromEnv } from "../utils";
import type { ModelConfiguration } from "./types/public/model";

// =============================================================================
// Client-specific types (can't be Zod schemas due to functions/Page objects)
// =============================================================================
//
// These types mirror the Api.* schemas from types/public/api.ts but include
// non-serializable SDK fields (like Page objects) that get stripped before
// sending requests over the wire.
//
// Relationship to wire format:
// - Client accepts: SDK types (ActOptions, ExtractOptions, etc.) with optional `page`
// - Wire sends: Api.* types (page stripped, Zod schema converted to JSON schema)
// - Client returns: SDK result types (ActResult, ExtractResult, etc.)
// =============================================================================

/**
 * Constructor parameters for StagehandAPIClient
 */
interface StagehandAPIConstructorParams {
  apiKey: string;
  projectId: string;
  logger: (message: LogLine) => void;
}

/**
 * Parameters for starting a session via the API client.
 * Extends Api.SessionStartRequest with client-specific field (modelApiKey).
 *
 * Wire format: Api.SessionStartRequest (modelApiKey sent via header, not body)
 */
interface ClientSessionStartParams extends Api.SessionStartRequest {
  /** Model API key - sent via x-model-api-key header, not in request body */
  modelApiKey: string;
}

/**
 * Generic API response wrapper matching Api.*Response schemas
 */
type ApiResponse<T> =
  | { success: true; data: T }
  | { success: false; message: string };

/**
 * Union of all API request body types for type-safe execute() calls
 */
type ApiRequestBody =
  | Api.ActRequest
  | Api.ExtractRequest
  | Api.ObserveRequest
  | Api.NavigateRequest
  | Api.AgentExecuteRequest;

/**
 * Parameters for executing an action via the streaming API
 */
interface ExecuteActionParams {
  method: "act" | "extract" | "observe" | "navigate" | "end" | "agentExecute";
  args?: ApiRequestBody;
  params?: Record<string, string>;
}

/**
 * Client parameters for act() method.
 * Derives structure from Api.ActRequest but uses SDK's ActOptions (which includes `page`).
 * Before serialization, `page` is stripped to produce Api.ActRequest wire format.
 */
interface ClientActParameters {
  input: Api.ActRequest["input"];
  options?: ActOptions;
  frameId?: Api.ActRequest["frameId"];
}

/**
 * Client parameters for extract() method.
 * Derives structure from Api.ExtractRequest but uses SDK's ExtractOptions (which includes `page`)
 * and accepts Zod schema (converted to JSON schema for wire format).
 */
interface ClientExtractParameters {
  instruction?: Api.ExtractRequest["instruction"];
  schema?: StagehandZodSchema;
  options?: ExtractOptions;
  frameId?: Api.ExtractRequest["frameId"];
}

/**
 * Client parameters for observe() method.
 * Derives structure from Api.ObserveRequest but uses SDK's ObserveOptions (which includes `page`).
 * Before serialization, `page` is stripped to produce Api.ObserveRequest wire format.
 */
interface ClientObserveParameters {
  instruction?: Api.ObserveRequest["instruction"];
  options?: ObserveOptions;
  frameId?: Api.ObserveRequest["frameId"];
}

export class StagehandAPIClient {
  private apiKey: string;
  private projectId: string;
  private sessionId?: string;
  private modelApiKey: string;
  private modelProvider?: string;
  private logger: (message: LogLine) => void;
  private fetchWithCookies;

  constructor({ apiKey, projectId, logger }: StagehandAPIConstructorParams) {
    this.apiKey = apiKey;
    this.projectId = projectId;
    this.logger = logger;
    // Create a single cookie jar instance that will persist across all requests
    this.fetchWithCookies = makeFetchCookie(fetch);
  }

  async init({
    modelName,
    modelApiKey,
    domSettleTimeoutMs,
    verbose,
    systemPrompt,
    selfHeal,
    browserbaseSessionCreateParams,
    browserbaseSessionID,
    browser,
  }: ClientSessionStartParams): Promise<Api.SessionStartResult> {
    if (!modelApiKey) {
      throw new StagehandAPIError("modelApiKey is required");
    }
    this.modelApiKey = modelApiKey;
<<<<<<< HEAD
    // Extract provider from modelName (e.g., "openai/gpt-5-nano" -> "openai")
=======
    // Extract provider from modelName (e.g., "openai/gpt-4o" -> "openai")
>>>>>>> f56a9c29
    this.modelProvider = modelName?.includes("/")
      ? modelName.split("/")[0]
      : undefined;

    const region = browserbaseSessionCreateParams?.region;
    if (region && region !== "us-west-2") {
      throw new StagehandAPIError(
        `Unsupported Browserbase region requested: ${region}`,
      );
    }
    this.logger({
      category: "init",
      message: "Creating new browserbase session...",
      level: 1,
    });

    // Build wire-format request body (Api.SessionStartRequest shape)
    const requestBody: Api.SessionStartRequest = {
      modelName,
      domSettleTimeoutMs,
      verbose,
      systemPrompt,
      selfHeal,
      browserbaseSessionCreateParams,
      browserbaseSessionID,
      browser,
    };

    const sessionResponse = await this.request("/sessions/start", {
      method: "POST",
      body: JSON.stringify(requestBody),
    });

    if (sessionResponse.status === 401) {
      throw new StagehandAPIUnauthorizedError(
        "Unauthorized. Ensure you provided a valid API key.",
      );
    } else if (sessionResponse.status !== 200) {
      const errorText = await sessionResponse.text();
      this.logger({
        category: "api",
        message: `API error (${sessionResponse.status}): ${errorText}`,
        level: 0,
      });
      throw new StagehandHttpError(`Unknown error: ${sessionResponse.status}`);
    }

    const sessionResponseBody =
      (await sessionResponse.json()) as ApiResponse<Api.SessionStartResult>;

    if (sessionResponseBody.success === false) {
      throw new StagehandAPIError(sessionResponseBody.message);
    }

    this.sessionId = sessionResponseBody.data.sessionId;

    return sessionResponseBody.data;
  }

  async act({
    input,
    options,
    frameId,
  }: ClientActParameters): Promise<ActResult> {
    // Strip non-serializable `page` from options before wire serialization
    let wireOptions: Api.ActRequest["options"];
    if (options) {
      // eslint-disable-next-line @typescript-eslint/no-unused-vars
      const { page: _, ...restOptions } = options;
      if (Object.keys(restOptions).length > 0) {
        if (restOptions.model) {
          restOptions.model = this.prepareModelConfig(restOptions.model);
        }
<<<<<<< HEAD
        wireOptions = restOptions as unknown as Api.ActRequest["options"];
=======
        args.options = restOptions;
>>>>>>> f56a9c29
      }
    }

    // Build wire-format request body
    const requestBody: Api.ActRequest = {
      input,
      options: wireOptions,
      frameId,
    };

    return this.execute<ActResult>({
      method: "act",
      args: requestBody,
    });
  }

  async extract<T extends StagehandZodSchema>({
    instruction,
    schema: zodSchema,
    options,
    frameId,
  }: ClientExtractParameters): Promise<ExtractResult<T>> {
    // Convert Zod schema to JSON schema for wire format
    const jsonSchema = zodSchema ? toJsonSchema(zodSchema) : undefined;

    // Strip non-serializable `page` from options before wire serialization
    let wireOptions: Api.ExtractRequest["options"];
    if (options) {
      // eslint-disable-next-line @typescript-eslint/no-unused-vars
      const { page: _, ...restOptions } = options;
      if (Object.keys(restOptions).length > 0) {
        if (restOptions.model) {
          restOptions.model = this.prepareModelConfig(restOptions.model);
        }
<<<<<<< HEAD
        wireOptions = restOptions as unknown as Api.ExtractRequest["options"];
=======
        args.options = restOptions;
>>>>>>> f56a9c29
      }
    }

    // Build wire-format request body
    const requestBody: Api.ExtractRequest = {
      instruction,
      schema: jsonSchema,
      options: wireOptions,
      frameId,
    };

    return this.execute<ExtractResult<T>>({
      method: "extract",
      args: requestBody,
    });
  }

  async observe({
    instruction,
    options,
    frameId,
  }: ClientObserveParameters): Promise<Action[]> {
    // Strip non-serializable `page` from options before wire serialization
    let wireOptions: Api.ObserveRequest["options"];
    if (options) {
      // eslint-disable-next-line @typescript-eslint/no-unused-vars
      const { page: _, ...restOptions } = options;
      if (Object.keys(restOptions).length > 0) {
        if (restOptions.model) {
          restOptions.model = this.prepareModelConfig(restOptions.model);
        }
<<<<<<< HEAD
        wireOptions = restOptions as unknown as Api.ObserveRequest["options"];
=======
        args.options = restOptions;
>>>>>>> f56a9c29
      }
    }

    // Build wire-format request body
    const requestBody: Api.ObserveRequest = {
      instruction,
      options: wireOptions,
      frameId,
    };

    return this.execute<Action[]>({
      method: "observe",
      args: requestBody,
    });
  }

  async goto(
    url: string,
    options?: Api.NavigateRequest["options"],
    frameId?: string,
  ): Promise<SerializableResponse | null> {
    const requestBody: Api.NavigateRequest = { url, options, frameId };

    const result = await this.execute<Api.NavigateResult>({
      method: "navigate",
      args: requestBody,
    });
    return result.result as SerializableResponse | null;
  }

  async agentExecute(
    agentConfig: AgentConfig,
    executeOptions: AgentExecuteOptions | string,
    frameId?: string,
  ): Promise<AgentResult> {
    // Check if integrations are being used in API mode (not supported)
    if (agentConfig.integrations && agentConfig.integrations.length > 0) {
      throw new ExperimentalNotConfiguredError("MCP integrations");
    }

    // Strip non-serializable `page` from executeOptions before wire serialization
    let wireExecuteOptions: Api.AgentExecuteRequest["executeOptions"];
    if (typeof executeOptions === "string") {
      wireExecuteOptions = { instruction: executeOptions };
    } else if (executeOptions.page) {
      // eslint-disable-next-line @typescript-eslint/no-unused-vars
      const { page: _, ...rest } = executeOptions;
      wireExecuteOptions = rest;
    } else {
      wireExecuteOptions = executeOptions;
    }

    // Build wire-format request body
    const requestBody: Api.AgentExecuteRequest = {
      agentConfig,
      executeOptions: wireExecuteOptions,
      frameId,
    };

    return this.execute<AgentResult>({
      method: "agentExecute",
      args: requestBody,
    });
  }

  async end(): Promise<Response> {
    const url = `/sessions/${this.sessionId}/end`;
    const response = await this.request(url, {
      method: "POST",
    });
    return response;
  }

  async getReplayMetrics(): Promise<StagehandMetrics> {
    if (!this.sessionId) {
      throw new StagehandAPIError("sessionId is required to fetch metrics.");
    }

    const response = await this.request(`/sessions/${this.sessionId}/replay`, {
      method: "GET",
    });

    if (response.status !== 200) {
      const errorText = await response.text();
      this.logger({
        category: "api",
        message: `Failed to fetch metrics. Status ${response.status}: ${errorText}`,
        level: 0,
      });
      throw new StagehandHttpError(
        `Failed to fetch metrics with status ${response.status}: ${errorText}`,
      );
    }

    const data = (await response.json()) as
      | Api.ReplayResponse
      | { success: false; error?: string };

    if (!data.success) {
      const errorData = data as { success: false; error?: string };
      throw new StagehandAPIError(
        `Failed to fetch metrics: ${errorData.error || "Unknown error"}`,
      );
    }

    // Parse the API data into StagehandMetrics format
    const apiData = data.data || {};
    const metrics: StagehandMetrics = {
      actPromptTokens: 0,
      actCompletionTokens: 0,
      actReasoningTokens: 0,
      actCachedInputTokens: 0,
      actInferenceTimeMs: 0,
      extractPromptTokens: 0,
      extractCompletionTokens: 0,
      extractReasoningTokens: 0,
      extractCachedInputTokens: 0,
      extractInferenceTimeMs: 0,
      observePromptTokens: 0,
      observeCompletionTokens: 0,
      observeReasoningTokens: 0,
      observeCachedInputTokens: 0,
      observeInferenceTimeMs: 0,
      agentPromptTokens: 0,
      agentCompletionTokens: 0,
      agentReasoningTokens: 0,
      agentCachedInputTokens: 0,
      agentInferenceTimeMs: 0,
      totalPromptTokens: 0,
      totalCompletionTokens: 0,
      totalReasoningTokens: 0,
      totalCachedInputTokens: 0,
      totalInferenceTimeMs: 0,
    };

    // Parse pages and their actions
    const pages = apiData.pages || [];
    for (const page of pages) {
      const actions = page.actions || [];
      for (const action of actions) {
        // Get method name and token usage
        const method = (action.method || "").toLowerCase();
        const tokenUsage = action.tokenUsage;

        if (tokenUsage) {
          const inputTokens = tokenUsage.inputTokens || 0;
          const outputTokens = tokenUsage.outputTokens || 0;
          const reasoningTokens = tokenUsage.reasoningTokens || 0;
          const cachedInputTokens = tokenUsage.cachedInputTokens || 0;
          const timeMs = tokenUsage.timeMs || 0;

          // Map method to metrics fields
          if (method === "act") {
            metrics.actPromptTokens += inputTokens;
            metrics.actCompletionTokens += outputTokens;
            metrics.actReasoningTokens += reasoningTokens;
            metrics.actCachedInputTokens += cachedInputTokens;
            metrics.actInferenceTimeMs += timeMs;
          } else if (method === "extract") {
            metrics.extractPromptTokens += inputTokens;
            metrics.extractCompletionTokens += outputTokens;
            metrics.extractReasoningTokens += reasoningTokens;
            metrics.extractCachedInputTokens += cachedInputTokens;
            metrics.extractInferenceTimeMs += timeMs;
          } else if (method === "observe") {
            metrics.observePromptTokens += inputTokens;
            metrics.observeCompletionTokens += outputTokens;
            metrics.observeReasoningTokens += reasoningTokens;
            metrics.observeCachedInputTokens += cachedInputTokens;
            metrics.observeInferenceTimeMs += timeMs;
          } else if (method === "agent") {
            metrics.agentPromptTokens += inputTokens;
            metrics.agentCompletionTokens += outputTokens;
            metrics.agentReasoningTokens += reasoningTokens;
            metrics.agentCachedInputTokens += cachedInputTokens;
            metrics.agentInferenceTimeMs += timeMs;
          }

          // Always update totals for any method with token usage
          metrics.totalPromptTokens += inputTokens;
          metrics.totalCompletionTokens += outputTokens;
          metrics.totalReasoningTokens += reasoningTokens;
          metrics.totalCachedInputTokens += cachedInputTokens;
          metrics.totalInferenceTimeMs += timeMs;
        }
      }
    }

    return metrics;
  }

  /**
<<<<<<< HEAD
   * Prepares a model configuration for the API payload by ensuring the `apiKey`
   * is included. If the model is passed as a string, converts it to an object
   * with `modelName` and `apiKey`.
   *
   * In API mode, we only attempt to load an API key from env vars when the
   * model provider differs from the one used to init the session.
=======
   * Prepares a model configuration for the API payload by ensuring
   * the apiKey is included. If the model is passed as a string,
   * it converts it to an object with modelName and apiKey.
   * The apiKey is loaded from environment variables only if the provider
   * differs from the one used during init.
>>>>>>> f56a9c29
   */
  private prepareModelConfig(
    model: ModelConfiguration,
  ): { modelName: string; apiKey: string } & Record<string, unknown> {
    if (typeof model === "string") {
<<<<<<< HEAD
      // Extract provider from model string (e.g., "openai/gpt-5-nano" -> "openai")
      const provider = model.includes("/") ? model.split("/")[0] : undefined;
=======
      // Extract provider from model string (e.g., "openai/gpt-4o" -> "openai")
      const provider = model.includes("/") ? model.split("/")[0] : undefined;
      // Only load from env if provider differs from the original
>>>>>>> f56a9c29
      const apiKey =
        provider && provider !== this.modelProvider
          ? (loadApiKeyFromEnv(provider, this.logger) ?? this.modelApiKey)
          : this.modelApiKey;
      return {
        modelName: model,
        apiKey,
      };
    }

<<<<<<< HEAD
=======
    // Model is an object - ensure apiKey is present
>>>>>>> f56a9c29
    if (!model.apiKey) {
      const provider = model.modelName?.includes("/")
        ? model.modelName.split("/")[0]
        : undefined;
<<<<<<< HEAD
=======
      // Only load from env if provider differs from the original
>>>>>>> f56a9c29
      const apiKey =
        provider && provider !== this.modelProvider
          ? (loadApiKeyFromEnv(provider, this.logger) ?? this.modelApiKey)
          : this.modelApiKey;
      return {
        ...model,
        apiKey,
      };
    }

<<<<<<< HEAD
=======
    // Model object already has apiKey
>>>>>>> f56a9c29
    return model as { modelName: string; apiKey: string } & Record<
      string,
      unknown
    >;
  }

  private async execute<T>({
    method,
    args,
    params,
  }: ExecuteActionParams): Promise<T> {
    const urlParams = new URLSearchParams(params as Record<string, string>);
    const queryString = urlParams.toString();
    const url = `/sessions/${this.sessionId}/${method}${queryString ? `?${queryString}` : ""}`;

    const response = await this.request(url, {
      method: "POST",
      body: JSON.stringify(args),
    });

    if (!response.ok) {
      const errorBody = await response.text();
      throw new StagehandHttpError(
        `HTTP error! status: ${response.status}, body: ${errorBody}`,
      );
    }

    if (!response.body) {
      throw new StagehandResponseBodyError();
    }

    const reader = response.body.getReader();
    const decoder = new TextDecoder();
    let buffer = "";

    while (true) {
      const { value, done } = await reader.read();

      if (done && !buffer) {
        throw new StagehandServerError(
          "Stream ended without completion signal",
        );
      }

      buffer += decoder.decode(value, { stream: true });
      const lines = buffer.split("\n\n");
      buffer = lines.pop() || "";

      for (const line of lines) {
        if (!line.startsWith("data: ")) continue;

        try {
          const eventData = JSON.parse(line.slice(6));

          if (eventData.type === "system") {
            if (eventData.data.status === "error") {
              const { error: errorMsg } = eventData.data;
              // Throw plain Error to match local SDK behavior (useApi: false)
              throw new Error(errorMsg);
            }
            if (eventData.data.status === "finished") {
              return eventData.data.result as T;
            }
          } else if (eventData.type === "log") {
            const msg = eventData.data.message;
            // Skip server-side internal logs that don't apply to API mode
            if (msg?.message === "Connecting to local browser") {
              continue;
            }
            this.logger(eventData.data.message);
          }
        } catch (e) {
          // Let Error instances pass through (server errors thrown above)
          // Only wrap SyntaxError from JSON.parse as parse errors
          if (e instanceof Error && !(e instanceof SyntaxError)) {
            throw e;
          }

          const errorMessage = e instanceof Error ? e.message : String(e);
          this.logger({
            category: "api",
            message: `Failed to parse SSE event: ${errorMessage}`,
            level: 0,
          });
          throw new StagehandResponseParseError(
            `Failed to parse server response: ${errorMessage}`,
          );
        }
      }

      if (done) {
        // Process any remaining data in buffer before exiting
        if (buffer.trim() && buffer.startsWith("data: ")) {
          try {
            const eventData = JSON.parse(buffer.slice(6));
            if (
              eventData.type === "system" &&
              eventData.data.status === "finished"
            ) {
              return eventData.data.result as T;
            }
          } catch {
            this.logger({
              category: "api",
              message: `Incomplete data in final buffer: ${buffer.substring(0, 100)}`,
              level: 0,
            });
          }
        }
        throw new StagehandServerError(
          "Stream ended without completion signal",
        );
      }
    }
  }

  private async request(path: string, options: RequestInit): Promise<Response> {
    const defaultHeaders: Record<string, string> = {
      "x-bb-api-key": this.apiKey,
      "x-bb-project-id": this.projectId,
      "x-bb-session-id": this.sessionId,
      // we want real-time logs, so we stream the response
      "x-stream-response": "true",
      "x-model-api-key": this.modelApiKey,
      "x-sent-at": new Date().toISOString(),
      "x-language": "typescript",
      "x-sdk-version": STAGEHAND_VERSION,
    };
    if (options.method === "POST" && options.body) {
      defaultHeaders["Content-Type"] = "application/json";
    }

    const response = await this.fetchWithCookies(
      `${process.env.STAGEHAND_API_URL ?? "https://api.stagehand.browserbase.com/v1"}${path}`,
      {
        ...options,
        headers: {
          ...defaultHeaders,
          ...options.headers,
        },
      },
    );

    return response;
  }
}<|MERGE_RESOLUTION|>--- conflicted
+++ resolved
@@ -157,11 +157,7 @@
       throw new StagehandAPIError("modelApiKey is required");
     }
     this.modelApiKey = modelApiKey;
-<<<<<<< HEAD
     // Extract provider from modelName (e.g., "openai/gpt-5-nano" -> "openai")
-=======
-    // Extract provider from modelName (e.g., "openai/gpt-4o" -> "openai")
->>>>>>> f56a9c29
     this.modelProvider = modelName?.includes("/")
       ? modelName.split("/")[0]
       : undefined;
@@ -235,11 +231,7 @@
         if (restOptions.model) {
           restOptions.model = this.prepareModelConfig(restOptions.model);
         }
-<<<<<<< HEAD
         wireOptions = restOptions as unknown as Api.ActRequest["options"];
-=======
-        args.options = restOptions;
->>>>>>> f56a9c29
       }
     }
 
@@ -274,11 +266,7 @@
         if (restOptions.model) {
           restOptions.model = this.prepareModelConfig(restOptions.model);
         }
-<<<<<<< HEAD
         wireOptions = restOptions as unknown as Api.ExtractRequest["options"];
-=======
-        args.options = restOptions;
->>>>>>> f56a9c29
       }
     }
 
@@ -310,11 +298,7 @@
         if (restOptions.model) {
           restOptions.model = this.prepareModelConfig(restOptions.model);
         }
-<<<<<<< HEAD
         wireOptions = restOptions as unknown as Api.ObserveRequest["options"];
-=======
-        args.options = restOptions;
->>>>>>> f56a9c29
       }
     }
 
@@ -507,33 +491,19 @@
   }
 
   /**
-<<<<<<< HEAD
    * Prepares a model configuration for the API payload by ensuring the `apiKey`
    * is included. If the model is passed as a string, converts it to an object
    * with `modelName` and `apiKey`.
    *
    * In API mode, we only attempt to load an API key from env vars when the
    * model provider differs from the one used to init the session.
-=======
-   * Prepares a model configuration for the API payload by ensuring
-   * the apiKey is included. If the model is passed as a string,
-   * it converts it to an object with modelName and apiKey.
-   * The apiKey is loaded from environment variables only if the provider
-   * differs from the one used during init.
->>>>>>> f56a9c29
    */
   private prepareModelConfig(
     model: ModelConfiguration,
   ): { modelName: string; apiKey: string } & Record<string, unknown> {
     if (typeof model === "string") {
-<<<<<<< HEAD
       // Extract provider from model string (e.g., "openai/gpt-5-nano" -> "openai")
       const provider = model.includes("/") ? model.split("/")[0] : undefined;
-=======
-      // Extract provider from model string (e.g., "openai/gpt-4o" -> "openai")
-      const provider = model.includes("/") ? model.split("/")[0] : undefined;
-      // Only load from env if provider differs from the original
->>>>>>> f56a9c29
       const apiKey =
         provider && provider !== this.modelProvider
           ? (loadApiKeyFromEnv(provider, this.logger) ?? this.modelApiKey)
@@ -544,18 +514,10 @@
       };
     }
 
-<<<<<<< HEAD
-=======
-    // Model is an object - ensure apiKey is present
->>>>>>> f56a9c29
     if (!model.apiKey) {
       const provider = model.modelName?.includes("/")
         ? model.modelName.split("/")[0]
         : undefined;
-<<<<<<< HEAD
-=======
-      // Only load from env if provider differs from the original
->>>>>>> f56a9c29
       const apiKey =
         provider && provider !== this.modelProvider
           ? (loadApiKeyFromEnv(provider, this.logger) ?? this.modelApiKey)
@@ -566,10 +528,6 @@
       };
     }
 
-<<<<<<< HEAD
-=======
-    // Model object already has apiKey
->>>>>>> f56a9c29
     return model as { modelName: string; apiKey: string } & Record<
       string,
       unknown
