--- conflicted
+++ resolved
@@ -72,11 +72,8 @@
 import { Page } from "./understudy/page";
 import { resolveModel } from "../modelUtils";
 import { StagehandAPIClient } from "./api";
-<<<<<<< HEAD
 import { validateExperimentalFeatures } from "./agent/utils/validateExperimentalFeatures";
-=======
 import { SessionFileLogger, logStagehandStep } from "./flowLogger";
->>>>>>> 75f87f19
 import { createTimeoutGuard } from "./handlers/handlerUtils/timeoutGuard";
 import { ActTimeoutError } from "./types/public/sdkErrors";
 
@@ -1671,7 +1668,6 @@
       return {
         execute: async (instructionOrOptions: string | AgentExecuteOptions) =>
           withInstanceLogContext(this.instanceId, async () => {
-<<<<<<< HEAD
             validateExperimentalFeatures({
               isExperimental: this.experimental,
               agentConfig: options,
@@ -1681,15 +1677,10 @@
                   : null,
             });
 
-=======
             SessionFileLogger.logAgentTaskStarted({
               invocation: "Agent.execute",
               args: [instructionOrOptions],
             });
-            if (options?.integrations && !this.experimental) {
-              throw new ExperimentalNotConfiguredError("MCP integrations");
-            }
->>>>>>> 75f87f19
             const tools = options?.integrations
               ? await resolveTools(options.integrations, options.tools)
               : (options?.tools ?? {});
@@ -1791,7 +1782,6 @@
           | AgentStreamExecuteOptions,
       ): Promise<AgentResult | AgentStreamResult> =>
         withInstanceLogContext(this.instanceId, async () => {
-<<<<<<< HEAD
           validateExperimentalFeatures({
             isExperimental: this.experimental,
             agentConfig: options,
@@ -1801,19 +1791,10 @@
                 : null,
             isStreaming,
           });
-=======
           SessionFileLogger.logAgentTaskStarted({
             invocation: "Agent.execute",
             args: [instructionOrOptions],
           });
-          if (
-            typeof instructionOrOptions === "object" &&
-            instructionOrOptions.callbacks &&
-            !this.experimental
-          ) {
-            throw new ExperimentalNotConfiguredError("Agent callbacks");
-          }
->>>>>>> 75f87f19
 
           // Streaming mode
           if (isStreaming) {
