--- conflicted
+++ resolved
@@ -1812,13 +1812,8 @@
             if (this.apiClient && !this.experimental) {
               const page = await this.ctx!.awaitActivePage();
               result = await this.apiClient.agentExecute(
-<<<<<<< HEAD
-                options,
+                options ?? {},
                 resolvedOptions as AgentExecuteOptions,
-=======
-                options ?? {},
-                resolvedOptions,
->>>>>>> 90530b77
                 page.mainFrameId(),
               );
             } else {
