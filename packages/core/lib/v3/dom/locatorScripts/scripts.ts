--- conflicted
+++ resolved
@@ -133,14 +133,6 @@
 
 export function prepareElementForTyping(this: Element): boolean {
   try {
-<<<<<<< HEAD
-    if ("value" in this && this instanceof HTMLElement) {
-      (
-        this as HTMLInputElement | HTMLTextAreaElement | HTMLSelectElement
-      ).value = value;
-    } else if ((this as HTMLElement).isContentEditable) {
-      (this as HTMLElement).textContent = value;
-=======
     const element = this as HTMLElement;
     if (!element.isConnected) return false;
 
@@ -153,7 +145,6 @@
       }
     } catch {
       /* ignore */
->>>>>>> e630fa91
     }
 
     if (
