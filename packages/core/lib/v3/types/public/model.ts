--- conflicted
+++ resolved
@@ -1,10 +1,8 @@
 import type { ClientOptions as AnthropicClientOptionsBase } from "@anthropic-ai/sdk";
 import type { GoogleVertexProviderSettings as GoogleVertexProviderSettingsBase } from "@ai-sdk/google-vertex";
 import type { LanguageModelV2 } from "@ai-sdk/provider";
-<<<<<<< HEAD
 import { GoogleGenAIOptions as GoogleGenAIClientOptions } from "@google/genai";
 import type { ClientOptions as OpenAIClientOptions } from "openai";
-=======
 import type { ClientOptions as OpenAIClientOptionsBase } from "openai";
 import type { AgentProviderType } from "./agent";
 
@@ -40,7 +38,6 @@
     credentials?: GoogleServiceAccountCredentials;
   };
 };
->>>>>>> f04e030d
 
 export type AnthropicJsonSchemaObject = {
   definitions?: {
@@ -107,7 +104,6 @@
 export type ClientOptions = (
   | OpenAIClientOptions
   | AnthropicClientOptions
-<<<<<<< HEAD
   | GoogleGenAIClientOptions
 ) &
   // aisdk client language model options
@@ -115,7 +111,6 @@
     apiKey?: string;
     baseURL?: string;
   };
-=======
   | GoogleVertexProviderSettings
 ) & {
   apiKey?: string;
@@ -134,7 +129,6 @@
   /** Temperature for model inference */
   temperature?: number;
 };
->>>>>>> f04e030d
 
 export type ModelConfiguration =
   | AvailableModel
