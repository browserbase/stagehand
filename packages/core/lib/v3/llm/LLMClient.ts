import { LLMTool } from "../types/public/model";
import {
  embed,
  embedMany,
  experimental_generateImage,
  experimental_generateSpeech,
  experimental_transcribe,
  generateObject,
  generateText,
  streamObject,
  streamText,
} from "ai";
import type { LanguageModelV2 } from "@ai-sdk/provider";
<<<<<<< HEAD
import { ZodType } from "zod";
=======
import { ZodType } from "zod/v3";
>>>>>>> 231c25a0
import { LogLine } from "../types/public/logs";
import { AvailableModel, ClientOptions } from "../types/public/model";

export interface ChatMessage {
  role: "system" | "user" | "assistant";
  content: ChatMessageContent;
}

export type ChatMessageContent =
  | string
  | (ChatMessageImageContent | ChatMessageTextContent)[];

export interface ChatMessageImageContent {
  type: string;
  image_url?: { url: string };
  text?: string;
  source?: {
    type: string;
    media_type: string;
    data: string;
  };
}

export interface ChatMessageTextContent {
  type: string;
  text: string;
}

export const AnnotatedScreenshotText =
  "This is a screenshot of the current page state with the elements annotated on it. Each element id is annotated with a number to the top left of it. Duplicate annotations at the same location are under each other vertically.";

export interface ChatCompletionOptions {
  messages: ChatMessage[];
  temperature?: number;
  top_p?: number;
  frequency_penalty?: number;
  presence_penalty?: number;
  image?: {
    buffer: Buffer;
    description?: string;
  };
  response_model?: {
    name: string;
    schema: ZodType;
  };
  tools?: LLMTool[];
  tool_choice?: "auto" | "none" | "required";
  maxOutputTokens?: number;
  requestId?: string;
}

export type LLMResponse = {
  id: string;
  object: string;
  created: number;
  model: string;
  choices: {
    index: number;
    message: {
      role: string;
      content: string | null;
      tool_calls: {
        id: string;
        type: string;
        function: {
          name: string;
          arguments: string;
        };
      }[];
    };
    finish_reason: string;
  }[];
  usage: {
    prompt_tokens: number;
    completion_tokens: number;
    total_tokens: number;
  };
};

export interface CreateChatCompletionOptions {
  options: ChatCompletionOptions;
  logger: (message: LogLine) => void;
  retries?: number;
}

export interface LLMParsedResponse<T> {
  data: T;
  usage?: {
    prompt_tokens: number;
    completion_tokens: number;
    total_tokens: number;
  };
}

export abstract class LLMClient {
  public type: "openai" | "anthropic" | "cerebras" | "groq" | (string & {});
  public modelName: AvailableModel | (string & {});
  public hasVision: boolean;
  public clientOptions: ClientOptions;
  public userProvidedInstructions?: string;

  constructor(modelName: AvailableModel, userProvidedInstructions?: string) {
    this.modelName = modelName;
    this.userProvidedInstructions = userProvidedInstructions;
  }

  // Overload: when response_model is provided, returns LLMParsedResponse<T>
  abstract createChatCompletion<T>(
    options: CreateChatCompletionOptions & {
      options: { response_model: { name: string; schema: ZodType } };
    },
  ): Promise<LLMParsedResponse<T>>;

  // Overload: when response_model is not provided, returns T (defaults to LLMResponse)
  abstract createChatCompletion<T = LLMResponse>(
    options: CreateChatCompletionOptions,
  ): Promise<T>;

  public generateObject = generateObject;
  public generateText = generateText;
  public streamText = streamText;
  public streamObject = streamObject;
  public generateImage = experimental_generateImage;
  public embed = embed;
  public embedMany = embedMany;
  public transcribe = experimental_transcribe;
  public generateSpeech = experimental_generateSpeech;

  getLanguageModel?(): LanguageModelV2;
}<|MERGE_RESOLUTION|>--- conflicted
+++ resolved
@@ -11,11 +11,7 @@
   streamText,
 } from "ai";
 import type { LanguageModelV2 } from "@ai-sdk/provider";
-<<<<<<< HEAD
-import { ZodType } from "zod";
-=======
 import { ZodType } from "zod/v3";
->>>>>>> 231c25a0
 import { LogLine } from "../types/public/logs";
 import { AvailableModel, ClientOptions } from "../types/public/model";
 
