--- conflicted
+++ resolved
@@ -13,11 +13,7 @@
     const agentResult = await agent.execute({
       instruction:
         "Show most played games in Steam. And tell me the number of players in game at this time",
-<<<<<<< HEAD
-      maxSteps: 30,
-=======
       maxSteps: Number(process.env.AGENT_EVAL_MAX_STEPS) || 30,
->>>>>>> 444da198
     });
 
     //strictly used url check and no extract as the top games / players can vary
