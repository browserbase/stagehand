{
  "tasks": [
    {
      "name": "history",
      "categories": ["combination"]
    },
    {
      "name": "expect_act_timeout",
      "categories": ["regression"]
    },
    {
      "name": "extract_repo_name",
      "categories": ["extract"]
    },
    {
      "name": "amazon_add_to_cart",
      "categories": ["act"]
    },
    {
      "name": "instructions",
      "categories": ["regression", "combination"]
    },
    {
      "name": "bidnet",
      "categories": ["act"]
    },
    {
      "name": "ionwave",
      "categories": ["act", "regression"]
    },
    {
      "name": "nonsense_action",
      "categories": ["act"]
    },
    {
      "name": "peeler_simple",
      "categories": ["act"]
    },
    {
      "name": "simple_google_search",
      "categories": ["act"]
    },
    {
      "name": "vantechjournal",
      "categories": ["act"]
    },
    {
      "name": "wikipedia",
      "categories": ["act"]
    },

    {
      "name": "allrecipes",
      "categories": ["combination"]
    },
    {
      "name": "arxiv",
      "categories": ["combination"]
    },
    {
      "name": "extract_collaborators",
      "categories": ["combination"]
    },
    {
      "name": "extract_github_commits",
      "categories": ["combination"]
    },
    {
      "name": "imdb_movie_details",
      "categories": ["combination"]
    },
    {
      "name": "peeler_complex",
      "categories": ["combination"]
    },
    {
      "name": "sciquest",
      "categories": ["combination"]
    },
    {
      "name": "wichita",
      "categories": ["combination", "regression"]
    },
    {
      "name": "hn_aisdk",
      "categories": ["llm_clients"]
    },
    {
      "name": "hn_langchain",
      "categories": ["llm_clients"]
    },
    {
      "name": "hn_customOpenAI",
      "categories": ["llm_clients"]
    },
    {
      "name": "apple",
      "categories": ["experimental"]
    },
    {
      "name": "combination_sauce",
      "categories": ["experimental"]
    },
    {
      "name": "costar",
      "categories": ["experimental"]
    },
    {
      "name": "extract_aigrant_companies",
      "categories": ["regression"]
    },
    {
      "name": "extract_capacitor_info",
      "categories": ["experimental"]
    },
    {
      "name": "extract_partners",
      "categories": ["experimental"]
    },
    {
      "name": "extract_press_releases",
      "categories": ["experimental"]
    },
    {
      "name": "extract_snowshoeing_destinations",
      "categories": ["experimental"]
    },
    {
      "name": "homedepot",
      "categories": ["experimental"]
    },
    {
      "name": "rakuten_jp",
      "categories": ["experimental"]
    },
    {
      "name": "stock_x",
      "categories": ["experimental"]
    },
    {
      "name": "ted_talk",
      "categories": ["experimental"]
    },

    {
      "name": "extract_baptist_health",
      "categories": ["extract"]
    },
    {
      "name": "extract_github_stars",
      "categories": ["extract"]
    },
    {
      "name": "extract_memorial_healthcare",
      "categories": ["extract", "regression"]
    },
    {
      "name": "extract_nhl_stats",
      "categories": ["extract"]
    },
    {
      "name": "extract_professional_info",
      "categories": ["extract"]
    },
    {
      "name": "extract_csa",
      "categories": ["extract"]
    },
    {
      "name": "extract_resistor_info",
      "categories": ["extract"]
    },
    {
      "name": "extract_rockauto",
      "categories": ["extract"]
    },
    {
      "name": "extract_staff_members",
      "categories": ["extract"]
    },

    {
      "name": "ionwave_observe",
      "categories": ["observe"]
    },
    {
      "name": "panamcs",
      "categories": ["observe"]
    },
    {
      "name": "vanta_h",
      "categories": ["experimental"]
    },
    {
      "name": "extract_area_codes",
      "categories": ["extract"]
    },
    {
      "name": "extract_public_notices",
      "categories": ["extract"]
    },
    {
      "name": "extract_jstor_news",
      "categories": ["extract"]
    },
    {
      "name": "extract_apartments",
      "categories": ["extract"]
    },
    {
      "name": "extract_zillow",
      "categories": ["extract"]
    },
    {
      "name": "observe_github",
      "categories": ["observe", "regression"]
    },
    {
      "name": "observe_vantechjournal",
      "categories": ["observe", "regression"]
    },
    {
      "name": "observe_amazon_add_to_cart",
      "categories": ["observe"]
    },
    {
      "name": "observe_simple_google_search",
      "categories": ["observe"]
    },
    {
      "name": "observe_yc_startup",
      "categories": ["observe"]
    },
    {
      "name": "observe_taxes",
      "categories": ["observe"]
    },
    {
      "name": "observe_iframes1",
      "categories": ["regression", "observe"]
    },
    {
      "name": "observe_iframes2",
      "categories": ["regression", "observe"]
    },
    {
      "name": "extract_hamilton_weather",
      "categories": ["targeted_extract", "regression"]
    },
    {
      "name": "extract_regulations_table",
      "categories": ["targeted_extract"]
    },
    {
      "name": "extract_recipe",
      "categories": ["targeted_extract"]
    },
    {
      "name": "extract_aigrant_targeted",
      "categories": ["targeted_extract"]
    },
    {
      "name": "extract_aigrant_targeted_2",
      "categories": ["targeted_extract"]
    },
    {
      "name": "extract_geniusee",
      "categories": ["targeted_extract"]
    },
    {
      "name": "extract_geniusee_2",
      "categories": ["targeted_extract"]
    },
    {
      "name": "scroll_50",
      "categories": ["regression", "act"]
    },
    {
      "name": "scroll_75",
      "categories": ["regression", "act"]
    },
    {
      "name": "nextChunk",
      "categories": ["regression", "act"]
    },
    {
      "name": "prevChunk",
      "categories": ["regression", "act"]
    },
    {
      "name": "google_flights",
      "categories": ["act"]
    },
    {
      "name": "extract_jfk_links",
      "categories": ["extract"]
    },
    {
      "name": "extract_single_link",
      "categories": ["extract"]
    },
    {
      "name": "dropdown",
      "categories": ["act"]
    },
    {
      "name": "radio_btn",
      "categories": ["act"]
    },
    {
      "name": "checkboxes",
      "categories": ["act"]
    },
    {
      "name": "agent/iframe_form",
      "categories": ["agent"]
    },
    {
      "name": "agent/iframe_form_multiple",
      "categories": ["agent"]
    },
    {
      "name": "agent/google_flights",
      "categories": ["agent"]
    },
    {
      "name": "agent/github_react_version",
      "categories": ["agent"]
    },
    {
      "name": "agent/steam_games",
      "categories": ["agent"]
    },
    {
      "name": "agent/ubereats",
      "categories": ["agent"]
    },
    {
      "name": "agent/kith",
      "categories": ["agent"]
    },
    {
      "name": "agent/apple_tv",
      "categories": ["agent"]
    },
    {
      "name": "agent/apple_trade_in",
      "categories": ["agent"]
    },
    {
      "name": "agent/arxiv_gpt_report",
      "categories": ["agent"]
    },
    {
      "name": "agent/sf_library_card",
      "categories": ["agent"]
    },
    {
      "name": "agent/sf_library_card_multiple",
      "categories": ["agent"]
    },
    {
      "name": "agent/hugging_face",
      "categories": ["agent"]
    },
    {
      "name": "agent/google_maps_3",
      "categories": ["agent"]
    },
    {
      "name": "login",
      "categories": ["act", "regression"]
    },
    {
      "name": "iframe_hn",
      "categories": ["extract"]
    },
    {
      "name": "iframe_same_proc",
      "categories": ["act"]
    },
    {
      "name": "iframe_form_filling",
      "categories": ["act"]
    },
    {
      "name": "iframes_nested",
      "categories": ["act"]
    },
    {
      "name": "no_js_click",
      "categories": ["act", "regression"]
    },
    {
      "name": "tab_handling",
      "categories": ["act"]
    },
    {
      "name": "agent/kayak",
      "categories": ["agent"]
    },
    {
      "name": "multi_tab",
      "categories": ["act"]
    },
    {
      "name": "shadow_dom",
      "categories": ["act"]
    },
    {
      "name": "os_dropdown",
      "categories": ["act"]
    },
    {
      "name": "custom_dropdown",
      "categories": ["act"]
    },
    {
      "name": "hidden_input_dropdown",
      "categories": ["act"]
    },
    {
      "name": "nested_iframes_2",
      "categories": ["act"]
    },
    {
      "name": "heal_scroll_50",
      "categories": ["act"]
    },
    {
      "name": "heal_simple_google_search",
      "categories": ["regression", "act"]
    },
    {
      "name": "heal_custom_dropdown",
      "categories": ["act"]
    },
    {
      "name": "agent/trivago",
      "categories": ["agent"]
    },
    {
      "name": "agent/google_maps",
      "categories": ["agent"]
    },
    {
      "name": "agent/google_maps_2",
      "categories": ["agent"]
    },
    {
      "name": "agent/youtube",
      "categories": ["agent"]
    },
    {
      "name": "agent/sign_in",
      "categories": ["agent"]
    },
    {
      "name": "osr_in_oopif",
      "categories": ["act"]
    },
    {
      "name": "csr_in_oopif",
      "categories": ["act"]
    },
    {
      "name": "csr_in_spif",
      "categories": ["act"]
    },
    {
      "name": "csr_in_spif",
      "categories": ["act"]
    },
    {
      "name": "spif_in_osr",
      "categories": ["act"]
    },
    {
      "name": "oopif_in_osr",
      "categories": ["act"]
    },
    {
      "name": "spif_in_csr",
      "categories": ["act"]
    },
    {
      "name": "oopif_in_csr",
      "categories": ["act"]
    },
    {
      "name": "osr_in_spif",
      "categories": ["act"]
    },
    {
      "name": "namespace_xpath",
      "categories": ["act"]
    },
    {
      "name": "iframe_scroll",
      "categories": ["act"]
    }
    ,
    {
<<<<<<< HEAD
      "name": "agent/webarena_gaia",
      "categories": ["agent"]
    }
    ,
    {
      "name": "agent/webvoyager",
=======
      "name": "agent/nba_trades",
      "categories": ["agent"]
    },
    {
      "name": "agent/hotel_booking",
      "categories": ["agent"]
    },
    {
      "name": "agent/github",
      "categories": ["agent"]
    },
    {
      "name": "agent/all_recipes",
      "categories": ["agent"]
    },
    {
      "name": "agent/google_shopping",
>>>>>>> b52e4f9c
      "categories": ["agent"]
    }
  ]
}<|MERGE_RESOLUTION|>--- conflicted
+++ resolved
@@ -501,14 +501,14 @@
     }
     ,
     {
-<<<<<<< HEAD
       "name": "agent/webarena_gaia",
       "categories": ["agent"]
-    }
-    ,
+    },
     {
       "name": "agent/webvoyager",
-=======
+      "categories": ["agent"]
+    },
+    {
       "name": "agent/nba_trades",
       "categories": ["agent"]
     },
@@ -526,7 +526,6 @@
     },
     {
       "name": "agent/google_shopping",
->>>>>>> b52e4f9c
       "categories": ["agent"]
     }
   ]
