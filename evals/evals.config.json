{
  "tasks": [
    {
      "name": "history",
      "categories": ["combination"]
    },
    {
      "name": "expect_act_timeout",
      "categories": ["regression"]
    },
    {
      "name": "extract_repo_name",
      "categories": ["extract"]
    },
    {
      "name": "amazon_add_to_cart",
      "categories": ["act"]
    },
    {
      "name": "instructions",
      "categories": ["regression", "combination"]
    },
    {
      "name": "bidnet",
      "categories": ["act"]
    },
    {
      "name": "ionwave",
      "categories": ["act", "regression"]
    },
    {
      "name": "nonsense_action",
      "categories": ["act"]
    },
    {
      "name": "peeler_simple",
      "categories": ["act"]
    },
    {
      "name": "simple_google_search",
      "categories": ["act"]
    },
    {
      "name": "vantechjournal",
      "categories": ["act"]
    },
    {
      "name": "wikipedia",
      "categories": ["act"]
    },

    {
      "name": "allrecipes",
      "categories": ["combination"]
    },
    {
      "name": "arxiv",
      "categories": ["combination"]
    },
    {
      "name": "extract_collaborators",
      "categories": ["combination"]
    },
    {
      "name": "extract_github_commits",
      "categories": ["combination"]
    },
    {
      "name": "imdb_movie_details",
      "categories": ["combination"]
    },
    {
      "name": "peeler_complex",
      "categories": ["combination"]
    },
    {
      "name": "sciquest",
      "categories": ["combination"]
    },
    {
      "name": "wichita",
      "categories": ["combination", "regression"]
    },
    {
      "name": "hn_aisdk",
      "categories": ["llm_clients"]
    },
    {
      "name": "hn_langchain",
      "categories": ["llm_clients"]
    },
    {
      "name": "hn_customOpenAI",
      "categories": ["llm_clients"]
    },
    {
      "name": "apple",
      "categories": ["experimental"]
    },
    {
      "name": "combination_sauce",
      "categories": ["experimental"]
    },
    {
      "name": "costar",
      "categories": ["experimental"]
    },
    {
      "name": "extract_aigrant_companies",
      "categories": ["regression"]
    },
    {
      "name": "extract_capacitor_info",
      "categories": ["experimental"]
    },
    {
      "name": "extract_partners",
      "categories": ["experimental"]
    },
    {
      "name": "extract_press_releases",
      "categories": ["experimental"]
    },
    {
      "name": "extract_snowshoeing_destinations",
      "categories": ["experimental"]
    },
    {
      "name": "homedepot",
      "categories": ["experimental"]
    },
    {
      "name": "rakuten_jp",
      "categories": ["experimental"]
    },
    {
      "name": "stock_x",
      "categories": ["experimental"]
    },
    {
      "name": "ted_talk",
      "categories": ["experimental"]
    },

    {
      "name": "extract_baptist_health",
      "categories": ["extract"]
    },
    {
      "name": "extract_github_stars",
      "categories": ["extract"]
    },
    {
      "name": "extract_memorial_healthcare",
      "categories": ["extract", "regression"]
    },
    {
      "name": "extract_nhl_stats",
      "categories": ["extract"]
    },
    {
      "name": "extract_professional_info",
      "categories": ["extract"]
    },
    {
      "name": "extract_csa",
      "categories": ["extract"]
    },
    {
      "name": "extract_resistor_info",
      "categories": ["extract"]
    },
    {
      "name": "extract_rockauto",
      "categories": ["extract"]
    },
    {
      "name": "extract_staff_members",
      "categories": ["extract"]
    },

    {
      "name": "ionwave_observe",
      "categories": ["observe"]
    },
    {
      "name": "panamcs",
      "categories": ["observe"]
    },
    {
      "name": "vanta_h",
      "categories": ["experimental"]
    },
    {
      "name": "extract_area_codes",
      "categories": ["extract"]
    },
    {
      "name": "extract_public_notices",
      "categories": ["extract"]
    },
    {
      "name": "extract_jstor_news",
      "categories": ["extract"]
    },
    {
      "name": "extract_apartments",
      "categories": ["extract"]
    },
    {
      "name": "extract_zillow",
      "categories": ["extract"]
    },
    {
      "name": "observe_github",
      "categories": ["observe", "regression"]
    },
    {
      "name": "observe_vantechjournal",
      "categories": ["observe", "regression"]
    },
    {
      "name": "observe_amazon_add_to_cart",
      "categories": ["observe"]
    },
    {
      "name": "observe_simple_google_search",
      "categories": ["observe"]
    },
    {
      "name": "observe_yc_startup",
      "categories": ["observe"]
    },
    {
      "name": "observe_taxes",
      "categories": ["observe"]
    },
    {
      "name": "observe_iframes1",
      "categories": ["regression", "observe"]
    },
    {
      "name": "observe_iframes2",
      "categories": ["regression", "observe"]
    },
    {
      "name": "extract_hamilton_weather",
      "categories": ["targeted_extract", "regression"]
    },
    {
      "name": "extract_regulations_table",
      "categories": ["targeted_extract"]
    },
    {
      "name": "extract_recipe",
      "categories": ["targeted_extract"]
    },
    {
      "name": "extract_aigrant_targeted",
      "categories": ["targeted_extract"]
    },
    {
      "name": "extract_aigrant_targeted_2",
      "categories": ["targeted_extract"]
    },
    {
      "name": "extract_geniusee",
      "categories": ["targeted_extract"]
    },
    {
      "name": "extract_geniusee_2",
      "categories": ["targeted_extract"]
    },
    {
      "name": "scroll_50",
      "categories": ["regression", "act"]
    },
    {
      "name": "scroll_75",
      "categories": ["regression", "act"]
    },
    {
      "name": "nextChunk",
      "categories": ["regression", "act"]
    },
    {
      "name": "prevChunk",
      "categories": ["regression", "act"]
    },
    {
      "name": "google_flights",
      "categories": ["act"]
    },
    {
      "name": "extract_jfk_links",
      "categories": ["extract"]
    },
    {
      "name": "extract_single_link",
      "categories": ["extract"]
    },
    {
      "name": "dropdown",
      "categories": ["act"]
    },
    {
      "name": "radio_btn",
      "categories": ["act"]
    },
    {
      "name": "checkboxes",
      "categories": ["act"]
    },
    {
      "name": "agent/iframe_form",
      "categories": ["agent"]
    },
    {
      "name": "agent/iframe_form_multiple",
      "categories": ["agent"]
    },
    {
      "name": "agent/google_flights",
      "categories": ["agent"]
    },
    {
      "name": "agent/sf_library_card",
      "categories": ["agent"]
    },
    {
      "name": "agent/sf_library_card_multiple",
      "categories": ["agent"]
    },
    {
      "name": "login",
      "categories": ["act", "regression"]
    },
    {
      "name": "iframe_hn",
      "categories": ["extract"]
    },
    {
      "name": "iframe_same_proc",
      "categories": ["act"]
    },
    {
      "name": "iframe_form_filling",
      "categories": ["act"]
    },
    {
      "name": "iframes_nested",
      "categories": ["act"]
    },
    {
      "name": "no_js_click",
      "categories": ["act", "regression"]
    },
    {
      "name": "tab_handling",
      "categories": ["act"]
    },
    {
      "name": "agent/kayak",
      "categories": ["agent"]
    },
    {
      "name": "multi_tab",
      "categories": ["act"]
    },
    {
      "name": "shadow_dom",
      "categories": ["act"]
    },
    {
      "name": "os_dropdown",
      "categories": ["act"]
    },
    {
      "name": "custom_dropdown",
      "categories": ["act"]
    },
    {
      "name": "hidden_input_dropdown",
      "categories": ["act"]
    },
    {
      "name": "nested_iframes_2",
      "categories": ["act"]
    },
    {
      "name": "heal_scroll_50",
      "categories": ["act"]
    },
    {
      "name": "heal_simple_google_search",
      "categories": ["regression", "act"]
    },
    {
      "name": "heal_custom_dropdown",
      "categories": ["act"]
    },
    {
      "name": "agent/trivago",
      "categories": ["agent"]
    },
    {
      "name": "agent/google_maps",
      "categories": ["agent"]
    },
    {
      "name": "agent/google_maps_2",
      "categories": ["agent"]
    },
    {
      "name": "agent/youtube",
      "categories": ["agent"]
    },
    {
      "name": "agent/sign_in",
      "categories": ["agent"]
    },
    {
<<<<<<< HEAD
      "name": "osr_in_oopif",
      "categories": ["act"]
    },
    {
      "name": "csr_in_oopif",
      "categories": ["act"]
    },
    {
      "name": "csr_in_spif",
      "categories": ["act"]
    },
    {
      "name": "csr_in_spif",
      "categories": ["act"]
    },
    {
      "name": "spif_in_osr",
      "categories": ["act"]
    },
    {
      "name": "oopif_in_osr",
      "categories": ["act"]
    },
    {
      "name": "spif_in_csr",
      "categories": ["act"]
    },
    {
      "name": "oopif_in_csr",
      "categories": ["act"]
    },
    {
      "name": "osr_in_spif",
=======
      "name": "namespace_xpath",
>>>>>>> 72d26832
      "categories": ["act"]
    }
  ]
}<|MERGE_RESOLUTION|>--- conflicted
+++ resolved
@@ -420,7 +420,6 @@
       "categories": ["agent"]
     },
     {
-<<<<<<< HEAD
       "name": "osr_in_oopif",
       "categories": ["act"]
     },
@@ -454,9 +453,10 @@
     },
     {
       "name": "osr_in_spif",
-=======
+      "categories": ["act"]
+    },
+    {
       "name": "namespace_xpath",
->>>>>>> 72d26832
       "categories": ["act"]
     }
   ]
