--- conflicted
+++ resolved
@@ -420,7 +420,6 @@
       "categories": ["agent"]
     },
     {
-<<<<<<< HEAD
       "name": "osr_in_oopif",
       "categories": ["act"]
     },
@@ -454,13 +453,14 @@
     },
     {
       "name": "osr_in_spif",
-=======
+      "categories": ["act"]
+    },
+    {
+      "name": "namespace_xpath",
+      "categories": ["act"]
+    },
+    {
       "name": "iframe_scroll",
->>>>>>> 3d804210
-      "categories": ["act"]
-    },
-    {
-      "name": "namespace_xpath",
       "categories": ["act"]
     }
   ]
