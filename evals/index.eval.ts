--- conflicted
+++ resolved
@@ -134,15 +134,11 @@
 };
 
 const extract_collaborators_from_github_repository = async () => {
-<<<<<<< HEAD
-  const stagehand = new Stagehand({ env, verbose: 1 });
-=======
   const stagehand = new Stagehand({
     env: "LOCAL",
     verbose: 1,
     headless: process.env.HEADLESS !== "false",
   });
->>>>>>> 46c379b2
   await stagehand.init();
 
   try {
@@ -151,13 +147,7 @@
       action: "find the contributors section",
     });
 
-<<<<<<< HEAD
-const extract_last_twenty_github_commits = async () => {
-  const stagehand = new Stagehand({ env, verbose: 1 });
-  await stagehand.init();
-=======
     await stagehand.waitForSettledDom();
->>>>>>> 46c379b2
 
     const { contributors } = await stagehand.extract({
       instruction: "Extract top 20 contributors of this repository",
@@ -182,17 +172,12 @@
   }
 };
 
-<<<<<<< HEAD
-const twitter_signup = async () => {
-  const stagehand = new Stagehand({ env, verbose: 1 });
-=======
 const extract_last_twenty_github_commits = async () => {
   const stagehand = new Stagehand({
     env: "LOCAL",
     verbose: 1,
     headless: process.env.HEADLESS !== "false",
   });
->>>>>>> 46c379b2
   await stagehand.init();
 
   try {
