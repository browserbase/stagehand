--- conflicted
+++ resolved
@@ -1,14 +1,6 @@
 import { Eval } from "braintrust";
 import fs from "fs";
 import process from "process";
-<<<<<<< HEAD
-import { z } from "zod";
-import { AvailableModel } from "../types/model";
-import { EvalLogger } from "./utils";
-import { simple_google_search } from "./act/simple_google_search";
-import { EvalFunction } from "../types/evals";
-import { initStagehand } from "./utils";
-=======
 import { EvalFunction } from "../types/evals";
 import { AvailableModel } from "../types/model";
 import { amazon_add_to_cart } from "./act/amazon_add_to_cart";
@@ -31,7 +23,6 @@
 import { vanta_h } from "./observe/vanta_h";
 import { EvalLogger } from "./utils";
 
->>>>>>> 8ab3cb47
 const env: "BROWSERBASE" | "LOCAL" =
   process.env.EVAL_ENV?.toLowerCase() === "browserbase"
     ? "BROWSERBASE"
@@ -39,1435 +30,6 @@
 
 const models: AvailableModel[] = ["gpt-4o", "claude-3-5-sonnet-20241022"];
 
-<<<<<<< HEAD
-const expedia: EvalFunction = async ({ modelName, logger }) => {
-  const { stagehand, initResponse } = await initStagehand({
-    modelName,
-    logger,
-  });
-
-  const { debugUrl, sessionUrl } = initResponse;
-
-  try {
-    await stagehand.page.goto("https://www.expedia.com/flights");
-
-    await stagehand.act({
-      action:
-        "find round-trip flights from San Francisco (SFO) to Toronto (YYZ) for Jan 1, 2025 (up to one to two weeks)",
-    });
-
-    await stagehand.act({ action: "Go to the first non-stop flight" });
-
-    await stagehand.act({ action: "select the cheapest flight" });
-
-    await stagehand.act({ action: "click on the first non-stop flight" });
-
-    await stagehand.act({
-      action: "Take me to the checkout page",
-    });
-
-    const url = stagehand.page.url();
-    return {
-      _success: url.startsWith("https://www.expedia.com/Checkout/"),
-      logs: logger.getLogs(),
-      debugUrl,
-      sessionUrl,
-    };
-  } catch (error) {
-    logger.error({
-      message: `error in expedia function`,
-      level: 0,
-      auxiliary: {
-        error: {
-          value: JSON.stringify(error, null, 2),
-          type: "object",
-        },
-        trace: {
-          value: error.stack,
-          type: "string",
-        },
-      },
-    });
-    return {
-      _success: false,
-      error: JSON.parse(JSON.stringify(error, null, 2)),
-      debugUrl,
-      sessionUrl,
-      logs: logger.getLogs(),
-    };
-  } finally {
-    await stagehand.context.close().catch(() => {});
-  }
-};
-const vanta: EvalFunction = async ({ modelName, logger }) => {
-  const { stagehand, initResponse } = await initStagehand({
-    modelName,
-    logger,
-  });
-
-  const { debugUrl, sessionUrl } = initResponse;
-
-  await stagehand.page.goto("https://www.vanta.com/");
-
-  const observations = await stagehand.observe();
-
-  if (observations.length === 0) {
-    await stagehand.context.close();
-    return {
-      _success: false,
-      observations,
-      debugUrl,
-      sessionUrl,
-      logs: logger.getLogs(),
-    };
-  }
-
-  const expectedLocator = `body > div.page-wrapper > div.nav_component > div.nav_element.w-nav > div.padding-global > div > div > nav > div.nav_cta-wrapper.is-new > a.nav_cta-button-desktop.is-smaller.w-button`;
-
-  const expectedResult = await stagehand.page
-    .locator(expectedLocator)
-    .first()
-    .innerHTML();
-
-  let foundMatch = false;
-  for (const observation of observations) {
-    try {
-      const observationResult = await stagehand.page
-        .locator(observation.selector)
-        .first()
-        .innerHTML();
-
-      if (observationResult === expectedResult) {
-        foundMatch = true;
-        break;
-      }
-    } catch (error) {
-      console.warn(
-        `Failed to check observation with selector ${observation.selector}:`,
-        error.message,
-      );
-      continue;
-    }
-  }
-
-  await stagehand.context.close();
-
-  return {
-    _success: foundMatch,
-    expected: expectedResult,
-    observations,
-    debugUrl,
-    sessionUrl,
-    logs: logger.getLogs(),
-  };
-};
-
-const vanta_h: EvalFunction = async ({ modelName, logger }) => {
-  const { stagehand, initResponse } = await initStagehand({
-    modelName,
-    logger,
-  });
-
-  const { debugUrl, sessionUrl } = initResponse;
-
-  await stagehand.page.goto("https://www.vanta.com/");
-
-  const observations = await stagehand.observe({
-    instruction: "find the buy now button",
-  });
-
-  await stagehand.context.close();
-
-  // we should have no saved observation since the element shouldn't exist
-  return {
-    _success: observations.length === 0,
-    observations,
-    debugUrl,
-    sessionUrl,
-    logs: logger.getLogs(),
-  };
-};
-
-const peeler_simple: EvalFunction = async ({ modelName, logger }) => {
-  const { stagehand, initResponse } = await initStagehand({
-    modelName,
-    logger,
-  });
-
-  const { debugUrl, sessionUrl } = initResponse;
-
-  if (env === "BROWSERBASE") {
-    throw new Error(
-      "Browserbase not supported for this eval since we block all requests to file://",
-    );
-  }
-
-  await stagehand.page.goto(`file://${process.cwd()}/evals/assets/peeler.html`);
-
-  await stagehand.act({ action: "add the peeler to cart" });
-
-  const successMessageLocator = stagehand.page.locator(
-    'text="Congratulations, you have 1 A in your cart"',
-  );
-  const isVisible = await successMessageLocator.isVisible();
-
-  await stagehand.context.close();
-  return {
-    _success: isVisible,
-    debugUrl,
-    sessionUrl,
-    logs: logger.getLogs(),
-  };
-};
-
-const peeler_complex: EvalFunction = async ({ modelName, logger }) => {
-  const { stagehand, initResponse } = await initStagehand({
-    modelName,
-    logger,
-  });
-
-  const { debugUrl, sessionUrl } = initResponse;
-
-  try {
-    await stagehand.page.goto(`https://chefstoys.com/`, { timeout: 60000 });
-
-    await stagehand.act({
-      action: "search for %search_query%",
-      variables: {
-        search_query: "peeler",
-      },
-    });
-
-    await stagehand.act({
-      action: 'click on the first "OXO" brand peeler',
-    });
-
-    const { price } = await stagehand.extract({
-      instruction: "get the price of the peeler",
-      schema: z.object({ price: z.number().nullable() }),
-      modelName: "gpt-4o-2024-08-06",
-    });
-
-    return {
-      _success: price === 11.99,
-      price,
-      debugUrl,
-      sessionUrl,
-      logs: logger.getLogs(),
-    };
-  } catch (error) {
-    logger.error({
-      message: "error in peeler_complex function",
-      level: 0,
-      auxiliary: {
-        error: {
-          value: JSON.stringify(error, null, 2),
-          type: "object",
-        },
-        trace: {
-          value: error.stack,
-          type: "string",
-        },
-      },
-    });
-    return {
-      _success: false,
-      error: JSON.parse(JSON.stringify(error, null, 2)),
-      debugUrl,
-      sessionUrl,
-      logs: logger.getLogs(),
-    };
-  } finally {
-    await stagehand.context.close();
-  }
-};
-
-const homedepot: EvalFunction = async ({ modelName, logger }) => {
-  const { stagehand, initResponse } = await initStagehand({
-    modelName,
-    logger,
-    domSettleTimeoutMs: 60_000,
-  });
-
-  const { debugUrl, sessionUrl } = initResponse;
-
-  try {
-    await stagehand.page.goto("https://www.homedepot.com/");
-
-    await stagehand.act({ action: "search for gas grills" });
-
-    await stagehand.act({ action: "click on the best selling gas grill" });
-
-    await stagehand.act({ action: "click on the Product Details" });
-
-    await stagehand.act({ action: "find the Primary Burner BTU" });
-
-    const productSpecs = await stagehand.extract({
-      instruction: "Extract the Primary exact Burner BTU of the product",
-      schema: z.object({
-        productSpecs: z
-          .array(
-            z.object({
-              burnerBTU: z.string().describe("Primary Burner BTU exact value"),
-            }),
-          )
-          .describe("Gas grill Primary Burner BTU exact value"),
-      }),
-      modelName: "gpt-4o-2024-08-06",
-    });
-    logger.log({
-      message: `gas grill primary burner BTU`,
-      level: 1,
-      auxiliary: {
-        productSpecs: {
-          value: JSON.stringify(productSpecs),
-          type: "object",
-        },
-      },
-    });
-
-    if (
-      !productSpecs ||
-      !productSpecs.productSpecs ||
-      productSpecs.productSpecs.length !== 1
-    ) {
-      return {
-        _success: false,
-        productSpecs,
-        debugUrl,
-        sessionUrl,
-        logs: logger.getLogs(),
-      };
-    }
-
-    if (
-      (productSpecs.productSpecs[0].burnerBTU.match(/0/g) || []).length == 4 &&
-      (productSpecs.productSpecs[0].burnerBTU.match(/4/g) || []).length === 1
-    ) {
-      return {
-        _success: true,
-        productSpecs,
-        debugUrl,
-        sessionUrl,
-        logs: logger.getLogs(),
-      };
-    } else {
-      return {
-        _success: false,
-        productSpecs,
-        debugUrl,
-        sessionUrl,
-        logs: logger.getLogs(),
-      };
-    }
-  } catch (error) {
-    logger.error({
-      message: "error in homedepot function",
-      level: 0,
-      auxiliary: {
-        error: {
-          value: error.message,
-          type: "string",
-        },
-        trace: {
-          value: error.stack,
-          type: "string",
-        },
-      },
-    });
-    return {
-      _success: false,
-      error: JSON.parse(JSON.stringify(error, null, 2)),
-      debugUrl,
-      sessionUrl,
-      logs: logger.getLogs(),
-    };
-  } finally {
-    await stagehand.context.close().catch(() => {});
-  }
-};
-
-const extract_github_stars: EvalFunction = async ({ modelName, logger }) => {
-  const { stagehand, initResponse } = await initStagehand({
-    modelName,
-    logger,
-  });
-
-  const { debugUrl, sessionUrl } = initResponse;
-
-  try {
-    await stagehand.page.goto("https://github.com/facebook/react");
-
-    const { stars } = await stagehand.extract({
-      instruction: "Extract the number of stars for the project",
-      schema: z.object({
-        stars: z.number().describe("the number of stars for the project"),
-      }),
-      modelName,
-    });
-
-    const expectedStarsString = await stagehand.page
-      .locator("#repo-stars-counter-star")
-      .first()
-      .innerHTML();
-
-    const expectedStars = expectedStarsString.toLowerCase().endsWith("k")
-      ? parseFloat(expectedStarsString.slice(0, -1)) * 1000
-      : parseFloat(expectedStarsString);
-
-    const tolerance = 1000;
-
-    const isWithinTolerance = Math.abs(stars - expectedStars) <= tolerance;
-
-    await stagehand.context.close().catch(() => {});
-    return {
-      _success: isWithinTolerance,
-      stars,
-      debugUrl,
-      sessionUrl,
-      logs: logger.getLogs(),
-    };
-  } catch (error) {
-    console.error("Error or timeout occurred:", error);
-    await stagehand.context.close().catch(() => {});
-    return {
-      _success: false,
-      error: JSON.parse(JSON.stringify(error, null, 2)),
-      debugUrl,
-      sessionUrl,
-      logs: logger.getLogs(),
-    };
-  }
-};
-
-const extract_collaborators_from_github_repository: EvalFunction = async ({
-  modelName,
-  logger,
-}) => {
-  const { stagehand, initResponse } = await initStagehand({
-    modelName,
-    logger,
-  });
-
-  const { debugUrl, sessionUrl } = initResponse;
-
-  try {
-    await stagehand.page.goto("https://github.com/facebook/react");
-    await stagehand.act({
-      action: "find the contributors section",
-    });
-
-    const { contributors } = await stagehand.extract({
-      instruction: "Extract top 20 contributors of this repository",
-      schema: z.object({
-        contributors: z.array(
-          z.object({
-            github_username: z
-              .string()
-              .describe("the github username of the contributor"),
-            information: z.string().describe("number of commits contributed"),
-          }),
-        ),
-      }),
-      modelName,
-    });
-
-    console.log("Extracted collaborators:", contributors);
-    await stagehand.context.close().catch(() => {});
-    return {
-      _success: contributors.length === 20,
-      contributors,
-      debugUrl,
-      sessionUrl,
-      logs: logger.getLogs(),
-    };
-  } catch (error) {
-    console.error("Error or timeout occurred:", error);
-    await stagehand.context.close().catch(() => {});
-    return {
-      _success: false,
-      error: JSON.parse(JSON.stringify(error, null, 2)),
-      debugUrl,
-      sessionUrl,
-      logs: logger.getLogs(),
-    };
-  }
-};
-
-const extract_last_twenty_github_commits: EvalFunction = async ({
-  modelName,
-  logger,
-}) => {
-  const { stagehand, initResponse } = await initStagehand({
-    modelName,
-    logger,
-  });
-
-  const { debugUrl, sessionUrl } = initResponse;
-
-  try {
-    await stagehand.page.goto("https://github.com/facebook/react");
-
-    await stagehand.act({
-      action:
-        "find commit history, generally described by the number of commits",
-    });
-    const { commits } = await stagehand.extract({
-      instruction: "Extract last 20 commits",
-      schema: z.object({
-        commits: z.array(
-          z.object({
-            commit_message: z.string(),
-            commit_url: z.string(),
-            commit_hash: z.string(),
-          }),
-        ),
-      }),
-      modelName,
-    });
-
-    logger.log({
-      message: "Extracted commits",
-      level: 1,
-      auxiliary: {
-        commits: {
-          value: JSON.stringify(commits),
-          type: "object",
-        },
-      },
-    });
-    await stagehand.context.close().catch(() => {});
-    return {
-      _success: commits.length === 20,
-      commits,
-      debugUrl,
-      sessionUrl,
-      logs: logger.getLogs(),
-    };
-  } catch (error) {
-    console.error("Error or timeout occurred:", error);
-    await stagehand.context.close().catch(() => {});
-    return {
-      _success: false,
-      error: JSON.parse(JSON.stringify(error, null, 2)),
-      debugUrl,
-      sessionUrl,
-      logs: logger.getLogs(),
-    };
-  }
-};
-
-const wikipedia: EvalFunction = async ({ modelName, logger }) => {
-  const { stagehand, initResponse } = await initStagehand({
-    modelName,
-    logger,
-  });
-
-  const { debugUrl, sessionUrl } = initResponse;
-
-  await stagehand.page.goto(`https://en.wikipedia.org/wiki/Baseball`);
-  await stagehand.act({
-    action: 'click the "hit and run" link in this article',
-  });
-
-  const url = "https://en.wikipedia.org/wiki/Hit_and_run_(baseball)";
-  const currentUrl = stagehand.page.url();
-  await stagehand.context.close().catch(() => {});
-
-  return {
-    _success: currentUrl === url,
-    expected: url,
-    actual: currentUrl,
-    debugUrl,
-    sessionUrl,
-    logs: logger.getLogs(),
-  };
-};
-
-// Validate that the action is not found on the page
-const nonsense_action: EvalFunction = async ({ modelName, logger }) => {
-  const { stagehand, initResponse } = await initStagehand({
-    modelName,
-    logger,
-  });
-
-  const { debugUrl, sessionUrl } = initResponse;
-
-  try {
-    await stagehand.page.goto("https://www.homedepot.com/");
-
-    const result = await stagehand.act({
-      action: "click on the first banana",
-    });
-    console.log("result", result);
-
-    // Assert the output
-    const expectedResult = {
-      success: false,
-      message:
-        "Action not found on the current page after checking all chunks.",
-      action: "click on the first banana",
-    };
-
-    const isResultCorrect =
-      JSON.stringify(result) === JSON.stringify(expectedResult);
-
-    return {
-      _success: isResultCorrect,
-      debugUrl,
-      sessionUrl,
-      logs: logger.getLogs(),
-    };
-  } catch (error) {
-    console.error(`Error in nonsense_action function: ${error.message}`);
-    return {
-      _success: false,
-      error: JSON.parse(JSON.stringify(error, null, 2)),
-      debugUrl,
-      sessionUrl,
-      logs: logger.getLogs(),
-    };
-  } finally {
-    await stagehand.context.close();
-  }
-};
-
-const costar: EvalFunction = async ({ modelName, logger }) => {
-  const { stagehand, initResponse } = await initStagehand({
-    modelName,
-    logger,
-  });
-
-  const { debugUrl, sessionUrl } = initResponse;
-  // TODO: fix this eval - does not work in headless mode
-  try {
-    await Promise.race([
-      stagehand.page.goto("https://www.costar.com/"),
-      new Promise((_, reject) =>
-        setTimeout(() => reject(new Error("Navigation timeout")), 30000),
-      ),
-    ]);
-
-    await stagehand.act({ action: "click on the first article" });
-
-    await stagehand.act({
-      action: "click on the learn more button for the first job",
-    });
-
-    const articleTitle = await stagehand.extract({
-      instruction: "extract the title of the article",
-      schema: z.object({
-        title: z.string().describe("the title of the article").nullable(),
-      }),
-      modelName: "gpt-4o-2024-08-06",
-    });
-
-    logger.log({
-      message: "got article title",
-      level: 1,
-      auxiliary: {
-        articleTitle: {
-          value: JSON.stringify(articleTitle),
-          type: "object",
-        },
-      },
-    });
-
-    // Check if the title is more than 5 characters
-    const isTitleValid =
-      articleTitle.title !== null && articleTitle.title.length > 5;
-
-    await stagehand.context.close();
-
-    return {
-      title: articleTitle.title,
-      _success: isTitleValid,
-      debugUrl,
-      sessionUrl,
-      logs: logger.getLogs(),
-    };
-  } catch (error) {
-    logger.error({
-      message: "error in costar function",
-      level: 0,
-      auxiliary: {
-        error: {
-          value: error.message,
-          type: "string",
-        },
-        trace: {
-          value: error.stack,
-          type: "string",
-        },
-      },
-    });
-    return {
-      title: null,
-      _success: false,
-      debugUrl,
-      sessionUrl,
-      logs: logger.getLogs(),
-    };
-  } finally {
-    await stagehand.context.close();
-  }
-};
-
-const google_jobs: EvalFunction = async ({ modelName, logger }) => {
-  const { stagehand, initResponse } = await initStagehand({
-    modelName,
-    logger,
-  });
-
-  const { debugUrl, sessionUrl } = initResponse;
-
-  try {
-    await stagehand.page.goto("https://www.google.com/");
-
-    await stagehand.act({ action: "click on the about page" });
-
-    await stagehand.act({ action: "click on the careers page" });
-
-    await stagehand.act({ action: "input data scientist into role" });
-
-    await stagehand.act({ action: "input new york city into location" });
-
-    await stagehand.act({ action: "click on the search button" });
-
-    // NOTE: "click on the first Learn More button" is not working - the span for learn more is not clickable and the a href is after it
-    await stagehand.act({ action: "click on the first job link" });
-
-    const jobDetails = await stagehand.extract({
-      instruction:
-        "Extract the following details from the job posting: application deadline, minimum qualifications (degree and years of experience), and preferred qualifications (degree and years of experience)",
-      schema: z.object({
-        applicationDeadline: z
-          .string()
-          .describe("The date until which the application window will be open")
-          .nullable(),
-        minimumQualifications: z.object({
-          degree: z.string().describe("The minimum required degree").nullable(),
-          yearsOfExperience: z
-            .number()
-            .describe("The minimum required years of experience")
-            .nullable(),
-        }),
-        preferredQualifications: z.object({
-          degree: z.string().describe("The preferred degree").nullable(),
-          yearsOfExperience: z
-            .number()
-            .describe("The preferred years of experience")
-            .nullable(),
-        }),
-      }),
-      modelName: "gpt-4o-2024-08-06",
-    });
-
-    logger.log({
-      message: "got job details",
-      level: 1,
-      auxiliary: {
-        jobDetails: {
-          value: JSON.stringify(jobDetails),
-          type: "object",
-        },
-      },
-    });
-
-    const isJobDetailsValid =
-      jobDetails &&
-      Object.values(jobDetails).every(
-        (value) =>
-          value !== null &&
-          value !== undefined &&
-          (typeof value !== "object" ||
-            Object.values(value).every(
-              (v) =>
-                v !== null &&
-                v !== undefined &&
-                (typeof v === "number" || typeof v === "string"),
-            )),
-      );
-
-    logger.log({
-      message: "job details valid",
-      level: 1,
-      auxiliary: {
-        isJobDetailsValid: {
-          value: isJobDetailsValid.toString(),
-          type: "boolean",
-        },
-      },
-    });
-
-    return {
-      _success: isJobDetailsValid,
-      jobDetails,
-      debugUrl,
-      sessionUrl,
-      logs: logger.getLogs(),
-    };
-  } catch (error) {
-    logger.error({
-      message: "error in google_jobs function",
-      level: 0,
-      auxiliary: {
-        error: {
-          value: error.message,
-          type: "string",
-        },
-        trace: {
-          value: error.stack,
-          type: "string",
-        },
-      },
-    });
-    return {
-      _success: false,
-      debugUrl,
-      sessionUrl,
-      error: JSON.parse(JSON.stringify(error, null, 2)),
-      logs: logger.getLogs(),
-    };
-  } finally {
-    await stagehand.context.close();
-  }
-};
-
-const extract_partners: EvalFunction = async ({ modelName, logger }) => {
-  const { stagehand, initResponse } = await initStagehand({
-    modelName,
-    logger,
-  });
-
-  const { debugUrl, sessionUrl } = initResponse;
-
-  try {
-    await stagehand.page.goto("https://ramp.com");
-
-    await stagehand.act({
-      action: "Close the popup.",
-    });
-
-    await stagehand.act({
-      action: "Scroll down to the bottom of the page.",
-    });
-
-    await stagehand.act({
-      action:
-        "Click on the link or button that leads to the partners page. If it's in a dropdown or hidden section, first interact with the element to reveal it, then click the link.",
-    });
-
-    const partners = await stagehand.extract({
-      instruction: `
-      Extract the names of all partner companies mentioned on this page.
-      These could be inside text, links, or images representing partner companies.
-      If no specific partner names are found, look for any sections or categories of partners mentioned.
-      Also, check for any text that explains why partner names might not be listed, if applicable.
-    `,
-      schema: z.object({
-        partners: z.array(
-          z.object({
-            name: z
-              .string()
-              .describe(
-                "The name of the partner company or category of partners",
-              ),
-          }),
-        ),
-        explanation: z
-          .string()
-          .optional()
-          .describe("Any explanation about partner listing or absence thereof"),
-      }),
-    });
-
-    logger.log({
-      message: "got partners",
-      level: 1,
-      auxiliary: {
-        partners: {
-          value: JSON.stringify(partners),
-          type: "object",
-        },
-      },
-    });
-
-    const expectedPartners = [
-      "Accounting Partners",
-      "Private Equity & Venture Capital Partners",
-      "Services Partners",
-      "Affiliates",
-    ];
-
-    if (partners.explanation) {
-      logger.log({
-        message: "got explanation",
-        level: 1,
-        auxiliary: {
-          explanation: {
-            value: partners.explanation,
-            type: "string",
-          },
-        },
-      });
-    }
-
-    const foundPartners = partners.partners.map((partner) =>
-      partner.name.toLowerCase(),
-    );
-
-    const allExpectedPartnersFound = expectedPartners.every((partner) =>
-      foundPartners.includes(partner.toLowerCase()),
-    );
-
-    logger.log({
-      message: "all expected partners found",
-      level: 1,
-      auxiliary: {
-        allExpectedPartnersFound: {
-          value: allExpectedPartnersFound.toString(),
-          type: "boolean",
-        },
-        expectedPartners: {
-          value: JSON.stringify(expectedPartners),
-          type: "object",
-        },
-        foundPartners: {
-          value: JSON.stringify(foundPartners),
-          type: "object",
-        },
-      },
-    });
-
-    return {
-      _success: allExpectedPartnersFound,
-      partners,
-      debugUrl,
-      sessionUrl,
-      logs: logger.getLogs(),
-    };
-  } catch (error) {
-    logger.error({
-      message: "error in extractPartners function",
-      level: 0,
-      auxiliary: {
-        error: {
-          value: error.message,
-          type: "string",
-        },
-        trace: {
-          value: error.stack,
-          type: "string",
-        },
-      },
-    });
-    return {
-      _success: false,
-      debugUrl,
-      sessionUrl,
-      error: JSON.parse(JSON.stringify(error, null, 2)),
-      logs: logger.getLogs(),
-    };
-  } finally {
-    await stagehand.context.close().catch(() => {});
-  }
-};
-
-const laroche_form: EvalFunction = async ({ modelName, logger }) => {
-  const { stagehand, initResponse } = await initStagehand({
-    modelName,
-    logger,
-  });
-
-  const { debugUrl, sessionUrl } = initResponse;
-
-  try {
-    await stagehand.page.goto(
-      "https://www.laroche-posay.us/offers/anthelios-melt-in-milk-sunscreen-sample.html",
-    );
-
-    await stagehand.act({ action: "close the privacy policy popup" });
-
-    // Wait for possible navigation
-    await stagehand.page
-      .waitForNavigation({ waitUntil: "domcontentloaded", timeout: 10000 })
-      .catch(() => {});
-
-    await stagehand.act({ action: "fill the last name field" });
-    await stagehand.act({ action: "fill address 1 field" });
-    await stagehand.act({ action: "select a state" });
-    await stagehand.act({ action: "select a skin type" });
-
-    // TODO - finish this eval once we have a way to extract form data from children iframes
-
-    // const formData = await stagehand.extract({
-    //   instruction: "Extract the filled form data",
-    //   schema: z.object({
-    //     firstName: z.string(),
-    //     lastName: z.string(),
-    //     email: z.string(),
-    //     phone: z.string(),
-    //     zipCode: z.string(),
-    //     interestedIn: z.string(),
-    //     startTerm: z.string(),
-    //     programOfInterest: z.string(),
-    //   }),
-    //   modelName: "gpt-4o",
-    // });
-
-    // console.log("Extracted form data:", formData);
-
-    // const isFormDataValid =
-    //   formData.firstName === "John" &&
-    //   formData.lastName === "Doe" &&
-    //   formData.email === "john.doe@example.com" &&
-    //   formData.phone === "1234567890" &&
-    //   formData.zipCode === "12345" &&
-    return {
-      _success: true,
-      logs: logger.getLogs(),
-      debugUrl,
-      sessionUrl,
-    };
-  } catch (error) {
-    logger.error({
-      message: "error in LarocheForm function",
-      level: 0,
-      auxiliary: {
-        error: {
-          value: error.message,
-          type: "string",
-        },
-        trace: {
-          value: error.stack,
-          type: "string",
-        },
-      },
-    });
-    return {
-      _success: false,
-      error: error.message,
-      debugUrl,
-      sessionUrl,
-      logs: logger.getLogs(),
-    };
-  } finally {
-    await stagehand.context.close().catch(() => {});
-  }
-};
-
-const arxiv: EvalFunction = async ({ modelName, logger }) => {
-  const { stagehand, initResponse } = await initStagehand({
-    modelName,
-    logger,
-  });
-
-  const { debugUrl, sessionUrl } = initResponse;
-
-  interface Paper {
-    title: string;
-    link: string | null;
-    category: string | null;
-    problem: string | null;
-    methodology: string | null;
-    results: string | null;
-    conclusion: string | null;
-    code: string | null;
-  }
-
-  const papers: Paper[] = [];
-
-  try {
-    await stagehand.page.goto("https://arxiv.org/search/");
-
-    await stagehand.act({
-      action:
-        "search for the recent papers about web agents with multimodal models",
-    });
-
-    const paper_links = await stagehand.extract({
-      instruction: "extract the titles and links for two papers",
-      schema: z.object({
-        papers: z
-          .array(
-            z.object({
-              title: z.string().describe("the title of the paper"),
-              link: z.string().describe("the link to the paper").nullable(),
-            }),
-          )
-          .describe("list of papers"),
-      }),
-      modelName: "gpt-4o-2024-08-06",
-    });
-
-    if (
-      !paper_links ||
-      !paper_links.papers ||
-      paper_links.papers.length === 0
-    ) {
-      return {
-        _success: false,
-        logs: logger.getLogs(),
-        debugUrl,
-        sessionUrl,
-      };
-    }
-
-    for (const paper of paper_links.papers) {
-      if (paper.link) {
-        await stagehand.page.goto(paper.link);
-        const abstract = await stagehand.extract({
-          instruction: "extract details of the paper from the abstract",
-          schema: z.object({
-            category: z
-              .string()
-              .describe(
-                "the category of the paper. one of {'Benchmark', 'Dataset', 'Model', 'Framework', 'System', 'Other'}",
-              ),
-            problem: z
-              .string()
-              .describe(
-                "summarize the problem that the paper is trying to solve in one sentence",
-              )
-              .nullable(),
-            methodology: z
-              .string()
-              .describe(
-                "summarize the methodology of the paper in one sentence",
-              )
-              .nullable(),
-            results: z
-              .string()
-              .describe("summarize the results of the paper in one sentence")
-              .nullable(),
-            conclusion: z
-              .string()
-              .describe("summarize the conclusion of the paper in one sentence")
-              .nullable(),
-            code: z
-              .string()
-              .describe(
-                "if provided, extract only the link to the code repository, without additional text. this is often optional and not always provided.",
-              )
-              .nullable(),
-          }),
-          modelName: "gpt-4o-2024-08-06",
-        });
-
-        papers.push({
-          title: paper.title,
-          link: paper.link,
-          category: abstract.category,
-          problem: abstract.problem,
-          methodology: abstract.methodology,
-          results: abstract.results,
-          conclusion: abstract.conclusion,
-          code: abstract.code,
-        });
-      }
-    }
-
-    if (!papers || papers.length === 0) {
-      return {
-        _success: false,
-        logs: logger.getLogs(),
-        debugUrl,
-        sessionUrl,
-      };
-    }
-
-    logger.log({
-      message: "papers",
-      level: 1,
-      auxiliary: {
-        papers: {
-          value: JSON.stringify(papers),
-          type: "object",
-        },
-      },
-    });
-
-    // Assert that the length of papers is three
-    if (papers.length !== 2) {
-      logger.error({
-        message: "incorrect number of papers extracted",
-        level: 0,
-        auxiliary: {
-          expected: {
-            value: "2",
-            type: "integer",
-          },
-          actual: {
-            value: papers.length.toString(),
-            type: "integer",
-          },
-        },
-      });
-      return {
-        _success: false,
-        error: "Incorrect number of papers extracted",
-        logs: logger.getLogs(),
-        debugUrl,
-        sessionUrl,
-      };
-    }
-
-    // Ensure that every paper has a problem and methodology
-    for (const paper of papers) {
-      if (!paper.problem || !paper.methodology) {
-        logger.error({
-          message: `paper missing problem or methodology`,
-          level: 0,
-          auxiliary: {
-            paper: {
-              value: JSON.stringify(paper),
-              type: "object",
-            },
-          },
-        });
-        return {
-          _success: false,
-          error: "Incomplete paper information",
-          logs: logger.getLogs(),
-          debugUrl,
-          sessionUrl,
-        };
-      }
-    }
-
-    return {
-      _success: true,
-      papers,
-      logs: logger.getLogs(),
-      debugUrl,
-      sessionUrl,
-    };
-  } catch (error) {
-    logger.error({
-      message: `error in arxiv function`,
-      level: 0,
-      auxiliary: {
-        error: {
-          value: error.message,
-          type: "string",
-        },
-        trace: {
-          value: error.stack,
-          type: "string",
-        },
-      },
-    });
-    return {
-      _success: false,
-      logs: logger.getLogs(),
-      debugUrl,
-      sessionUrl,
-    };
-  } finally {
-    await stagehand.context.close().catch(() => {});
-  }
-};
-
-const amazon_add_to_cart: EvalFunction = async ({ modelName, logger }) => {
-  // Initialize Stagehand with credentials from env
-  const { stagehand, initResponse } = await initStagehand({
-    modelName,
-    logger,
-  });
-
-  const { debugUrl, sessionUrl } = initResponse;
-
-  // Navigate directly to the product page
-  await stagehand.page.goto(
-    "https://www.amazon.com/Laptop-MacBook-Surface-Water-Resistant-Accessories/dp/B0D5M4H5CD",
-  );
-
-  await stagehand.page.waitForTimeout(5000);
-
-  // Add to cart
-  await stagehand.act({
-    action: "click the 'Add to Cart' button",
-  });
-
-  // Wait a moment for the cart to update
-  await stagehand.page.waitForTimeout(2000);
-
-  // Proceed to checkout
-  await stagehand.act({
-    action: "click the 'Proceed to checkout' button",
-  });
-
-  // Wait for page load and check URL
-  await stagehand.page.waitForTimeout(2000);
-  const currentUrl = stagehand.page.url();
-  const expectedUrlPrefix = "https://www.amazon.com/ap/signin";
-
-  await stagehand.context.close();
-
-  return {
-    _success: currentUrl.startsWith(expectedUrlPrefix),
-    currentUrl,
-    debugUrl,
-    sessionUrl,
-    logs: logger.getLogs(),
-  };
-};
-
-const extract_press_releases: EvalFunction = async ({ modelName, logger }) => {
-  const { stagehand, initResponse } = await initStagehand({
-    modelName,
-    logger,
-    domSettleTimeoutMs: 3000,
-  });
-
-  const { debugUrl, sessionUrl } = initResponse;
-
-  try {
-    await stagehand.page.goto("https://www.landerfornyc.com/news");
-
-    const result = await stagehand.extract({
-      instruction:
-        "extract a list of press releases on this page, with the title and publish date",
-      schema: z.object({
-        items: z.array(
-          z.object({
-            title: z.string(),
-            publishedOn: z.string(),
-          }),
-        ),
-      }),
-    });
-
-    const items = result.items;
-
-    const expectedLength = 25;
-
-    const expectedFirstItem = {
-      title: "Is Brad Lander the Progressive to Beat Eric Adams?",
-      publishedOn: "Jul 30, 2024",
-    };
-
-    const expectedLastItem = {
-      title: "An Unassuming Liberal Makes a Rapid Ascent to Power Broker",
-      publishedOn: "Jan 23, 2014",
-    };
-
-    if (items.length !== expectedLength) {
-      logger.error({
-        message: "Incorrect number of items extracted",
-        level: 0,
-        auxiliary: {
-          expected: {
-            value: expectedLength.toString(),
-            type: "integer",
-          },
-          actual: {
-            value: items.length.toString(),
-            type: "integer",
-          },
-        },
-      });
-      return {
-        _success: false,
-        error: "Incorrect number of items extracted",
-        logs: logger.getLogs(),
-        debugUrl,
-        sessionUrl,
-      };
-    }
-
-    const firstItemMatches =
-      items[0].title === expectedFirstItem.title &&
-      items[0].publishedOn === expectedFirstItem.publishedOn;
-
-    if (!firstItemMatches) {
-      logger.error({
-        message: "First item does not match expected",
-        level: 0,
-        auxiliary: {
-          expected: {
-            value: JSON.stringify(expectedFirstItem),
-            type: "object",
-          },
-          actual: {
-            value: JSON.stringify(items[0]),
-            type: "object",
-          },
-        },
-      });
-      return {
-        _success: false,
-        error: "First item does not match expected",
-        logs: logger.getLogs(),
-        debugUrl,
-        sessionUrl,
-      };
-    }
-
-    const lastItemMatches =
-      items[items.length - 1].title === expectedLastItem.title &&
-      items[items.length - 1].publishedOn === expectedLastItem.publishedOn;
-
-    if (!lastItemMatches) {
-      logger.error({
-        message: "Last item does not match expected",
-        level: 0,
-        auxiliary: {
-          expected: {
-            value: JSON.stringify(expectedLastItem),
-            type: "object",
-          },
-          actual: {
-            value: JSON.stringify(items[items.length - 1]),
-            type: "object",
-          },
-        },
-      });
-      return {
-        _success: false,
-        error: "Last item does not match expected",
-        logs: logger.getLogs(),
-        debugUrl,
-        sessionUrl,
-      };
-    }
-
-    return {
-      _success: true,
-      logs: logger.getLogs(),
-      debugUrl,
-      sessionUrl,
-    };
-  } catch (error) {
-    logger.error({
-      message: `Error in extract_press_releases function`,
-      level: 0,
-      auxiliary: {
-        error: {
-          value: error.message || JSON.stringify(error),
-          type: "string",
-        },
-        trace: {
-          value: error.stack,
-          type: "string",
-        },
-      },
-    });
-    return {
-      _success: false,
-      error: "An error occurred during extraction",
-      logs: logger.getLogs(),
-      debugUrl,
-      sessionUrl,
-    };
-  } finally {
-    await stagehand.context.close().catch(() => {});
-  }
-};
-
-=======
->>>>>>> 8ab3cb47
 const tasks: Record<string, EvalFunction> = {
   vanta,
   vanta_h,
@@ -1546,11 +108,7 @@
   "arxiv",
   "amazon_add_to_cart",
   "extract_press_releases",
-<<<<<<< HEAD
-  // "expedia"
-=======
   "expedia_search",
->>>>>>> 8ab3cb47
 ];
 
 const generateSummary = async (summary: any, results: any[]) => {
