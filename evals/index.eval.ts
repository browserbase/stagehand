--- conflicted
+++ resolved
@@ -29,8 +29,6 @@
 
   return observationResult == expectedResult;
 };
-
-
 
 const vanta_h = async () => {
   const stagehand = new Stagehand({ env: "LOCAL" });
@@ -249,7 +247,115 @@
   return currentUrl === url;
 };
 
-<<<<<<< HEAD
+const costar = async () => {
+  const stagehand = new Stagehand({
+    env: "LOCAL",
+    verbose: true,
+    debugDom: true,
+  });
+  await stagehand.init();
+
+  await stagehand.page.goto("https://www.costar.com/");
+  await stagehand.waitForSettledDom();
+
+  await stagehand.act({ action: "click on the first article" });
+
+  await stagehand.act({ action: "find the footer of the page" });
+
+  await stagehand.waitForSettledDom();
+  const articleTitle = await stagehand.extract({
+    instruction: "extract the title of the article",
+    schema: z.object({
+      title: z.string().describe("the title of the article").nullable(),
+    }),
+    modelName: "gpt-4o-2024-08-06",
+  });
+
+  console.log("articleTitle", articleTitle);
+
+  // Check if the title is more than 5 characters
+  const isTitleValid =
+    articleTitle.title !== null && articleTitle.title.length > 5;
+
+  await stagehand.context.close();
+
+  return isTitleValid;
+};
+
+const google_jobs = async () => {
+  const stagehand = new Stagehand({
+    env: "LOCAL",
+    verbose: true,
+    debugDom: true,
+  });
+  await stagehand.init({ modelName: "gpt-4o-2024-08-06" });
+
+  await stagehand.page.goto("https://www.google.com/");
+  await stagehand.waitForSettledDom();
+
+  await stagehand.act({ action: "click on the about page" });
+
+  await stagehand.act({ action: "click on the careers page" });
+
+  await stagehand.act({ action: "input data scientist into role" });
+
+  await stagehand.act({ action: "input new york city into location" });
+
+  await stagehand.act({ action: "click on the search button" });
+
+  await stagehand.act({
+    action: "click on the learn more button for the first job",
+  });
+
+  const jobDetails = await stagehand.extract({
+    instruction:
+      "Extract the following details from the job posting: application deadline, minimum qualifications (degree and years of experience), and preferred qualifications (degree and years of experience)",
+    schema: z.object({
+      applicationDeadline: z
+        .string()
+        .describe("The date until which the application window will be open"),
+      minimumQualifications: z.object({
+        degree: z.string().describe("The minimum required degree"),
+        yearsOfExperience: z
+          .number()
+          .describe("The minimum required years of experience"),
+      }),
+      preferredQualifications: z.object({
+        degree: z.string().describe("The preferred degree"),
+        yearsOfExperience: z
+          .number()
+          .describe("The preferred years of experience"),
+      }),
+    }),
+    modelName: "gpt-4o-2024-08-06",
+  });
+
+  console.log("Job Details:", jobDetails);
+
+  const isJobDetailsValid =
+    jobDetails &&
+    Object.values(jobDetails).every(
+      (value) =>
+        value !== null &&
+        value !== undefined &&
+        value !== "" &&
+        (typeof value !== "object" ||
+          Object.values(value).every(
+            (v) =>
+              v !== null &&
+              v !== undefined &&
+              v !== "" &&
+              (typeof v === "number" || typeof v === "string"),
+          )),
+    );
+
+  await stagehand.context.close();
+
+  console.log("Job Details valid:", isJobDetailsValid);
+
+  return isJobDetailsValid;
+};
+
 const tasks = {
   vanta,
   vanta_h,
@@ -260,99 +366,9 @@
   extract_collaborators_from_github_repository,
   extract_last_twenty_github_commits,
   twitter_signup,
-};
-=======
-
-const costar = async () => {
-  const stagehand = new Stagehand({ env: "LOCAL", verbose: true, debugDom: true });
-  await stagehand.init();
-
-  await stagehand.page.goto("https://www.costar.com/");
-  await stagehand.waitForSettledDom();
-
-  await stagehand.act({ action: "click on the first article" });
-
-  await stagehand.act({ action: "find the footer of the page" });
-
-  await stagehand.waitForSettledDom();
-  const articleTitle = await stagehand.extract({
-      instruction: "extract the title of the article",
-      schema: z.object({
-      title: z.string().describe("the title of the article").nullable(),
-      }),
-      modelName: "gpt-4o-2024-08-06"
-  });
-
-  console.log("articleTitle", articleTitle);
-
-  // Check if the title is more than 5 characters
-  const isTitleValid = articleTitle.title !== null && articleTitle.title.length > 5;
-
-  await stagehand.context.close();
-
-  return isTitleValid;
-};
-
-
-const google_jobs = async () => {
-  const stagehand = new Stagehand({ env: "LOCAL", verbose: true, debugDom: true });
-  await stagehand.init({ modelName: "gpt-4o-2024-08-06" });
-
-  await stagehand.page.goto("https://www.google.com/");
-  await stagehand.waitForSettledDom();
-
-  await stagehand.act({ action: "click on the about page" });
-
-  await stagehand.act({ action: "click on the careers page" });
-
-  await stagehand.act({ action: "input data scientist into role" });
-
-  await stagehand.act({ action: "input new york city into location" });
-
-  await stagehand.act({ action: "click on the search button" });
-
-  await stagehand.act({ action: "click on the learn more button for the first job" });
-
-  const jobDetails = await stagehand.extract({
-    instruction: "Extract the following details from the job posting: application deadline, minimum qualifications (degree and years of experience), and preferred qualifications (degree and years of experience)",
-    schema: z.object({
-      applicationDeadline: z.string().describe("The date until which the application window will be open"),
-      minimumQualifications: z.object({
-        degree: z.string().describe("The minimum required degree"),
-        yearsOfExperience: z.number().describe("The minimum required years of experience")
-      }),
-      preferredQualifications: z.object({
-        degree: z.string().describe("The preferred degree"),
-        yearsOfExperience: z.number().describe("The preferred years of experience")
-      })
-    }),
-    modelName: "gpt-4o-2024-08-06"
-  });
-
-  console.log("Job Details:", jobDetails);
-
-  const isJobDetailsValid = jobDetails && 
-  Object.values(jobDetails).every(value => 
-    value !== null && 
-    value !== undefined && 
-    value !== '' &&
-    (typeof value !== 'object' || Object.values(value).every(v => 
-      v !== null && 
-      v !== undefined && 
-      v !== '' && 
-      (typeof v === 'number' || typeof v === 'string')
-    ))
-  );
-
-  await stagehand.context.close();
-
-  console.log("Job Details valid:", isJobDetailsValid);
-
-  return isJobDetailsValid;
-};
-
-const tasks = { vanta, vanta_h, peeler_simple, peeler_complex, wikipedia, costar, google_jobs};
->>>>>>> 25a9fecd
+  costar,
+  google_jobs,
+};
 
 const exactMatch = (args: { input; output; expected? }) => {
   console.log(`Task "${args.input.name}" returned: ${args.output}`);
@@ -385,11 +401,12 @@
         input: { name: "wikipedia" },
       },
       { input: { name: "peeler_complex" } },
-<<<<<<< HEAD
       { input: { name: "simple_google_search" } },
       { input: { name: "extract_collaborators_from_github_repository" } },
       { input: { name: "extract_last_twenty_github_commits" } },
       { input: { name: "twitter_signup" } },
+      { input: { name: "costar" } },
+      { input: { name: "google_jobs" } },
     ];
   },
   task: async (input) => {
@@ -405,15 +422,6 @@
       console.error(`❌ ${input.name}: Error - ${error}`);
       return false;
     }
-=======
-      { input: { name: "costar" } },
-      { input: { name: "google_jobs" } },
-    ];
-  },
-  task: async (input) => {
-    const result = await tasks[input.name](input);
-    return result;
->>>>>>> 25a9fecd
   },
   scores: [exactMatch],
 });