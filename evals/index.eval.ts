--- conflicted
+++ resolved
@@ -40,12 +40,9 @@
 import { generateSummary } from "./core/summary";
 import { buildGAIATestcases } from "./suites/gaia";
 import { buildWebVoyagerTestcases } from "./suites/webvoyager";
-<<<<<<< HEAD
 import { buildWebBenchTestcases } from "./suites/webbench";
 import { buildOSWorldTestcases } from "./suites/osworld";
-=======
 import { buildOnlineMind2WebTestcases } from "./suites/onlineMind2Web";
->>>>>>> 6966201e
 
 dotenv.config();
 
@@ -136,7 +133,6 @@
   const isGAIATaskIncluded =
     taskNamesToRun.includes("agent/gaia") || datasetFilter === "gaia";
   // Special handling: fan out WebVoyager dataset for agent/webvoyager
-<<<<<<< HEAD
   const isWebVoyagerTaskIncluded =
     taskNamesToRun.includes("agent/webvoyager") ||
     datasetFilter === "webvoyager";
@@ -146,13 +142,10 @@
   // Special handling: fan out OSWorld dataset for agent/osworld
   const isOSWorldTaskIncluded =
     taskNamesToRun.includes("agent/osworld") || datasetFilter === "osworld";
-=======
-  const isWebVoyagerTaskIncluded = taskNamesToRun.includes("agent/webvoyager");
   // Special handling: fan out Mind2Web dataset for agent/onlineMind2Web
   const isMind2WebTaskIncluded = taskNamesToRun.includes(
     "agent/onlineMind2Web",
   );
->>>>>>> 6966201e
 
   let allTestcases: Testcase[] = [];
 
@@ -185,7 +178,6 @@
     taskNamesToRun = taskNamesToRun.filter((t) => t !== "agent/webvoyager");
   }
 
-<<<<<<< HEAD
   // Only include WebBench if no dataset filter or if webbench is selected
   if (
     isWebBenchTaskIncluded &&
@@ -216,7 +208,8 @@
   ) {
     // Remove OSWorld from tasks to run if dataset filter excludes it
     taskNamesToRun = taskNamesToRun.filter((t) => t !== "agent/osworld");
-=======
+  }
+
   // Only include Mind2Web if no dataset filter or if onlineMind2Web is selected
   if (
     isMind2WebTaskIncluded &&
@@ -231,7 +224,6 @@
   ) {
     // Remove Mind2Web from tasks to run if dataset filter excludes it
     taskNamesToRun = taskNamesToRun.filter((t) => t !== "agent/onlineMind2Web");
->>>>>>> 6966201e
   }
 
   // Create a list of all remaining testcases using the determined task names and models
