import { Eval } from "braintrust";
import { Stagehand } from "../lib";
import { z } from "zod";
<<<<<<< HEAD
import { evaluateExample, chosenBananalyzerEvals } from "./bananalyzer-ts";
import { createExpressServer } from "./bananalyzer-ts/server/expressServer";
=======
import process from 'process';
>>>>>>> ceaaed22

const vanta = async () => {
  const stagehand = new Stagehand({ env: "LOCAL", headless: process.env.HEADLESS !== 'false' });
  await stagehand.init();

  await stagehand.page.goto("https://www.vanta.com/");
  await stagehand.waitForSettledDom();

  const observation = await stagehand.observe("find the request demo button");

  if (!observation) return false;

  const observationResult = await stagehand.page
    .locator(stagehand.observations[observation].result)
    .first()
    .innerHTML();

  const expectedLocator = `body > div.page-wrapper > div.nav_component > div.nav_element.w-nav > div.padding-global > div > div > nav > div.nav_cta-wrapper.is-new > a.nav_cta-button-desktop.is-smaller.w-button`;

  const expectedResult = await stagehand.page
    .locator(expectedLocator)
    .first()
    .innerHTML();

  await stagehand.context.close();

  return observationResult == expectedResult;
};

const vanta_h = async () => {
  const stagehand = new Stagehand({ env: "LOCAL", headless: process.env.HEADLESS !== 'false'});
  await stagehand.init();

  await stagehand.page.goto("https://www.vanta.com/");
  await stagehand.waitForSettledDom();

  const observation = await stagehand.observe("find the buy now button");

  await stagehand.context.close();

  // we should have no saved observation since the element shouldn't exist
  return observation === null;
};

const simple_google_search = async () => {
  const stagehand = new Stagehand({ env: "LOCAL" });
  await stagehand.init();

  await stagehand.page.goto("https://www.google.com");

  await stagehand.act({
    action: 'Search for "OpenAI"',
  });

  const expectedUrl = "https://www.google.com/search?q=OpenAI";
  const currentUrl = await stagehand.page.url();
  await stagehand.context.close();

  return currentUrl.startsWith(expectedUrl);
};

const peeler_simple = async () => {
  const stagehand = new Stagehand({ env: "LOCAL", headless: process.env.HEADLESS !== 'false'});
  await stagehand.init();

  await stagehand.page.goto(`file://${process.cwd()}/evals/assets/peeler.html`);
  await stagehand.waitForSettledDom();

  await stagehand.act({ action: "add the peeler to cart" });

  const successMessageLocator = stagehand.page.locator(
    'text="Congratulations, you have 1 A in your cart"',
  );
  const isVisible = await successMessageLocator.isVisible();

  await stagehand.context.close();
  return isVisible;
};

const peeler_complex = async () => {
  const stagehand = new Stagehand({
    env: "LOCAL",
    verbose: 1,
    headless: process.env.HEADLESS !== 'false',
  });
  await stagehand.init();

  await stagehand.page.goto(`https://chefstoys.com/`);

  await stagehand.act({
    action: "search for peelers",
  });

  await stagehand.act({
    action: 'click on the first "OXO" brand peeler',
  });

  const { price } = await stagehand.extract({
    instruction: "get the price of the peeler",
    schema: z.object({ price: z.number().nullable() }),
    modelName: "gpt-4o-2024-08-06",
  });

  await stagehand.context.close();

  return price !== null;
};
const extract_collaborators_from_github_repository = async () => {
  const stagehand = new Stagehand({ env: "LOCAL", verbose: 1 });
  await stagehand.init();

  const timeoutPromise = new Promise((_, reject) =>
    setTimeout(() => reject(new Error("Operation timed out")), 60000),
  );

  try {
    const extractionPromise = (async () => {
      await stagehand.page.goto("https://github.com/facebook/react");
      await stagehand.act({
        action: "find the contributors section",
      });

      await stagehand.waitForSettledDom();

      const { contributors } = await stagehand.extract({
        instruction: "Extract top 20 contributors of this repository",
        schema: z.object({
          contributors: z.array(
            z.object({
              github_username: z.string(),
              information: z.string(),
            }),
          ),
        }),
        modelName: "gpt-4o-2024-08-06",
      });

      console.log("Extracted collaborators:", contributors);
      return contributors.length === 20;
    })();

    const result = await Promise.race([extractionPromise, timeoutPromise]);
    await stagehand.context.close();
    return result;
  } catch (error) {
    console.error("Error or timeout occurred:", error);
    await stagehand.context.close();
    return false;
  }
};

const extract_last_twenty_github_commits = async () => {
  const stagehand = new Stagehand({ env: "LOCAL", verbose: 1 });
  await stagehand.init();

  const timeoutPromise = new Promise((_, reject) =>
    setTimeout(() => reject(new Error("Operation timed out")), 60000),
  );

  try {
    const extractionPromise = (async () => {
      await stagehand.page.goto("https://github.com/facebook/react");

      await stagehand.waitForSettledDom();

      const { commits } = await stagehand.extract({
        instruction: "Extract last 20 commits",
        schema: z.object({
          commits: z.array(
            z.object({
              commit_message: z.string(),
              commit_url: z.string(),
              commit_hash: z.string(),
            }),
          ),
        }),
        modelName: "gpt-4o-2024-08-06",
      });

      console.log("Extracted commits:", commits);
      return commits.length === 20;
    })();

    const result = await Promise.race([extractionPromise, timeoutPromise]);
    await stagehand.context.close();
    return result;
  } catch (error) {
    console.error("Error or timeout occurred:", error);
    await stagehand.context.close();
    return false;
  }
};

const twitter_signup = async () => {
  const stagehand = new Stagehand({ env: "LOCAL", verbose: 1 });
  await stagehand.init();

  const timeoutPromise = new Promise((_, reject) =>
    setTimeout(() => reject(new Error("Operation timed out")), 120000),
  );

  try {
    const signupPromise = (async () => {
      await stagehand.page.goto("https://twitter.com");

      await stagehand.act({
        action:
          'sign up with email "{random 12 digit number}@gmail.com", password "TEstTEst.1234". Use whatever else you want for all other fields. You can only stop if you have reached the verification stage.',
      });

      await stagehand.waitForSettledDom();

      // Add a check here to verify if signup was successful
      // For example, check if a certain element is visible after signup

      return true; // Return true if signup was successful
    })();

    const result = await Promise.race([signupPromise, timeoutPromise]);
    await stagehand.context.close();
    return result;
  } catch (error) {
    console.error("Error or timeout occurred:", error);
    await stagehand.context.close();
    return false;
  }
};

const wikipedia = async () => {
  const stagehand = new Stagehand({
    env: "LOCAL",
    verbose: 2,
    headless: process.env.HEADLESS !== 'false',
  });
  await stagehand.init();

  await stagehand.page.goto(`https://en.wikipedia.org/wiki/Baseball`);
  await stagehand.act({
    action: 'click the "hit and run" link in this article',
  });

  const url = "https://en.wikipedia.org/wiki/Hit_and_run_(baseball)";
  const currentUrl = await stagehand.page.url();
  await stagehand.context.close();

  return currentUrl === url;
};

const costar = async () => {
<<<<<<< HEAD
  const stagehand = new Stagehand({
    env: "LOCAL",
    verbose: true,
    debugDom: true,
  });
=======
  const stagehand = new Stagehand({ env: "LOCAL", verbose: 2, debugDom: true, headless: process.env.HEADLESS !== 'false' });
>>>>>>> ceaaed22
  await stagehand.init();
  // TODO: fix this eval - does not work in headless mode
  try {
    await Promise.race([
      stagehand.page.goto("https://www.costar.com/"),
      new Promise((_, reject) => setTimeout(() => reject(new Error('Navigation timeout')), 30000))
    ]);
    await stagehand.waitForSettledDom();

    await stagehand.act({ action: "click on the first article" });

    await stagehand.act({ action: "find the footer of the page" });

<<<<<<< HEAD
  await stagehand.waitForSettledDom();
  const articleTitle = await stagehand.extract({
    instruction: "extract the title of the article",
    schema: z.object({
      title: z.string().describe("the title of the article").nullable(),
    }),
    modelName: "gpt-4o-2024-08-06",
  });

  console.log("articleTitle", articleTitle);

  // Check if the title is more than 5 characters
  const isTitleValid =
    articleTitle.title !== null && articleTitle.title.length > 5;

  await stagehand.context.close();

  return isTitleValid;
};

const google_jobs = async () => {
  const stagehand = new Stagehand({
    env: "LOCAL",
    verbose: true,
    debugDom: true,
  });
=======
    await stagehand.waitForSettledDom();
    const articleTitle = await stagehand.extract({
      instruction: "extract the title of the article",
      schema: z.object({
        title: z.string().describe("the title of the article").nullable(),
      }),
      modelName: "gpt-4o-2024-08-06"
    });

    console.log("articleTitle", articleTitle);

    // Check if the title is more than 5 characters
    const isTitleValid = articleTitle.title !== null && articleTitle.title.length > 5;
  
    await stagehand.context.close();
  
    return isTitleValid;

  } catch (error) {
    console.error(`Error in costar function: ${error.message}`);
    return { title: null };
  } finally {
    await stagehand.context.close();
  }
};

const google_jobs = async () => {
  const stagehand = new Stagehand({ env: "LOCAL", verbose: 2, debugDom: true, headless: process.env.HEADLESS !== 'false' });
>>>>>>> ceaaed22
  await stagehand.init({ modelName: "gpt-4o-2024-08-06" });

  await stagehand.page.goto("https://www.google.com/");
  await stagehand.waitForSettledDom();

  await stagehand.act({ action: "click on the about page" });

  await stagehand.act({ action: "click on the careers page" });

  await stagehand.act({ action: "input data scientist into role" });

  await stagehand.act({ action: "input new york city into location" });

  await stagehand.act({ action: "click on the search button" });

  await stagehand.act({
    action: "click on the learn more button for the first job",
  });

  const jobDetails = await stagehand.extract({
    instruction:
      "Extract the following details from the job posting: application deadline, minimum qualifications (degree and years of experience), and preferred qualifications (degree and years of experience)",
    schema: z.object({
      applicationDeadline: z
        .string()
        .describe("The date until which the application window will be open"),
      minimumQualifications: z.object({
        degree: z.string().describe("The minimum required degree"),
        yearsOfExperience: z
          .number()
          .describe("The minimum required years of experience"),
      }),
      preferredQualifications: z.object({
        degree: z.string().describe("The preferred degree"),
        yearsOfExperience: z
          .number()
          .describe("The preferred years of experience"),
      }),
    }),
    modelName: "gpt-4o-2024-08-06",
  });

  console.log("Job Details:", jobDetails);

  const isJobDetailsValid =
    jobDetails &&
    Object.values(jobDetails).every(
      (value) =>
        value !== null &&
        value !== undefined &&
        value !== "" &&
        (typeof value !== "object" ||
          Object.values(value).every(
            (v) =>
              v !== null &&
              v !== undefined &&
              v !== "" &&
              (typeof v === "number" || typeof v === "string"),
          )),
    );

  await stagehand.context.close();

  console.log("Job Details valid:", isJobDetailsValid);

  return isJobDetailsValid;
};

const tasks = {
  vanta,
  vanta_h,
  peeler_simple,
  peeler_complex,
  wikipedia,
  simple_google_search,
  extract_collaborators_from_github_repository,
  extract_last_twenty_github_commits,
  twitter_signup,
  costar,
  google_jobs,
};

const exactMatch = (args: { input; output; expected? }) => {
  console.log(`Task "${args.input.name}" returned: ${args.output}`);

  return {
    name: "Exact match",
    score: Boolean(args.output) ? 1 : 0,
  };
};

<<<<<<< HEAD
const testcases = [
  {
    input: {
      name: "vanta",
    },
  },
  {
    input: {
      name: "vanta_h",
    },
  },
  {
    input: {
      name: "peeler_simple",
    },
  },
  {
    input: { name: "wikipedia" },
  },
  { input: { name: "peeler_complex" } },
  { input: { name: "simple_google_search" } },
  { input: { name: "extract_collaborators_from_github_repository" } },
  { input: { name: "extract_last_twenty_github_commits" } },
  { input: { name: "twitter_signup" } },
  { input: { name: "costar" } },
  { input: { name: "google_jobs" } },
  ...chosenBananalyzerEvals.map((evalItem: any) => ({
    input: {
      name: evalItem.name,
      id: evalItem.id,
      source: "bananalyzer-ts",
    },
  })),
];

let finishedExperiments = 0;

let bananalyzerFileServer: any;
const port = 6779;

Eval("stagehand", {
  data: () => {
    return testcases;
  },
  task: async (input) => {
    // console.log("input", input);
    try {
      if ("source" in input && input.source === "bananalyzer-ts") {
        if (!bananalyzerFileServer) {
          const app = createExpressServer();
          bananalyzerFileServer = app.listen(port, () => {
            console.log(`Bananalyzer server listening on port ${port}`);
          });
        }
        // Handle chosen evaluations

        const result = await evaluateExample(input.id, {
          launchServer: false,
          serverPort: 6779,
        });
        if (result) {
          console.log(`✅ ${input.name}: Passed`);
        } else {
          console.log(`❌ ${input.name}: Failed`);
        }
        return result;
      } else {
        // Handle predefined tasks
        const result = await tasks[input.name](input);
        if (result) {
          console.log(`✅ ${input.name}: Passed`);
        } else {
          console.log(`❌ ${input.name}: Failed`);
        }
        return result;
      }
    } catch (error) {
      console.error(`❌ ${input.name}: Error - ${error}`);
      return false;
    } finally {
      finishedExperiments++;
      if (finishedExperiments === testcases.length) {
        bananalyzerFileServer?.close();
      }
=======

Eval("stagehand", {
  data: () => {
    return [
      { input: { name: "vanta" } },
      { input: { name: "vanta_h" } },
      { input: { name: "peeler_simple" } },
      { input: { name: "wikipedia" } },
      { input: { name: "peeler_complex" } },
      // { input: { name: "costar" } }, // TODO: fix this eval - does not work in headless mode
      { input: { name: "google_jobs" } }
    ];
  },
  task: async (input) => {
    try {
      const result = await tasks[input.name](input);
      if (result) {
        console.log(`✅ ${input.name}: Passed`);
      } else {
        console.log(`❌ ${input.name}: Failed`);
      }
      return result;
    } catch (error) {
      console.error(`❌ ${input.name}: Error - ${error}`);
      return false;
>>>>>>> ceaaed22
    }
  },
  scores: [exactMatch],
});<|MERGE_RESOLUTION|>--- conflicted
+++ resolved
@@ -1,15 +1,15 @@
 import { Eval } from "braintrust";
 import { Stagehand } from "../lib";
 import { z } from "zod";
-<<<<<<< HEAD
 import { evaluateExample, chosenBananalyzerEvals } from "./bananalyzer-ts";
 import { createExpressServer } from "./bananalyzer-ts/server/expressServer";
-=======
-import process from 'process';
->>>>>>> ceaaed22
+import process from "process";
 
 const vanta = async () => {
-  const stagehand = new Stagehand({ env: "LOCAL", headless: process.env.HEADLESS !== 'false' });
+  const stagehand = new Stagehand({
+    env: "LOCAL",
+    headless: process.env.HEADLESS !== "false",
+  });
   await stagehand.init();
 
   await stagehand.page.goto("https://www.vanta.com/");
@@ -37,7 +37,10 @@
 };
 
 const vanta_h = async () => {
-  const stagehand = new Stagehand({ env: "LOCAL", headless: process.env.HEADLESS !== 'false'});
+  const stagehand = new Stagehand({
+    env: "LOCAL",
+    headless: process.env.HEADLESS !== "false",
+  });
   await stagehand.init();
 
   await stagehand.page.goto("https://www.vanta.com/");
@@ -68,8 +71,31 @@
   return currentUrl.startsWith(expectedUrl);
 };
 
+const simple_google_search = async () => {
+  const stagehand = new Stagehand({
+    env: "LOCAL",
+    headless: process.env.HEADLESS !== "false",
+  });
+  await stagehand.init();
+
+  await stagehand.page.goto("https://www.google.com");
+
+  await stagehand.act({
+    action: 'Search for "OpenAI"',
+  });
+
+  const expectedUrl = "https://www.google.com/search?q=OpenAI";
+  const currentUrl = await stagehand.page.url();
+  await stagehand.context.close();
+
+  return currentUrl.startsWith(expectedUrl);
+};
+
 const peeler_simple = async () => {
-  const stagehand = new Stagehand({ env: "LOCAL", headless: process.env.HEADLESS !== 'false'});
+  const stagehand = new Stagehand({
+    env: "LOCAL",
+    headless: process.env.HEADLESS !== "false",
+  });
   await stagehand.init();
 
   await stagehand.page.goto(`file://${process.cwd()}/evals/assets/peeler.html`);
@@ -90,7 +116,7 @@
   const stagehand = new Stagehand({
     env: "LOCAL",
     verbose: 1,
-    headless: process.env.HEADLESS !== 'false',
+    headless: process.env.HEADLESS !== "false",
   });
   await stagehand.init();
 
@@ -239,7 +265,7 @@
   const stagehand = new Stagehand({
     env: "LOCAL",
     verbose: 2,
-    headless: process.env.HEADLESS !== 'false',
+    headless: process.env.HEADLESS !== "false",
   });
   await stagehand.init();
 
@@ -256,21 +282,20 @@
 };
 
 const costar = async () => {
-<<<<<<< HEAD
-  const stagehand = new Stagehand({
-    env: "LOCAL",
-    verbose: true,
+  const stagehand = new Stagehand({
+    env: "LOCAL",
+    verbose: 2,
     debugDom: true,
-  });
-=======
-  const stagehand = new Stagehand({ env: "LOCAL", verbose: 2, debugDom: true, headless: process.env.HEADLESS !== 'false' });
->>>>>>> ceaaed22
+    headless: process.env.HEADLESS !== "false",
+  });
   await stagehand.init();
   // TODO: fix this eval - does not work in headless mode
   try {
     await Promise.race([
       stagehand.page.goto("https://www.costar.com/"),
-      new Promise((_, reject) => setTimeout(() => reject(new Error('Navigation timeout')), 30000))
+      new Promise((_, reject) =>
+        setTimeout(() => reject(new Error("Navigation timeout")), 30000),
+      ),
     ]);
     await stagehand.waitForSettledDom();
 
@@ -278,52 +303,24 @@
 
     await stagehand.act({ action: "find the footer of the page" });
 
-<<<<<<< HEAD
-  await stagehand.waitForSettledDom();
-  const articleTitle = await stagehand.extract({
-    instruction: "extract the title of the article",
-    schema: z.object({
-      title: z.string().describe("the title of the article").nullable(),
-    }),
-    modelName: "gpt-4o-2024-08-06",
-  });
-
-  console.log("articleTitle", articleTitle);
-
-  // Check if the title is more than 5 characters
-  const isTitleValid =
-    articleTitle.title !== null && articleTitle.title.length > 5;
-
-  await stagehand.context.close();
-
-  return isTitleValid;
-};
-
-const google_jobs = async () => {
-  const stagehand = new Stagehand({
-    env: "LOCAL",
-    verbose: true,
-    debugDom: true,
-  });
-=======
     await stagehand.waitForSettledDom();
     const articleTitle = await stagehand.extract({
       instruction: "extract the title of the article",
       schema: z.object({
         title: z.string().describe("the title of the article").nullable(),
       }),
-      modelName: "gpt-4o-2024-08-06"
+      modelName: "gpt-4o-2024-08-06",
     });
 
     console.log("articleTitle", articleTitle);
 
     // Check if the title is more than 5 characters
-    const isTitleValid = articleTitle.title !== null && articleTitle.title.length > 5;
-  
-    await stagehand.context.close();
-  
+    const isTitleValid =
+      articleTitle.title !== null && articleTitle.title.length > 5;
+
+    await stagehand.context.close();
+
     return isTitleValid;
-
   } catch (error) {
     console.error(`Error in costar function: ${error.message}`);
     return { title: null };
@@ -333,8 +330,12 @@
 };
 
 const google_jobs = async () => {
-  const stagehand = new Stagehand({ env: "LOCAL", verbose: 2, debugDom: true, headless: process.env.HEADLESS !== 'false' });
->>>>>>> ceaaed22
+  const stagehand = new Stagehand({
+    env: "LOCAL",
+    verbose: 2,
+    debugDom: true,
+    headless: process.env.HEADLESS !== "false",
+  });
   await stagehand.init({ modelName: "gpt-4o-2024-08-06" });
 
   await stagehand.page.goto("https://www.google.com/");
@@ -426,7 +427,6 @@
   };
 };
 
-<<<<<<< HEAD
 const testcases = [
   {
     input: {
@@ -511,33 +511,6 @@
       if (finishedExperiments === testcases.length) {
         bananalyzerFileServer?.close();
       }
-=======
-
-Eval("stagehand", {
-  data: () => {
-    return [
-      { input: { name: "vanta" } },
-      { input: { name: "vanta_h" } },
-      { input: { name: "peeler_simple" } },
-      { input: { name: "wikipedia" } },
-      { input: { name: "peeler_complex" } },
-      // { input: { name: "costar" } }, // TODO: fix this eval - does not work in headless mode
-      { input: { name: "google_jobs" } }
-    ];
-  },
-  task: async (input) => {
-    try {
-      const result = await tasks[input.name](input);
-      if (result) {
-        console.log(`✅ ${input.name}: Passed`);
-      } else {
-        console.log(`❌ ${input.name}: Failed`);
-      }
-      return result;
-    } catch (error) {
-      console.error(`❌ ${input.name}: Error - ${error}`);
-      return false;
->>>>>>> ceaaed22
     }
   },
   scores: [exactMatch],
