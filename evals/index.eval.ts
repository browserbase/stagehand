import { Eval } from "braintrust";
import fs from "fs";
import path from "path";
import process from "process";
import { EvalFunction } from "../types/evals";
import { AvailableModel } from "../types/model";
<<<<<<< HEAD
import { LogLine } from "../types/log";
import fs from "fs";

const env: "BROWSERBASE" | "LOCAL" =
  process.env.EVAL_ENV?.toLowerCase() === "browserbase"
    ? "BROWSERBASE"
    : "LOCAL";

const enableCaching = process.env.EVAL_ENABLE_CACHING?.toLowerCase() === "true";
const models: AvailableModel[] = ["gpt-4o", "claude-3-5-sonnet-20241022"];

const defaultStagehandOptions = {
  env,
  headless: false,
  verbose: 2 as const,
  debugDom: true,
  enableCaching,
};

const initStagehand = async ({
  modelName,
  domSettleTimeoutMs,
  logger,
}: {
  modelName: AvailableModel;
  domSettleTimeoutMs?: number;
  logger: EvalLogger;
}) => {
  const stagehand = new Stagehand({
    ...defaultStagehandOptions,
    logger: (logLine: LogLine) => {
      logger.log(logLine);
    },
  });
  logger.init(stagehand);
  const initResponse = await stagehand.init({ modelName, domSettleTimeoutMs });
  return { stagehand, logger, initResponse };
};

type EvalFunction = (args: {
  modelName: AvailableModel;
  logger: EvalLogger;
}) => Promise<{
  _success: boolean;
  logs: LogLine[];
  debugUrl: string;
  sessionUrl: string;
  error?: unknown;
}>;

const expedia: EvalFunction = async ({ modelName, logger }) => {
  const { stagehand, initResponse } = await initStagehand({
    modelName,
    logger,
  });

  const { debugUrl, sessionUrl } = initResponse;

  try {
    await stagehand.page.goto("https://www.expedia.com/flights");

    await stagehand.act({
      action:
        "find round-trip flights from San Francisco (SFO) to Toronto (YYZ) for Jan 1, 2025 (up to one to two weeks)",
    });

    await stagehand.act({ action: "Go to the first non-stop flight" });

    await stagehand.act({ action: "select the cheapest flight" });

    await stagehand.act({ action: "click on the first non-stop flight" });

    await stagehand.act({
      action: "Take me to the checkout page",
    });

    const url = stagehand.page.url();
    return {
      _success: url.startsWith("https://www.expedia.com/Checkout/"),
      logs: logger.getLogs(),
      debugUrl,
      sessionUrl,
    };
  } catch (error) {
    logger.error({
      message: `error in expedia function`,
      level: 0,
      auxiliary: {
        error: {
          value: JSON.stringify(error, null, 2),
          type: "object",
        },
        trace: {
          value: error.stack,
          type: "string",
        },
      },
    });
    return {
      _success: false,
      error: JSON.parse(JSON.stringify(error, null, 2)),
      debugUrl,
      sessionUrl,
      logs: logger.getLogs(),
    };
  } finally {
    await stagehand.context.close().catch(() => {});
  }
};
const vanta: EvalFunction = async ({ modelName, logger }) => {
  const { stagehand, initResponse } = await initStagehand({
    modelName,
    logger,
  });

  const { debugUrl, sessionUrl } = initResponse;

  await stagehand.page.goto("https://www.vanta.com/");

  const observations = await stagehand.observe();

  if (observations.length === 0) {
    await stagehand.context.close();
    return {
      _success: false,
      observations,
      debugUrl,
      sessionUrl,
      logs: logger.getLogs(),
    };
  }

  const expectedLocator = `body > div.page-wrapper > div.nav_component > div.nav_element.w-nav > div.padding-global > div > div > nav > div.nav_cta-wrapper.is-new > a.nav_cta-button-desktop.is-smaller.w-button`;

  const expectedResult = await stagehand.page
    .locator(expectedLocator)
    .first()
    .innerHTML();

  let foundMatch = false;
  for (const observation of observations) {
    try {
      const observationResult = await stagehand.page
        .locator(observation.selector)
        .first()
        .innerHTML();

      if (observationResult === expectedResult) {
        foundMatch = true;
        break;
      }
    } catch (error) {
      console.warn(
        `Failed to check observation with selector ${observation.selector}:`,
        error.message,
      );
      continue;
    }
  }

  await stagehand.context.close();

  return {
    _success: foundMatch,
    expected: expectedResult,
    observations,
    debugUrl,
    sessionUrl,
    logs: logger.getLogs(),
  };
};

const vanta_h: EvalFunction = async ({ modelName, logger }) => {
  const { stagehand, initResponse } = await initStagehand({
    modelName,
    logger,
  });

  const { debugUrl, sessionUrl } = initResponse;

  await stagehand.page.goto("https://www.vanta.com/");

  const observations = await stagehand.observe({
    instruction: "find the buy now button",
  });

  await stagehand.context.close();

  // we should have no saved observation since the element shouldn't exist
  return {
    _success: observations.length === 0,
    observations,
    debugUrl,
    sessionUrl,
    logs: logger.getLogs(),
  };
};

const simple_google_search: EvalFunction = async ({ modelName, logger }) => {
  const { stagehand, initResponse } = await initStagehand({
    modelName,
    logger,
  });

  const { debugUrl, sessionUrl } = initResponse;

  await stagehand.page.goto("https://www.google.com");

  await stagehand.act({
    action: 'Search for "OpenAI"',
  });

  const expectedUrl = "https://www.google.com/search?q=OpenAI";
  const currentUrl = stagehand.page.url();

  await stagehand.context.close();

  return {
    _success: currentUrl.startsWith(expectedUrl),
    currentUrl,
    debugUrl,
    sessionUrl,
    logs: logger.getLogs(),
  };
};

const peeler_simple: EvalFunction = async ({ modelName, logger }) => {
  const { stagehand, initResponse } = await initStagehand({
    modelName,
    logger,
  });

  const { debugUrl, sessionUrl } = initResponse;

  if (env === "BROWSERBASE") {
    throw new Error(
      "Browserbase not supported for this eval since we block all requests to file://",
    );
  }

  await stagehand.page.goto(`file://${process.cwd()}/evals/assets/peeler.html`);

  await stagehand.act({ action: "add the peeler to cart" });

  const successMessageLocator = stagehand.page.locator(
    'text="Congratulations, you have 1 A in your cart"',
  );
  const isVisible = await successMessageLocator.isVisible();

  await stagehand.context.close();
  return {
    _success: isVisible,
    debugUrl,
    sessionUrl,
    logs: logger.getLogs(),
  };
};

const peeler_complex: EvalFunction = async ({ modelName, logger }) => {
  const { stagehand, initResponse } = await initStagehand({
    modelName,
    logger,
  });

  const { debugUrl, sessionUrl } = initResponse;

  try {
    await stagehand.page.goto(`https://chefstoys.com/`, { timeout: 60000 });

    await stagehand.act({
      action: "search for %search_query%",
      variables: {
        search_query: "peeler",
      },
    });

    await stagehand.act({
      action: 'click on the first "OXO" brand peeler',
    });

    const { price } = await stagehand.extract({
      instruction: "get the price of the peeler",
      schema: z.object({ price: z.number().nullable() }),
      modelName: "gpt-4o-2024-08-06",
    });

    return {
      _success: price === 11.99,
      price,
      debugUrl,
      sessionUrl,
      logs: logger.getLogs(),
    };
  } catch (error) {
    logger.error({
      message: "error in peeler_complex function",
      level: 0,
      auxiliary: {
        error: {
          value: JSON.stringify(error, null, 2),
          type: "object",
        },
        trace: {
          value: error.stack,
          type: "string",
        },
      },
    });
    return {
      _success: false,
      error: JSON.parse(JSON.stringify(error, null, 2)),
      debugUrl,
      sessionUrl,
      logs: logger.getLogs(),
    };
  } finally {
    await stagehand.context.close();
  }
};

const homedepot: EvalFunction = async ({ modelName, logger }) => {
  const { stagehand, initResponse } = await initStagehand({
    modelName,
    logger,
    domSettleTimeoutMs: 60_000,
  });

  const { debugUrl, sessionUrl } = initResponse;

  try {
    await stagehand.page.goto("https://www.homedepot.com/");

    await stagehand.act({ action: "search for gas grills" });

    await stagehand.act({ action: "click on the best selling gas grill" });

    await stagehand.act({ action: "click on the Product Details" });

    await stagehand.act({ action: "find the Primary Burner BTU" });

    const productSpecs = await stagehand.extract({
      instruction: "Extract the Primary exact Burner BTU of the product",
      schema: z.object({
        productSpecs: z
          .array(
            z.object({
              burnerBTU: z.string().describe("Primary Burner BTU exact value"),
            }),
          )
          .describe("Gas grill Primary Burner BTU exact value"),
      }),
      modelName: "gpt-4o-2024-08-06",
    });
    logger.log({
      message: `gas grill primary burner BTU`,
      level: 1,
      auxiliary: {
        productSpecs: {
          value: JSON.stringify(productSpecs),
          type: "object",
        },
      },
    });

    if (
      !productSpecs ||
      !productSpecs.productSpecs ||
      productSpecs.productSpecs.length !== 1
    ) {
      return {
        _success: false,
        productSpecs,
        debugUrl,
        sessionUrl,
        logs: logger.getLogs(),
      };
    }

    if (
      (productSpecs.productSpecs[0].burnerBTU.match(/0/g) || []).length == 4 &&
      (productSpecs.productSpecs[0].burnerBTU.match(/4/g) || []).length === 1
    ) {
      return {
        _success: true,
        productSpecs,
        debugUrl,
        sessionUrl,
        logs: logger.getLogs(),
      };
    } else {
      return {
        _success: false,
        productSpecs,
        debugUrl,
        sessionUrl,
        logs: logger.getLogs(),
      };
    }
  } catch (error) {
    logger.error({
      message: "error in homedepot function",
      level: 0,
      auxiliary: {
        error: {
          value: error.message,
          type: "string",
        },
        trace: {
          value: error.stack,
          type: "string",
        },
      },
    });
    return {
      _success: false,
      error: JSON.parse(JSON.stringify(error, null, 2)),
      debugUrl,
      sessionUrl,
      logs: logger.getLogs(),
    };
  } finally {
    await stagehand.context.close().catch(() => {});
  }
};

const extract_github_stars: EvalFunction = async ({ modelName, logger }) => {
  const { stagehand, initResponse } = await initStagehand({
    modelName,
    logger,
  });

  const { debugUrl, sessionUrl } = initResponse;

  try {
    await stagehand.page.goto("https://github.com/facebook/react");

    const { stars } = await stagehand.extract({
      instruction: "Extract the number of stars for the project",
      schema: z.object({
        stars: z.number().describe("the number of stars for the project"),
      }),
      modelName,
    });

    const expectedStarsString = await stagehand.page
      .locator("#repo-stars-counter-star")
      .first()
      .innerHTML();

    const expectedStars = expectedStarsString.toLowerCase().endsWith("k")
      ? parseFloat(expectedStarsString.slice(0, -1)) * 1000
      : parseFloat(expectedStarsString);

    const tolerance = 1000;

    const isWithinTolerance = Math.abs(stars - expectedStars) <= tolerance;

    await stagehand.context.close().catch(() => {});
    return {
      _success: isWithinTolerance,
      stars,
      debugUrl,
      sessionUrl,
      logs: logger.getLogs(),
    };
  } catch (error) {
    console.error("Error or timeout occurred:", error);
    await stagehand.context.close().catch(() => {});
    return {
      _success: false,
      error: JSON.parse(JSON.stringify(error, null, 2)),
      debugUrl,
      sessionUrl,
      logs: logger.getLogs(),
    };
  }
};

const extract_collaborators_from_github_repository: EvalFunction = async ({
  modelName,
  logger,
}) => {
  const { stagehand, initResponse } = await initStagehand({
    modelName,
    logger,
  });

  const { debugUrl, sessionUrl } = initResponse;

  try {
    await stagehand.page.goto("https://github.com/facebook/react");
    await stagehand.act({
      action: "find the contributors section",
    });

    const { contributors } = await stagehand.extract({
      instruction: "Extract top 20 contributors of this repository",
      schema: z.object({
        contributors: z.array(
          z.object({
            github_username: z
              .string()
              .describe("the github username of the contributor"),
            information: z.string().describe("number of commits contributed"),
          }),
        ),
      }),
      modelName,
    });

    console.log("Extracted collaborators:", contributors);
    await stagehand.context.close().catch(() => {});
    return {
      _success: contributors.length === 20,
      contributors,
      debugUrl,
      sessionUrl,
      logs: logger.getLogs(),
    };
  } catch (error) {
    console.error("Error or timeout occurred:", error);
    await stagehand.context.close().catch(() => {});
    return {
      _success: false,
      error: JSON.parse(JSON.stringify(error, null, 2)),
      debugUrl,
      sessionUrl,
      logs: logger.getLogs(),
    };
  }
};

const extract_last_twenty_github_commits: EvalFunction = async ({
  modelName,
  logger,
}) => {
  const { stagehand, initResponse } = await initStagehand({
    modelName,
    logger,
  });

  const { debugUrl, sessionUrl } = initResponse;

  try {
    await stagehand.page.goto("https://github.com/facebook/react");

    await stagehand.act({
      action:
        "find commit history, generally described by the number of commits",
    });
    const { commits } = await stagehand.extract({
      instruction: "Extract last 20 commits",
      schema: z.object({
        commits: z.array(
          z.object({
            commit_message: z.string(),
            commit_url: z.string(),
            commit_hash: z.string(),
          }),
        ),
      }),
      modelName,
    });

    logger.log({
      message: "Extracted commits",
      level: 1,
      auxiliary: {
        commits: {
          value: JSON.stringify(commits),
          type: "object",
        },
      },
    });
    await stagehand.context.close().catch(() => {});
    return {
      _success: commits.length === 20,
      commits,
      debugUrl,
      sessionUrl,
      logs: logger.getLogs(),
    };
  } catch (error) {
    console.error("Error or timeout occurred:", error);
    await stagehand.context.close().catch(() => {});
    return {
      _success: false,
      error: JSON.parse(JSON.stringify(error, null, 2)),
      debugUrl,
      sessionUrl,
      logs: logger.getLogs(),
    };
  }
};

const wikipedia: EvalFunction = async ({ modelName, logger }) => {
  const { stagehand, initResponse } = await initStagehand({
    modelName,
    logger,
  });

  const { debugUrl, sessionUrl } = initResponse;

  await stagehand.page.goto(`https://en.wikipedia.org/wiki/Baseball`);
  await stagehand.act({
    action: 'click the "hit and run" link in this article',
  });

  const url = "https://en.wikipedia.org/wiki/Hit_and_run_(baseball)";
  const currentUrl = stagehand.page.url();
  await stagehand.context.close().catch(() => {});

  return {
    _success: currentUrl === url,
    expected: url,
    actual: currentUrl,
    debugUrl,
    sessionUrl,
    logs: logger.getLogs(),
  };
};

// Validate that the action is not found on the page
const nonsense_action: EvalFunction = async ({ modelName, logger }) => {
  const { stagehand, initResponse } = await initStagehand({
    modelName,
    logger,
  });

  const { debugUrl, sessionUrl } = initResponse;

  try {
    await stagehand.page.goto("https://www.homedepot.com/");

    const result = await stagehand.act({
      action: "click on the first banana",
    });
    console.log("result", result);

    // Assert the output
    const expectedResult = {
      success: false,
      message:
        "Action not found on the current page after checking all chunks.",
      action: "click on the first banana",
    };

    const isResultCorrect =
      JSON.stringify(result) === JSON.stringify(expectedResult);

    return {
      _success: isResultCorrect,
      debugUrl,
      sessionUrl,
      logs: logger.getLogs(),
    };
  } catch (error) {
    console.error(`Error in nonsense_action function: ${error.message}`);
    return {
      _success: false,
      error: JSON.parse(JSON.stringify(error, null, 2)),
      debugUrl,
      sessionUrl,
      logs: logger.getLogs(),
    };
  } finally {
    await stagehand.context.close();
  }
};

const costar: EvalFunction = async ({ modelName, logger }) => {
  const { stagehand, initResponse } = await initStagehand({
    modelName,
    logger,
  });

  const { debugUrl, sessionUrl } = initResponse;
  // TODO: fix this eval - does not work in headless mode
  try {
    await Promise.race([
      stagehand.page.goto("https://www.costar.com/"),
      new Promise((_, reject) =>
        setTimeout(() => reject(new Error("Navigation timeout")), 30000),
      ),
    ]);

    await stagehand.act({ action: "click on the first article" });

    await stagehand.act({
      action: "click on the learn more button for the first job",
    });

    const articleTitle = await stagehand.extract({
      instruction: "extract the title of the article",
      schema: z.object({
        title: z.string().describe("the title of the article").nullable(),
      }),
      modelName: "gpt-4o-2024-08-06",
    });

    logger.log({
      message: "got article title",
      level: 1,
      auxiliary: {
        articleTitle: {
          value: JSON.stringify(articleTitle),
          type: "object",
        },
      },
    });
=======
import { EvalLogger, env } from "./utils";
>>>>>>> ae7318ba

const models: AvailableModel[] = ["gpt-4o", "claude-3-5-sonnet-latest"];

const CATEGORIES = ["observe", "act", "combination", "extract", "experimental"];

const generateTimestamp = (): string => {
  const now = new Date();
  return now.toISOString().replace(/[-:TZ]/g, "").slice(0, 14);
};

const generateExperimentName = (
  {
    evalName,
    category,
    environment,
  }: {
    evalName?: string;
    category?: string;
    environment: string;
  }
): string => {
  const timestamp = generateTimestamp();
  if (evalName) {
    return `${evalName}_${environment.toLowerCase()}_${timestamp}`;
  }
  if (category) {
    return `${category}_${environment.toLowerCase()}_${timestamp}`;
  }
  return `all_${environment.toLowerCase()}_${timestamp}`;
};


const generateTasksAndCategories = (): {
  tasks: Record<string, EvalFunction>;
  taskCategories: Record<string, string>;
} => {
  const tasks: Record<string, EvalFunction> = {};
  const taskCategories: Record<string, string> = {};

  CATEGORIES.forEach((category) => {
    const categoryPath = path.join(__dirname, category);
    try {
      const files = fs.readdirSync(categoryPath);
      files.forEach((file) => {
        if (file.endsWith(".ts")) {
          const taskName = file.replace(".ts", "");
          const taskModule = require(`./${category}/${taskName}`);
          tasks[taskName] = taskModule[taskName];
          taskCategories[taskName] = category;
        }
      });
    } catch (error) {
      console.warn(`Warning: Category directory ${category} not found`);
    }
  });

  return { tasks, taskCategories };
};

<<<<<<< HEAD
const extract_press_releases: EvalFunction = async ({ modelName, logger }) => {
  const { stagehand, initResponse } = await initStagehand({
    modelName,
    logger,
    domSettleTimeoutMs: 3000,
  });

  const { debugUrl, sessionUrl } = initResponse;

  try {
    await stagehand.page.goto("https://www.landerfornyc.com/news");

    const result = await stagehand.extract({
      instruction:
        "extract a list of press releases on this page, with the title and publish date",
      schema: z.object({
        items: z.array(
          z.object({
            title: z.string(),
            publishedOn: z.string(),
          }),
        ),
      }),
    });

    const items = result.items;

    const expectedLength = 25;

    const expectedFirstItem = {
      title: "Is Brad Lander the Progressive to Beat Eric Adams?",
      publishedOn: "Jul 30, 2024",
    };

    const expectedLastItem = {
      title: "An Unassuming Liberal Makes a Rapid Ascent to Power Broker",
      publishedOn: "Jan 23, 2014",
    };

    if (items.length !== expectedLength) {
      logger.error({
        message: "Incorrect number of items extracted",
        level: 0,
        auxiliary: {
          expected: {
            value: expectedLength.toString(),
            type: "integer",
          },
          actual: {
            value: items.length.toString(),
            type: "integer",
          },
        },
      });
      return {
        _success: false,
        error: "Incorrect number of items extracted",
        logs: logger.getLogs(),
        debugUrl,
        sessionUrl,
      };
    }

    const firstItemMatches =
      items[0].title === expectedFirstItem.title &&
      items[0].publishedOn === expectedFirstItem.publishedOn;

    if (!firstItemMatches) {
      logger.error({
        message: "First item does not match expected",
        level: 0,
        auxiliary: {
          expected: {
            value: JSON.stringify(expectedFirstItem),
            type: "object",
          },
          actual: {
            value: JSON.stringify(items[0]),
            type: "object",
          },
        },
      });
      return {
        _success: false,
        error: "First item does not match expected",
        logs: logger.getLogs(),
        debugUrl,
        sessionUrl,
      };
    }

    const lastItemMatches =
      items[items.length - 1].title === expectedLastItem.title &&
      items[items.length - 1].publishedOn === expectedLastItem.publishedOn;

    if (!lastItemMatches) {
      logger.error({
        message: "Last item does not match expected",
        level: 0,
        auxiliary: {
          expected: {
            value: JSON.stringify(expectedLastItem),
            type: "object",
          },
          actual: {
            value: JSON.stringify(items[items.length - 1]),
            type: "object",
          },
        },
      });
      return {
        _success: false,
        error: "Last item does not match expected",
        logs: logger.getLogs(),
        debugUrl,
        sessionUrl,
      };
    }

    return {
      _success: true,
      logs: logger.getLogs(),
      debugUrl,
      sessionUrl,
    };
  } catch (error) {
    logger.error({
      message: `Error in extract_press_releases function`,
      level: 0,
      auxiliary: {
        error: {
          value: error.message || JSON.stringify(error),
          type: "string",
        },
        trace: {
          value: error.stack,
          type: "string",
        },
      },
    });
    return {
      _success: false,
      error: "An error occurred during extraction",
      logs: logger.getLogs(),
      debugUrl,
      sessionUrl,
    };
  } finally {
    await stagehand.context.close().catch(() => {});
  }
};

const tasks: Record<string, EvalFunction> = {
  vanta,
  vanta_h,
  peeler_simple,
  peeler_complex,
  wikipedia,
  nonsense_action,
  simple_google_search,
  extract_github_stars,
  extract_collaborators_from_github_repository,
  extract_last_twenty_github_commits,
  costar,
  google_jobs,
  homedepot,
  extract_partners,
  laroche_form,
  arxiv,
  expedia,
  amazon_add_to_cart,
  extract_press_releases,
};
=======
const { tasks, taskCategories } = generateTasksAndCategories();
>>>>>>> ae7318ba

interface EvalArgs<TInput, TOutput, TExpected> {
  input: TInput;
  output: TOutput;
  expected: TExpected;
  metadata?: { model: AvailableModel; test: string };
}

interface EvalResult {
  name: string;
  score: number;
}

interface EvalInput {
  name: string;
  modelName: AvailableModel;
}

const exactMatch = (
  args: EvalArgs<EvalInput, boolean | { _success: boolean }, unknown>,
): EvalResult => {
  console.log(`Task "${args.input.name}" returned: ${args.output}`);

  const expected = args.expected ?? true;
  if (expected === true) {
    return {
      name: "Exact match",
      score:
        typeof args.output === "boolean"
          ? args.output
            ? 1
            : 0
          : args.output._success
            ? 1
            : 0,
    };
  }

  return {
    name: "Exact match",
    score: args.output === expected ? 1 : 0,
  };
};

const errorMatch = (
  args: EvalArgs<
    EvalInput,
    boolean | { _success: boolean; error?: unknown },
    unknown
  >,
): EvalResult => {
  console.log(`Task "${args.input.name}" returned: ${args.output}`);

  return {
    name: "Error rate",
    score:
      typeof args.output === "object" && args.output.error !== undefined
        ? 1
        : 0,
  };
};

<<<<<<< HEAD
const testcases = [
  "vanta",
  "vanta_h",
  ...(env === "BROWSERBASE" ? [] : ["peeler_simple"]), // peeler_simple is not supported on Browserbase
  "wikipedia",
  "peeler_complex",
  "simple_google_search",
  "extract_github_stars",
  "extract_collaborators_from_github_repository",
  "extract_last_twenty_github_commits",
  "google_jobs",
  "homedepot",
  "extract_partners",
  "laroche_form",
  "arxiv",
  "amazon_add_to_cart",
  "extract_press_releases",
  // "expedia"
];

const generateSummary = async (
  summary: { scores?: Record<string, { score: number | null }> },
  results: {
    input: EvalInput;
    output?: boolean | { _success: boolean };
  }[],
) => {
  const exactMatch = summary.scores?.["Exact match"] || { score: null };

  const taskStatuses = results.map((result) => ({
    name: result.input.name,
    modelName: result.input.modelName,
    success:
      typeof result.output === "boolean"
        ? result.output
        : result.output?._success || false,
  }));
=======

const generateSummary = async (results: any[]) => {
  const passed = results
    .filter((result) => result.output?._success)
    .map((result) => ({
      eval: result.input.name,
      model: result.input.modelName,
      category: taskCategories[result.input.name],
    }));

  const failed = results
    .filter((result) => !result.output?._success)
    .map((result) => ({
      eval: result.input.name,
      model: result.input.modelName,
      category: taskCategories[result.input.name],
    }));

  const categories: Record<string, number> = {};

  Object.values(taskCategories).forEach((category) => {
    const categoryResults = results.filter(
      (r) => taskCategories[r.input.name] === category
    );
    const successCount = categoryResults.filter((r) => r.output?._success)
      .length;
    categories[category] = Math.round(
      (successCount / categoryResults.length) * 100
    );
  });
>>>>>>> ae7318ba

  const models: Record<string, number> = {};

  results.forEach((result) => {
    const model = result.input.modelName;
    if (!models[model]) {
      const modelResults = results.filter((r) => r.input.modelName === model);
      const successCount = modelResults.filter((r) => r.output?._success)
        .length;
      models[model] = Math.round((successCount / modelResults.length) * 100);
    }
  });

  const formattedSummary = {
    passed,
    failed,
    categories,
    models,
  };

  fs.writeFileSync(
    "eval-summary.json",
    JSON.stringify(formattedSummary, null, 2),
  );
  console.log("Evaluation summary written to eval-summary.json");
};

const args = process.argv.slice(2);
let filterByCategory: string | null = null;
let filterByEvalName: string | null = null;

if (args.length > 0) {
  if (args[0].toLowerCase() === "category") {
    filterByCategory = args[1];
    if (!filterByCategory) {
      console.error("Error: Category name not specified.");
      process.exit(1);
    }
    if (!CATEGORIES.includes(filterByCategory)) {
      console.error(
        `Error: Invalid category "${filterByCategory}". Valid categories are: ${CATEGORIES.join(
          ", "
        )}`
      );
      process.exit(1);
    }
  } else {
    filterByEvalName = args[0];
    if (!Object.keys(tasks).includes(filterByEvalName)) {
      console.error(`Error: Evaluation "${filterByEvalName}" does not exist.`);
      process.exit(1);
    }
  }
}


const generateFilteredTestcases = () => {
  let allTestcases = models.flatMap((model) =>
    Object.keys(tasks).map((test) => ({
      input: { name: test, modelName: model },
      name: test,
      tags: [model, test],
      metadata: {
        model,
        test,
      },
    }))
  );

<<<<<<< HEAD
(async () => {
  try {
    const evalResult = await Eval("stagehand", {
      data: () => {
        let allTestcases = models.flatMap((model) =>
          testcases.flatMap((test) => ({
            input: { name: test, modelName: model },
            name: test,
            tags: [model, test],
            metadata: {
              model,
              test,
            },
            expected: true,
          })),
        );
=======
  if (filterByCategory) {
    allTestcases = allTestcases.filter(
      (testcase) => taskCategories[testcase.name] === filterByCategory
    );
  }
>>>>>>> ae7318ba

  if (filterByEvalName) {
    allTestcases = allTestcases.filter(
      (testcase) =>
        testcase.name === filterByEvalName ||
        testcase.input.name === filterByEvalName
    );
  }

  if (env === "BROWSERBASE") {
    allTestcases = allTestcases.filter((testcase) => testcase.name !== "peeler_simple");
  }

  return allTestcases;
};

(async () => {
  const experimentName = generateExperimentName({
    evalName: filterByEvalName || undefined,
    category: filterByCategory || undefined,
    environment: env,
  });

  try {
    const evalResult = await Eval("stagehand", {
      experimentName,
      data: generateFilteredTestcases,
      task: async (input: {
        name: keyof typeof tasks;
        modelName: AvailableModel;
      }) => {
        const logger = new EvalLogger();
        try {
          const result = await tasks[input.name]({
            modelName: input.modelName,
            logger,
          });
          if (result && result._success) {
            console.log(`✅ ${input.name}: Passed`);
          } else {
            console.log(`❌ ${input.name}: Failed`);
          }
          return result;
        } catch (error: any) {
          console.error(`❌ ${input.name}: Error - ${error}`);
          logger.error({
            message: `Error in task ${input.name}`,
            level: 0,
            auxiliary: {
              error: {
                value: error,
                type: "object",
              },
              trace: {
                value: error.stack,
                type: "string",
              },
            },
          });
          return {
            _success: false,
            error: JSON.parse(JSON.stringify(error, null, 2)),
            logs: logger.getLogs(),
          };
        }
      },
      scores: [exactMatch, errorMatch],
      maxConcurrency: 20,
      trialCount: 5,
    });

    await generateSummary(evalResult.results);
  } catch (error) {
    console.error("Error during evaluation run:", error);
    process.exit(1);
  }
})();<|MERGE_RESOLUTION|>--- conflicted
+++ resolved
@@ -2,722 +2,9 @@
 import fs from "fs";
 import path from "path";
 import process from "process";
-import { EvalFunction } from "../types/evals";
+import { EvalFunction, SummaryResult, Testcase } from "../types/evals";
 import { AvailableModel } from "../types/model";
-<<<<<<< HEAD
-import { LogLine } from "../types/log";
-import fs from "fs";
-
-const env: "BROWSERBASE" | "LOCAL" =
-  process.env.EVAL_ENV?.toLowerCase() === "browserbase"
-    ? "BROWSERBASE"
-    : "LOCAL";
-
-const enableCaching = process.env.EVAL_ENABLE_CACHING?.toLowerCase() === "true";
-const models: AvailableModel[] = ["gpt-4o", "claude-3-5-sonnet-20241022"];
-
-const defaultStagehandOptions = {
-  env,
-  headless: false,
-  verbose: 2 as const,
-  debugDom: true,
-  enableCaching,
-};
-
-const initStagehand = async ({
-  modelName,
-  domSettleTimeoutMs,
-  logger,
-}: {
-  modelName: AvailableModel;
-  domSettleTimeoutMs?: number;
-  logger: EvalLogger;
-}) => {
-  const stagehand = new Stagehand({
-    ...defaultStagehandOptions,
-    logger: (logLine: LogLine) => {
-      logger.log(logLine);
-    },
-  });
-  logger.init(stagehand);
-  const initResponse = await stagehand.init({ modelName, domSettleTimeoutMs });
-  return { stagehand, logger, initResponse };
-};
-
-type EvalFunction = (args: {
-  modelName: AvailableModel;
-  logger: EvalLogger;
-}) => Promise<{
-  _success: boolean;
-  logs: LogLine[];
-  debugUrl: string;
-  sessionUrl: string;
-  error?: unknown;
-}>;
-
-const expedia: EvalFunction = async ({ modelName, logger }) => {
-  const { stagehand, initResponse } = await initStagehand({
-    modelName,
-    logger,
-  });
-
-  const { debugUrl, sessionUrl } = initResponse;
-
-  try {
-    await stagehand.page.goto("https://www.expedia.com/flights");
-
-    await stagehand.act({
-      action:
-        "find round-trip flights from San Francisco (SFO) to Toronto (YYZ) for Jan 1, 2025 (up to one to two weeks)",
-    });
-
-    await stagehand.act({ action: "Go to the first non-stop flight" });
-
-    await stagehand.act({ action: "select the cheapest flight" });
-
-    await stagehand.act({ action: "click on the first non-stop flight" });
-
-    await stagehand.act({
-      action: "Take me to the checkout page",
-    });
-
-    const url = stagehand.page.url();
-    return {
-      _success: url.startsWith("https://www.expedia.com/Checkout/"),
-      logs: logger.getLogs(),
-      debugUrl,
-      sessionUrl,
-    };
-  } catch (error) {
-    logger.error({
-      message: `error in expedia function`,
-      level: 0,
-      auxiliary: {
-        error: {
-          value: JSON.stringify(error, null, 2),
-          type: "object",
-        },
-        trace: {
-          value: error.stack,
-          type: "string",
-        },
-      },
-    });
-    return {
-      _success: false,
-      error: JSON.parse(JSON.stringify(error, null, 2)),
-      debugUrl,
-      sessionUrl,
-      logs: logger.getLogs(),
-    };
-  } finally {
-    await stagehand.context.close().catch(() => {});
-  }
-};
-const vanta: EvalFunction = async ({ modelName, logger }) => {
-  const { stagehand, initResponse } = await initStagehand({
-    modelName,
-    logger,
-  });
-
-  const { debugUrl, sessionUrl } = initResponse;
-
-  await stagehand.page.goto("https://www.vanta.com/");
-
-  const observations = await stagehand.observe();
-
-  if (observations.length === 0) {
-    await stagehand.context.close();
-    return {
-      _success: false,
-      observations,
-      debugUrl,
-      sessionUrl,
-      logs: logger.getLogs(),
-    };
-  }
-
-  const expectedLocator = `body > div.page-wrapper > div.nav_component > div.nav_element.w-nav > div.padding-global > div > div > nav > div.nav_cta-wrapper.is-new > a.nav_cta-button-desktop.is-smaller.w-button`;
-
-  const expectedResult = await stagehand.page
-    .locator(expectedLocator)
-    .first()
-    .innerHTML();
-
-  let foundMatch = false;
-  for (const observation of observations) {
-    try {
-      const observationResult = await stagehand.page
-        .locator(observation.selector)
-        .first()
-        .innerHTML();
-
-      if (observationResult === expectedResult) {
-        foundMatch = true;
-        break;
-      }
-    } catch (error) {
-      console.warn(
-        `Failed to check observation with selector ${observation.selector}:`,
-        error.message,
-      );
-      continue;
-    }
-  }
-
-  await stagehand.context.close();
-
-  return {
-    _success: foundMatch,
-    expected: expectedResult,
-    observations,
-    debugUrl,
-    sessionUrl,
-    logs: logger.getLogs(),
-  };
-};
-
-const vanta_h: EvalFunction = async ({ modelName, logger }) => {
-  const { stagehand, initResponse } = await initStagehand({
-    modelName,
-    logger,
-  });
-
-  const { debugUrl, sessionUrl } = initResponse;
-
-  await stagehand.page.goto("https://www.vanta.com/");
-
-  const observations = await stagehand.observe({
-    instruction: "find the buy now button",
-  });
-
-  await stagehand.context.close();
-
-  // we should have no saved observation since the element shouldn't exist
-  return {
-    _success: observations.length === 0,
-    observations,
-    debugUrl,
-    sessionUrl,
-    logs: logger.getLogs(),
-  };
-};
-
-const simple_google_search: EvalFunction = async ({ modelName, logger }) => {
-  const { stagehand, initResponse } = await initStagehand({
-    modelName,
-    logger,
-  });
-
-  const { debugUrl, sessionUrl } = initResponse;
-
-  await stagehand.page.goto("https://www.google.com");
-
-  await stagehand.act({
-    action: 'Search for "OpenAI"',
-  });
-
-  const expectedUrl = "https://www.google.com/search?q=OpenAI";
-  const currentUrl = stagehand.page.url();
-
-  await stagehand.context.close();
-
-  return {
-    _success: currentUrl.startsWith(expectedUrl),
-    currentUrl,
-    debugUrl,
-    sessionUrl,
-    logs: logger.getLogs(),
-  };
-};
-
-const peeler_simple: EvalFunction = async ({ modelName, logger }) => {
-  const { stagehand, initResponse } = await initStagehand({
-    modelName,
-    logger,
-  });
-
-  const { debugUrl, sessionUrl } = initResponse;
-
-  if (env === "BROWSERBASE") {
-    throw new Error(
-      "Browserbase not supported for this eval since we block all requests to file://",
-    );
-  }
-
-  await stagehand.page.goto(`file://${process.cwd()}/evals/assets/peeler.html`);
-
-  await stagehand.act({ action: "add the peeler to cart" });
-
-  const successMessageLocator = stagehand.page.locator(
-    'text="Congratulations, you have 1 A in your cart"',
-  );
-  const isVisible = await successMessageLocator.isVisible();
-
-  await stagehand.context.close();
-  return {
-    _success: isVisible,
-    debugUrl,
-    sessionUrl,
-    logs: logger.getLogs(),
-  };
-};
-
-const peeler_complex: EvalFunction = async ({ modelName, logger }) => {
-  const { stagehand, initResponse } = await initStagehand({
-    modelName,
-    logger,
-  });
-
-  const { debugUrl, sessionUrl } = initResponse;
-
-  try {
-    await stagehand.page.goto(`https://chefstoys.com/`, { timeout: 60000 });
-
-    await stagehand.act({
-      action: "search for %search_query%",
-      variables: {
-        search_query: "peeler",
-      },
-    });
-
-    await stagehand.act({
-      action: 'click on the first "OXO" brand peeler',
-    });
-
-    const { price } = await stagehand.extract({
-      instruction: "get the price of the peeler",
-      schema: z.object({ price: z.number().nullable() }),
-      modelName: "gpt-4o-2024-08-06",
-    });
-
-    return {
-      _success: price === 11.99,
-      price,
-      debugUrl,
-      sessionUrl,
-      logs: logger.getLogs(),
-    };
-  } catch (error) {
-    logger.error({
-      message: "error in peeler_complex function",
-      level: 0,
-      auxiliary: {
-        error: {
-          value: JSON.stringify(error, null, 2),
-          type: "object",
-        },
-        trace: {
-          value: error.stack,
-          type: "string",
-        },
-      },
-    });
-    return {
-      _success: false,
-      error: JSON.parse(JSON.stringify(error, null, 2)),
-      debugUrl,
-      sessionUrl,
-      logs: logger.getLogs(),
-    };
-  } finally {
-    await stagehand.context.close();
-  }
-};
-
-const homedepot: EvalFunction = async ({ modelName, logger }) => {
-  const { stagehand, initResponse } = await initStagehand({
-    modelName,
-    logger,
-    domSettleTimeoutMs: 60_000,
-  });
-
-  const { debugUrl, sessionUrl } = initResponse;
-
-  try {
-    await stagehand.page.goto("https://www.homedepot.com/");
-
-    await stagehand.act({ action: "search for gas grills" });
-
-    await stagehand.act({ action: "click on the best selling gas grill" });
-
-    await stagehand.act({ action: "click on the Product Details" });
-
-    await stagehand.act({ action: "find the Primary Burner BTU" });
-
-    const productSpecs = await stagehand.extract({
-      instruction: "Extract the Primary exact Burner BTU of the product",
-      schema: z.object({
-        productSpecs: z
-          .array(
-            z.object({
-              burnerBTU: z.string().describe("Primary Burner BTU exact value"),
-            }),
-          )
-          .describe("Gas grill Primary Burner BTU exact value"),
-      }),
-      modelName: "gpt-4o-2024-08-06",
-    });
-    logger.log({
-      message: `gas grill primary burner BTU`,
-      level: 1,
-      auxiliary: {
-        productSpecs: {
-          value: JSON.stringify(productSpecs),
-          type: "object",
-        },
-      },
-    });
-
-    if (
-      !productSpecs ||
-      !productSpecs.productSpecs ||
-      productSpecs.productSpecs.length !== 1
-    ) {
-      return {
-        _success: false,
-        productSpecs,
-        debugUrl,
-        sessionUrl,
-        logs: logger.getLogs(),
-      };
-    }
-
-    if (
-      (productSpecs.productSpecs[0].burnerBTU.match(/0/g) || []).length == 4 &&
-      (productSpecs.productSpecs[0].burnerBTU.match(/4/g) || []).length === 1
-    ) {
-      return {
-        _success: true,
-        productSpecs,
-        debugUrl,
-        sessionUrl,
-        logs: logger.getLogs(),
-      };
-    } else {
-      return {
-        _success: false,
-        productSpecs,
-        debugUrl,
-        sessionUrl,
-        logs: logger.getLogs(),
-      };
-    }
-  } catch (error) {
-    logger.error({
-      message: "error in homedepot function",
-      level: 0,
-      auxiliary: {
-        error: {
-          value: error.message,
-          type: "string",
-        },
-        trace: {
-          value: error.stack,
-          type: "string",
-        },
-      },
-    });
-    return {
-      _success: false,
-      error: JSON.parse(JSON.stringify(error, null, 2)),
-      debugUrl,
-      sessionUrl,
-      logs: logger.getLogs(),
-    };
-  } finally {
-    await stagehand.context.close().catch(() => {});
-  }
-};
-
-const extract_github_stars: EvalFunction = async ({ modelName, logger }) => {
-  const { stagehand, initResponse } = await initStagehand({
-    modelName,
-    logger,
-  });
-
-  const { debugUrl, sessionUrl } = initResponse;
-
-  try {
-    await stagehand.page.goto("https://github.com/facebook/react");
-
-    const { stars } = await stagehand.extract({
-      instruction: "Extract the number of stars for the project",
-      schema: z.object({
-        stars: z.number().describe("the number of stars for the project"),
-      }),
-      modelName,
-    });
-
-    const expectedStarsString = await stagehand.page
-      .locator("#repo-stars-counter-star")
-      .first()
-      .innerHTML();
-
-    const expectedStars = expectedStarsString.toLowerCase().endsWith("k")
-      ? parseFloat(expectedStarsString.slice(0, -1)) * 1000
-      : parseFloat(expectedStarsString);
-
-    const tolerance = 1000;
-
-    const isWithinTolerance = Math.abs(stars - expectedStars) <= tolerance;
-
-    await stagehand.context.close().catch(() => {});
-    return {
-      _success: isWithinTolerance,
-      stars,
-      debugUrl,
-      sessionUrl,
-      logs: logger.getLogs(),
-    };
-  } catch (error) {
-    console.error("Error or timeout occurred:", error);
-    await stagehand.context.close().catch(() => {});
-    return {
-      _success: false,
-      error: JSON.parse(JSON.stringify(error, null, 2)),
-      debugUrl,
-      sessionUrl,
-      logs: logger.getLogs(),
-    };
-  }
-};
-
-const extract_collaborators_from_github_repository: EvalFunction = async ({
-  modelName,
-  logger,
-}) => {
-  const { stagehand, initResponse } = await initStagehand({
-    modelName,
-    logger,
-  });
-
-  const { debugUrl, sessionUrl } = initResponse;
-
-  try {
-    await stagehand.page.goto("https://github.com/facebook/react");
-    await stagehand.act({
-      action: "find the contributors section",
-    });
-
-    const { contributors } = await stagehand.extract({
-      instruction: "Extract top 20 contributors of this repository",
-      schema: z.object({
-        contributors: z.array(
-          z.object({
-            github_username: z
-              .string()
-              .describe("the github username of the contributor"),
-            information: z.string().describe("number of commits contributed"),
-          }),
-        ),
-      }),
-      modelName,
-    });
-
-    console.log("Extracted collaborators:", contributors);
-    await stagehand.context.close().catch(() => {});
-    return {
-      _success: contributors.length === 20,
-      contributors,
-      debugUrl,
-      sessionUrl,
-      logs: logger.getLogs(),
-    };
-  } catch (error) {
-    console.error("Error or timeout occurred:", error);
-    await stagehand.context.close().catch(() => {});
-    return {
-      _success: false,
-      error: JSON.parse(JSON.stringify(error, null, 2)),
-      debugUrl,
-      sessionUrl,
-      logs: logger.getLogs(),
-    };
-  }
-};
-
-const extract_last_twenty_github_commits: EvalFunction = async ({
-  modelName,
-  logger,
-}) => {
-  const { stagehand, initResponse } = await initStagehand({
-    modelName,
-    logger,
-  });
-
-  const { debugUrl, sessionUrl } = initResponse;
-
-  try {
-    await stagehand.page.goto("https://github.com/facebook/react");
-
-    await stagehand.act({
-      action:
-        "find commit history, generally described by the number of commits",
-    });
-    const { commits } = await stagehand.extract({
-      instruction: "Extract last 20 commits",
-      schema: z.object({
-        commits: z.array(
-          z.object({
-            commit_message: z.string(),
-            commit_url: z.string(),
-            commit_hash: z.string(),
-          }),
-        ),
-      }),
-      modelName,
-    });
-
-    logger.log({
-      message: "Extracted commits",
-      level: 1,
-      auxiliary: {
-        commits: {
-          value: JSON.stringify(commits),
-          type: "object",
-        },
-      },
-    });
-    await stagehand.context.close().catch(() => {});
-    return {
-      _success: commits.length === 20,
-      commits,
-      debugUrl,
-      sessionUrl,
-      logs: logger.getLogs(),
-    };
-  } catch (error) {
-    console.error("Error or timeout occurred:", error);
-    await stagehand.context.close().catch(() => {});
-    return {
-      _success: false,
-      error: JSON.parse(JSON.stringify(error, null, 2)),
-      debugUrl,
-      sessionUrl,
-      logs: logger.getLogs(),
-    };
-  }
-};
-
-const wikipedia: EvalFunction = async ({ modelName, logger }) => {
-  const { stagehand, initResponse } = await initStagehand({
-    modelName,
-    logger,
-  });
-
-  const { debugUrl, sessionUrl } = initResponse;
-
-  await stagehand.page.goto(`https://en.wikipedia.org/wiki/Baseball`);
-  await stagehand.act({
-    action: 'click the "hit and run" link in this article',
-  });
-
-  const url = "https://en.wikipedia.org/wiki/Hit_and_run_(baseball)";
-  const currentUrl = stagehand.page.url();
-  await stagehand.context.close().catch(() => {});
-
-  return {
-    _success: currentUrl === url,
-    expected: url,
-    actual: currentUrl,
-    debugUrl,
-    sessionUrl,
-    logs: logger.getLogs(),
-  };
-};
-
-// Validate that the action is not found on the page
-const nonsense_action: EvalFunction = async ({ modelName, logger }) => {
-  const { stagehand, initResponse } = await initStagehand({
-    modelName,
-    logger,
-  });
-
-  const { debugUrl, sessionUrl } = initResponse;
-
-  try {
-    await stagehand.page.goto("https://www.homedepot.com/");
-
-    const result = await stagehand.act({
-      action: "click on the first banana",
-    });
-    console.log("result", result);
-
-    // Assert the output
-    const expectedResult = {
-      success: false,
-      message:
-        "Action not found on the current page after checking all chunks.",
-      action: "click on the first banana",
-    };
-
-    const isResultCorrect =
-      JSON.stringify(result) === JSON.stringify(expectedResult);
-
-    return {
-      _success: isResultCorrect,
-      debugUrl,
-      sessionUrl,
-      logs: logger.getLogs(),
-    };
-  } catch (error) {
-    console.error(`Error in nonsense_action function: ${error.message}`);
-    return {
-      _success: false,
-      error: JSON.parse(JSON.stringify(error, null, 2)),
-      debugUrl,
-      sessionUrl,
-      logs: logger.getLogs(),
-    };
-  } finally {
-    await stagehand.context.close();
-  }
-};
-
-const costar: EvalFunction = async ({ modelName, logger }) => {
-  const { stagehand, initResponse } = await initStagehand({
-    modelName,
-    logger,
-  });
-
-  const { debugUrl, sessionUrl } = initResponse;
-  // TODO: fix this eval - does not work in headless mode
-  try {
-    await Promise.race([
-      stagehand.page.goto("https://www.costar.com/"),
-      new Promise((_, reject) =>
-        setTimeout(() => reject(new Error("Navigation timeout")), 30000),
-      ),
-    ]);
-
-    await stagehand.act({ action: "click on the first article" });
-
-    await stagehand.act({
-      action: "click on the learn more button for the first job",
-    });
-
-    const articleTitle = await stagehand.extract({
-      instruction: "extract the title of the article",
-      schema: z.object({
-        title: z.string().describe("the title of the article").nullable(),
-      }),
-      modelName: "gpt-4o-2024-08-06",
-    });
-
-    logger.log({
-      message: "got article title",
-      level: 1,
-      auxiliary: {
-        articleTitle: {
-          value: JSON.stringify(articleTitle),
-          type: "object",
-        },
-      },
-    });
-=======
 import { EvalLogger, env } from "./utils";
->>>>>>> ae7318ba
 
 const models: AvailableModel[] = ["gpt-4o", "claude-3-5-sonnet-latest"];
 
@@ -725,20 +12,21 @@
 
 const generateTimestamp = (): string => {
   const now = new Date();
-  return now.toISOString().replace(/[-:TZ]/g, "").slice(0, 14);
-};
-
-const generateExperimentName = (
-  {
-    evalName,
-    category,
-    environment,
-  }: {
-    evalName?: string;
-    category?: string;
-    environment: string;
-  }
-): string => {
+  return now
+    .toISOString()
+    .replace(/[-:TZ]/g, "")
+    .slice(0, 14);
+};
+
+const generateExperimentName = ({
+  evalName,
+  category,
+  environment,
+}: {
+  evalName?: string;
+  category?: string;
+  environment: string;
+}): string => {
   const timestamp = generateTimestamp();
   if (evalName) {
     return `${evalName}_${environment.toLowerCase()}_${timestamp}`;
@@ -749,211 +37,37 @@
   return `all_${environment.toLowerCase()}_${timestamp}`;
 };
 
-
-const generateTasksAndCategories = (): {
+const generateTasksAndCategories = async (): Promise<{
   tasks: Record<string, EvalFunction>;
   taskCategories: Record<string, string>;
-} => {
+}> => {
   const tasks: Record<string, EvalFunction> = {};
   const taskCategories: Record<string, string> = {};
 
-  CATEGORIES.forEach((category) => {
-    const categoryPath = path.join(__dirname, category);
-    try {
-      const files = fs.readdirSync(categoryPath);
-      files.forEach((file) => {
-        if (file.endsWith(".ts")) {
-          const taskName = file.replace(".ts", "");
-          const taskModule = require(`./${category}/${taskName}`);
-          tasks[taskName] = taskModule[taskName];
-          taskCategories[taskName] = category;
-        }
-      });
-    } catch (error) {
-      console.warn(`Warning: Category directory ${category} not found`);
-    }
-  });
+  await Promise.all(
+    CATEGORIES.map(async (category) => {
+      const categoryPath = path.join(__dirname, category);
+      try {
+        const files = fs.readdirSync(categoryPath);
+        await Promise.all(
+          files.map(async (file) => {
+            if (file.endsWith(".ts")) {
+              const taskName = file.replace(".ts", "");
+              const taskModule = await import(`./${category}/${taskName}`);
+              tasks[taskName] = taskModule[taskName];
+              taskCategories[taskName] = category;
+            }
+          }),
+        );
+      } catch (error) {
+        console.warn(`Warning: Category directory ${category} not found`);
+        console.log(error);
+      }
+    }),
+  );
 
   return { tasks, taskCategories };
 };
-
-<<<<<<< HEAD
-const extract_press_releases: EvalFunction = async ({ modelName, logger }) => {
-  const { stagehand, initResponse } = await initStagehand({
-    modelName,
-    logger,
-    domSettleTimeoutMs: 3000,
-  });
-
-  const { debugUrl, sessionUrl } = initResponse;
-
-  try {
-    await stagehand.page.goto("https://www.landerfornyc.com/news");
-
-    const result = await stagehand.extract({
-      instruction:
-        "extract a list of press releases on this page, with the title and publish date",
-      schema: z.object({
-        items: z.array(
-          z.object({
-            title: z.string(),
-            publishedOn: z.string(),
-          }),
-        ),
-      }),
-    });
-
-    const items = result.items;
-
-    const expectedLength = 25;
-
-    const expectedFirstItem = {
-      title: "Is Brad Lander the Progressive to Beat Eric Adams?",
-      publishedOn: "Jul 30, 2024",
-    };
-
-    const expectedLastItem = {
-      title: "An Unassuming Liberal Makes a Rapid Ascent to Power Broker",
-      publishedOn: "Jan 23, 2014",
-    };
-
-    if (items.length !== expectedLength) {
-      logger.error({
-        message: "Incorrect number of items extracted",
-        level: 0,
-        auxiliary: {
-          expected: {
-            value: expectedLength.toString(),
-            type: "integer",
-          },
-          actual: {
-            value: items.length.toString(),
-            type: "integer",
-          },
-        },
-      });
-      return {
-        _success: false,
-        error: "Incorrect number of items extracted",
-        logs: logger.getLogs(),
-        debugUrl,
-        sessionUrl,
-      };
-    }
-
-    const firstItemMatches =
-      items[0].title === expectedFirstItem.title &&
-      items[0].publishedOn === expectedFirstItem.publishedOn;
-
-    if (!firstItemMatches) {
-      logger.error({
-        message: "First item does not match expected",
-        level: 0,
-        auxiliary: {
-          expected: {
-            value: JSON.stringify(expectedFirstItem),
-            type: "object",
-          },
-          actual: {
-            value: JSON.stringify(items[0]),
-            type: "object",
-          },
-        },
-      });
-      return {
-        _success: false,
-        error: "First item does not match expected",
-        logs: logger.getLogs(),
-        debugUrl,
-        sessionUrl,
-      };
-    }
-
-    const lastItemMatches =
-      items[items.length - 1].title === expectedLastItem.title &&
-      items[items.length - 1].publishedOn === expectedLastItem.publishedOn;
-
-    if (!lastItemMatches) {
-      logger.error({
-        message: "Last item does not match expected",
-        level: 0,
-        auxiliary: {
-          expected: {
-            value: JSON.stringify(expectedLastItem),
-            type: "object",
-          },
-          actual: {
-            value: JSON.stringify(items[items.length - 1]),
-            type: "object",
-          },
-        },
-      });
-      return {
-        _success: false,
-        error: "Last item does not match expected",
-        logs: logger.getLogs(),
-        debugUrl,
-        sessionUrl,
-      };
-    }
-
-    return {
-      _success: true,
-      logs: logger.getLogs(),
-      debugUrl,
-      sessionUrl,
-    };
-  } catch (error) {
-    logger.error({
-      message: `Error in extract_press_releases function`,
-      level: 0,
-      auxiliary: {
-        error: {
-          value: error.message || JSON.stringify(error),
-          type: "string",
-        },
-        trace: {
-          value: error.stack,
-          type: "string",
-        },
-      },
-    });
-    return {
-      _success: false,
-      error: "An error occurred during extraction",
-      logs: logger.getLogs(),
-      debugUrl,
-      sessionUrl,
-    };
-  } finally {
-    await stagehand.context.close().catch(() => {});
-  }
-};
-
-const tasks: Record<string, EvalFunction> = {
-  vanta,
-  vanta_h,
-  peeler_simple,
-  peeler_complex,
-  wikipedia,
-  nonsense_action,
-  simple_google_search,
-  extract_github_stars,
-  extract_collaborators_from_github_repository,
-  extract_last_twenty_github_commits,
-  costar,
-  google_jobs,
-  homedepot,
-  extract_partners,
-  laroche_form,
-  arxiv,
-  expedia,
-  amazon_add_to_cart,
-  extract_press_releases,
-};
-=======
-const { tasks, taskCategories } = generateTasksAndCategories();
->>>>>>> ae7318ba
 
 interface EvalArgs<TInput, TOutput, TExpected> {
   input: TInput;
@@ -971,6 +85,8 @@
   name: string;
   modelName: AvailableModel;
 }
+
+const { tasks, taskCategories } = await generateTasksAndCategories();
 
 const exactMatch = (
   args: EvalArgs<EvalInput, boolean | { _success: boolean }, unknown>,
@@ -1016,49 +132,9 @@
   };
 };
 
-<<<<<<< HEAD
-const testcases = [
-  "vanta",
-  "vanta_h",
-  ...(env === "BROWSERBASE" ? [] : ["peeler_simple"]), // peeler_simple is not supported on Browserbase
-  "wikipedia",
-  "peeler_complex",
-  "simple_google_search",
-  "extract_github_stars",
-  "extract_collaborators_from_github_repository",
-  "extract_last_twenty_github_commits",
-  "google_jobs",
-  "homedepot",
-  "extract_partners",
-  "laroche_form",
-  "arxiv",
-  "amazon_add_to_cart",
-  "extract_press_releases",
-  // "expedia"
-];
-
-const generateSummary = async (
-  summary: { scores?: Record<string, { score: number | null }> },
-  results: {
-    input: EvalInput;
-    output?: boolean | { _success: boolean };
-  }[],
-) => {
-  const exactMatch = summary.scores?.["Exact match"] || { score: null };
-
-  const taskStatuses = results.map((result) => ({
-    name: result.input.name,
-    modelName: result.input.modelName,
-    success:
-      typeof result.output === "boolean"
-        ? result.output
-        : result.output?._success || false,
-  }));
-=======
-
-const generateSummary = async (results: any[]) => {
+const generateSummary = async (results: SummaryResult[]) => {
   const passed = results
-    .filter((result) => result.output?._success)
+    .filter((result) => result.output._success)
     .map((result) => ({
       eval: result.input.name,
       model: result.input.modelName,
@@ -1066,7 +142,7 @@
     }));
 
   const failed = results
-    .filter((result) => !result.output?._success)
+    .filter((result) => !result.output._success)
     .map((result) => ({
       eval: result.input.name,
       model: result.input.modelName,
@@ -1077,15 +153,15 @@
 
   Object.values(taskCategories).forEach((category) => {
     const categoryResults = results.filter(
-      (r) => taskCategories[r.input.name] === category
-    );
-    const successCount = categoryResults.filter((r) => r.output?._success)
-      .length;
+      (r) => taskCategories[r.input.name] === category,
+    );
+    const successCount = categoryResults.filter(
+      (r) => r.output._success,
+    ).length;
     categories[category] = Math.round(
-      (successCount / categoryResults.length) * 100
+      (successCount / categoryResults.length) * 100,
     );
   });
->>>>>>> ae7318ba
 
   const models: Record<string, number> = {};
 
@@ -1093,8 +169,7 @@
     const model = result.input.modelName;
     if (!models[model]) {
       const modelResults = results.filter((r) => r.input.modelName === model);
-      const successCount = modelResults.filter((r) => r.output?._success)
-        .length;
+      const successCount = modelResults.filter((r) => r.output._success).length;
       models[model] = Math.round((successCount / modelResults.length) * 100);
     }
   });
@@ -1127,8 +202,8 @@
     if (!CATEGORIES.includes(filterByCategory)) {
       console.error(
         `Error: Invalid category "${filterByCategory}". Valid categories are: ${CATEGORIES.join(
-          ", "
-        )}`
+          ", ",
+        )}`,
       );
       process.exit(1);
     }
@@ -1141,8 +216,7 @@
   }
 }
 
-
-const generateFilteredTestcases = () => {
+const generateFilteredTestcases = (): Testcase[] => {
   let allTestcases = models.flatMap((model) =>
     Object.keys(tasks).map((test) => ({
       input: { name: test, modelName: model },
@@ -1152,44 +226,28 @@
         model,
         test,
       },
-    }))
+      expected: true,
+    })),
   );
 
-<<<<<<< HEAD
-(async () => {
-  try {
-    const evalResult = await Eval("stagehand", {
-      data: () => {
-        let allTestcases = models.flatMap((model) =>
-          testcases.flatMap((test) => ({
-            input: { name: test, modelName: model },
-            name: test,
-            tags: [model, test],
-            metadata: {
-              model,
-              test,
-            },
-            expected: true,
-          })),
-        );
-=======
   if (filterByCategory) {
     allTestcases = allTestcases.filter(
-      (testcase) => taskCategories[testcase.name] === filterByCategory
-    );
-  }
->>>>>>> ae7318ba
+      (testcase) => taskCategories[testcase.name] === filterByCategory,
+    );
+  }
 
   if (filterByEvalName) {
     allTestcases = allTestcases.filter(
       (testcase) =>
         testcase.name === filterByEvalName ||
-        testcase.input.name === filterByEvalName
+        testcase.input.name === filterByEvalName,
     );
   }
 
   if (env === "BROWSERBASE") {
-    allTestcases = allTestcases.filter((testcase) => testcase.name !== "peeler_simple");
+    allTestcases = allTestcases.filter(
+      (testcase) => testcase.name !== "peeler_simple",
+    );
   }
 
   return allTestcases;
@@ -1222,14 +280,14 @@
             console.log(`❌ ${input.name}: Failed`);
           }
           return result;
-        } catch (error: any) {
+        } catch (error) {
           console.error(`❌ ${input.name}: Error - ${error}`);
           logger.error({
             message: `Error in task ${input.name}`,
             level: 0,
             auxiliary: {
               error: {
-                value: error,
+                value: error.message,
                 type: "object",
               },
               trace: {
@@ -1250,7 +308,21 @@
       trialCount: 5,
     });
 
-    await generateSummary(evalResult.results);
+    const summaryResults: SummaryResult[] = evalResult.results.map((result) => {
+      const output =
+        typeof result.output === "boolean"
+          ? { _success: result.output }
+          : result.output;
+
+      return {
+        input: result.input,
+        output,
+        name: result.input.name,
+        score: output._success ? 1 : 0,
+      };
+    });
+
+    await generateSummary(summaryResults);
   } catch (error) {
     console.error("Error during evaluation run:", error);
     process.exit(1);
