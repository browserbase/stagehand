--- conflicted
+++ resolved
@@ -500,7 +500,6 @@
   return { _success: isJobDetailsValid, jobDetails };
 };
 
-<<<<<<< HEAD
 const extractPartners = async () => {
   const stagehand = new Stagehand({
     env: "LOCAL",
@@ -631,7 +630,8 @@
   await stagehand.context.close();
 
   return { _success: true };
-=======
+};
+
 const arxiv = async () => {
   const stagehand = new Stagehand({
     env,
@@ -825,7 +825,6 @@
   console.log("URL is valid:", urlValid);
 
   return { _success: urlValid, finalUrl };
->>>>>>> fda599ca
 };
 
 const tasks = {
@@ -840,13 +839,10 @@
   costar,
   google_jobs,
   homedepot,
-<<<<<<< HEAD
   extractPartners,
   LarocheForm,
-=======
   arxiv,
   expedia,
->>>>>>> fda599ca
 };
 
 const exactMatch = (args: { input: any; output: any; expected?: any }) => {
@@ -896,12 +892,9 @@
   // { input: { name: "costar", expected: true } },
   { input: { name: "google_jobs" } },
   { input: { name: "homedepot" } },
-<<<<<<< HEAD
   { input: { name: "extractPartners" } },
   { input: { name: "LarocheForm" } },
-=======
   { input: { name: "arxiv" } },
->>>>>>> fda599ca
   ...chosenBananalyzerEvals.map((evalItem: any) => ({
     input: {
       name: evalItem.name,
