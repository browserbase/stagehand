import { Eval } from "braintrust";
import { Stagehand } from "../lib";
import { z } from "zod";
import { evaluateExample, chosenBananalyzerEvals } from "./bananalyzer-ts";
import { createExpressServer } from "./bananalyzer-ts/server/expressServer";
import process from "process";

const env =
  process.env.EVAL_ENV?.toLowerCase() === "browserbase"
    ? "BROWSERBASE"
    : "LOCAL";

const expedia = async () => {
  const stagehand = new Stagehand({
    env,
    headless: false,
    debugDom: true,
  });

  await stagehand.init();

  await stagehand.page.goto("https://www.expedia.com/flights");

  await stagehand.act({
    action:
      "find round-trip flights from San Francisco (SFO) to Toronto (YYZ) for Jan 1, 2025 (up to one to two weeks)",
  });

  await stagehand.act({ action: "Go to the first non-stop flight" });

  await stagehand.act({ action: "select the cheapest flight" });

  await stagehand.act({ action: "click on the first non-stop flight" });

  await stagehand.act({
    action: "Take me to the checkout page",
  });

  const url = await stagehand.page.url();
  return url.startsWith("https://www.expedia.com/Checkout/");
};

const vanta = async () => {
  const stagehand = new Stagehand({
    env,
    headless: process.env.HEADLESS !== "false",
  });
  const { debugUrl } = await stagehand.init();

  await stagehand.page.goto("https://www.vanta.com/");

  const observation = await stagehand.observe(
    "find the text for the request demo button",
  );

  if (!observation) {
    await stagehand.context.close();
    return {
      _success: false,
      observation,
      debugUrl,
    };
  }

  const observationResult = await stagehand.page
    .locator(stagehand.observations[observation].result)
    .first()
    .innerHTML();

  const expectedLocator = `body > div.page-wrapper > div.nav_component > div.nav_element.w-nav > div.padding-global > div > div > nav > div.nav_cta-wrapper.is-new > a.nav_cta-button-desktop.is-smaller.w-button`;

  const expectedResult = await stagehand.page
    .locator(expectedLocator)
    .first()
    .innerHTML();

  await stagehand.context.close();

  return {
    _success: observationResult == expectedResult,
    expected: expectedResult,
    actual: observationResult,
    debugUrl,
  };
};

const vanta_h = async () => {
  const stagehand = new Stagehand({
    env,
    headless: process.env.HEADLESS !== "false",
  });
  const { debugUrl } = await stagehand.init();

  await stagehand.page.goto("https://www.vanta.com/");

  const observation = await stagehand.observe("find the buy now button");

  await stagehand.context.close();

  // we should have no saved observation since the element shouldn't exist
  return {
    _success: observation === null,
    observation,
    debugUrl,
  };
};

const simple_google_search = async () => {
  const stagehand = new Stagehand({
    env,
    headless: process.env.HEADLESS !== "false",
  });
  const { debugUrl } = await stagehand.init();

  await stagehand.page.goto("https://www.google.com");

  await stagehand.act({
    action: 'Search for "OpenAI"',
  });

  const expectedUrl = "https://www.google.com/search?q=OpenAI";
  const currentUrl = await stagehand.page.url();

  await stagehand.context.close();

  return {
    _success: currentUrl.startsWith(expectedUrl),
    currentUrl,
    debugUrl,
  };
};

const peeler_simple = async () => {
  const stagehand = new Stagehand({
    env: "LOCAL",
    headless: process.env.HEADLESS !== "false",
  });
  const { debugUrl } = await stagehand.init();

  await stagehand.page.goto(`file://${process.cwd()}/evals/assets/peeler.html`);

  await stagehand.act({ action: "add the peeler to cart" });

  const successMessageLocator = stagehand.page.locator(
    'text="Congratulations, you have 1 A in your cart"',
  );
  const isVisible = await successMessageLocator.isVisible();

  await stagehand.context.close();
  return {
    _success: isVisible,
    debugUrl,
  };
};

const peeler_complex = async () => {
  const stagehand = new Stagehand({
    env,
    verbose: 1,
    headless: process.env.HEADLESS !== "false",
  });
  const { debugUrl } = await stagehand.init();

  try {
<<<<<<< HEAD
    await stagehand.page.goto(`https://chefstoys.com/`);
=======
    await stagehand.page.goto('https://chefstoys.com/', { timeout: 60000 });
    
    // Add check for page load success
    const response = await stagehand.page.waitForResponse((response) =>
      response.url() === 'https://chefstoys.com/' && response.status() === 200
    );
    if (!response) throw new Error('Failed to load the page.');
>>>>>>> 3b31c415

    await stagehand.act({
      action: "search for peelers",
    });

    await stagehand.act({
      action: 'click on the first "OXO" brand peeler',
    });

    const { price } = await stagehand.extract({
      instruction: "get the price of the peeler",
      schema: z.object({ price: z.number().nullable() }),
      modelName: "gpt-4o-2024-08-06",
    });

    return {
      _success: price !== null,
      price,
<<<<<<< HEAD
      debugUrl,
    };
  } catch (error) {
    console.error(`Error in peeler_complex function: ${error.message}`);
    return {
      _success: false,
      error: JSON.parse(JSON.stringify(error, null, 2)),
      debugUrl,
    };
=======
    };
  } catch (error) {
    console.error(`Error in peeler_complex function: ${error.message}`);
    return { _success: false, error: error.message };
>>>>>>> 3b31c415
  } finally {
    await stagehand.context.close();
  }
};

const homedepot = async () => {
  const stagehand = new Stagehand({
    env,
    verbose: 1,
    headless: process.env.HEADLESS !== "false",
  });
  const { debugUrl } = await stagehand.init();

  try {
    await stagehand.page.goto("https://www.homedepot.com/");

    await stagehand.act({ action: "search for gas grills" });

    await stagehand.act({ action: "click on the best selling gas grill" });

    await stagehand.act({ action: "click on the Product Details" });

    await stagehand.act({ action: "find the Primary Burner BTU" });

    const productSpecs = await stagehand.extract({
      instruction: "Extract the Primary exact Burner BTU of the product",
      schema: z.object({
        productSpecs: z
          .array(
            z.object({
              burnerBTU: z.string().describe("Primary Burner BTU exact value"),
            }),
          )
          .describe("Gas grill Primary Burner BTU exact value"),
      }),
      modelName: "gpt-4o-2024-08-06",
    });
    console.log("The gas grill primary burner BTU is:", productSpecs);

    if (
      !productSpecs ||
      !productSpecs.productSpecs ||
      productSpecs.productSpecs.length !== 1
    ) {
      return {
        _success: false,
        productSpecs,
        debugUrl,
      };
    }

    if (
      (productSpecs.productSpecs[0].burnerBTU.match(/0/g) || []).length == 4 &&
      (productSpecs.productSpecs[0].burnerBTU.match(/4/g) || []).length === 1
    ) {
      return {
        _success: true,
        productSpecs,
        debugUrl,
      };
    } else {
      return {
        _success: false,
        productSpecs,
        debugUrl,
      };
    }
  } catch (error) {
    console.error(`Error in homedepot function: ${error.message}`);
    return {
      _success: false,
      error: JSON.parse(JSON.stringify(error, null, 2)),
      debugUrl,
    };
  } finally {
    await stagehand.context.close();
  }
};

const extract_collaborators_from_github_repository = async () => {
  const stagehand = new Stagehand({
    env,
    verbose: 1,
    headless: process.env.HEADLESS !== "false",
  });
  const { debugUrl } = await stagehand.init();

  try {
    await stagehand.page.goto("https://github.com/facebook/react");
    await stagehand.act({
      action: "find the contributors section",
    });

    const { contributors } = await stagehand.extract({
      instruction: "Extract top 20 contributors of this repository",
      schema: z.object({
        contributors: z.array(
          z.object({
            github_username: z.string(),
            information: z.string(),
          }),
        ),
      }),
      modelName: "gpt-4o-2024-08-06",
    });

    console.log("Extracted collaborators:", contributors);
    await stagehand.context.close();
    return {
      _success: contributors.length === 20,
      contributors,
      debugUrl,
    };
  } catch (error) {
    console.error("Error or timeout occurred:", error);
    await stagehand.context.close();
    return {
      _success: false,
      error: JSON.parse(JSON.stringify(error, null, 2)),
      debugUrl,
    };
  }
};

const extract_last_twenty_github_commits = async () => {
  const stagehand = new Stagehand({
    env,
    verbose: 1,
    headless: process.env.HEADLESS !== "false",
  });
  const { debugUrl } = await stagehand.init();

  try {
    await stagehand.page.goto("https://github.com/facebook/react");

    const { commits } = await stagehand.extract({
      instruction: "Extract last 20 commits",
      schema: z.object({
        commits: z.array(
          z.object({
            commit_message: z.string(),
            commit_url: z.string(),
            commit_hash: z.string(),
          }),
        ),
      }),
      modelName: "gpt-4o-2024-08-06",
    });

    console.log("Extracted commits:", commits);
    await stagehand.context.close();
    return {
      _success: commits.length === 20,
      commits,
      debugUrl,
    };
  } catch (error) {
    console.error("Error or timeout occurred:", error);
    await stagehand.context.close();
    return {
      _success: false,
      error: JSON.parse(JSON.stringify(error, null, 2)),
      debugUrl,
    };
  }
};

const wikipedia = async () => {
  const stagehand = new Stagehand({
    env,
    verbose: 2,
    headless: process.env.HEADLESS !== "false",
  });
  const { debugUrl } = await stagehand.init();

  await stagehand.page.goto(`https://en.wikipedia.org/wiki/Baseball`);
  await stagehand.act({
    action: 'click the "hit and run" link in this article',
  });

  const url = "https://en.wikipedia.org/wiki/Hit_and_run_(baseball)";
  const currentUrl = await stagehand.page.url();
  await stagehand.context.close();

  return {
    _success: currentUrl === url,
    expected: url,
    actual: currentUrl,
    debugUrl,
  };
};

// Validate that the action is not found on the page
const nonsense_action = async () => {
  const stagehand = new Stagehand({
    env: "LOCAL",
    verbose: 1,
    debugDom: true,
    headless: true,
  });
  const { debugUrl } = await stagehand.init();

  try {
    await stagehand.page.goto("https://www.homedepot.com/");

    const result = await stagehand.act({
      action: "click on the first banana",
    });
    console.log("result", result);

    // Assert the output
    const expectedResult = {
      success: false,
      message:
        "Action not found on the current page after checking all chunks.",
      action: "click on the first banana",
    };

    const isResultCorrect =
      JSON.stringify(result) === JSON.stringify(expectedResult);

    return {
      _success: isResultCorrect,
      debugUrl,
    };
  } catch (error) {
    console.error(`Error in nonsense_action function: ${error.message}`);
    return {
      _success: false,
      error: JSON.parse(JSON.stringify(error, null, 2)),
      debugUrl,
    };
  } finally {
    await stagehand.context.close();
  }
};

const costar = async () => {
  const stagehand = new Stagehand({
    env,
    verbose: 2,
    debugDom: true,
    headless: process.env.HEADLESS !== "false",
  });
  const { debugUrl } = await stagehand.init();
  // TODO: fix this eval - does not work in headless mode
  try {
    await Promise.race([
      stagehand.page.goto("https://www.costar.com/"),
      new Promise((_, reject) =>
        setTimeout(() => reject(new Error("Navigation timeout")), 30000),
      ),
    ]);

    await stagehand.act({ action: "click on the first article" });

    await stagehand.act({
      action: "click on the learn more button for the first job",
    });

    const articleTitle = await stagehand.extract({
      instruction: "extract the title of the article",
      schema: z.object({
        title: z.string().describe("the title of the article").nullable(),
      }),
      modelName: "gpt-4o-2024-08-06",
    });

    console.log("articleTitle", articleTitle);

    // Check if the title is more than 5 characters
    const isTitleValid =
      articleTitle.title !== null && articleTitle.title.length > 5;

    await stagehand.context.close();

    return { title: articleTitle.title, _success: isTitleValid, debugUrl };
  } catch (error) {
    console.error(`Error in costar function: ${error.message}`);
    return { title: null, _success: false, debugUrl } as any;
  } finally {
    await stagehand.context.close();
  }
};

const google_jobs = async () => {
  const stagehand = new Stagehand({
    env,
    verbose: 2,
    debugDom: true,
    headless: process.env.HEADLESS !== "false",
  });

  const { debugUrl } = await stagehand.init();

  try {
    await stagehand.page.goto("https://www.google.com/");

    await stagehand.act({ action: "click on the about page" });

    await stagehand.act({ action: "click on the careers page" });

    await stagehand.act({ action: "input data scientist into role" });

    await stagehand.act({ action: "input new york city into location" });

    await stagehand.act({ action: "click on the search button" });

    // NOTE: "click on the first Learn More button" is not working - the span for learn more is not clickable and the a href is after it
    await stagehand.act({ action: "click on the first job link" });

    const jobDetails = await stagehand.extract({
      instruction:
        "Extract the following details from the job posting: application deadline, minimum qualifications (degree and years of experience), and preferred qualifications (degree and years of experience)",
      schema: z.object({
        applicationDeadline: z
          .string()
          .describe("The date until which the application window will be open"),
        minimumQualifications: z.object({
          degree: z.string().describe("The minimum required degree"),
          yearsOfExperience: z
            .number()
            .describe("The minimum required years of experience"),
        }),
        preferredQualifications: z.object({
          degree: z.string().describe("The preferred degree"),
          yearsOfExperience: z
            .number()
            .describe("The preferred years of experience"),
        }),
      }),
      modelName: "gpt-4o-2024-08-06",
    });

    console.log("Job Details:", jobDetails);

    const isJobDetailsValid =
      jobDetails &&
      Object.values(jobDetails).every(
        (value) =>
          value !== null &&
          value !== undefined &&
          (typeof value !== "object" ||
            Object.values(value).every(
              (v) =>
                v !== null &&
                v !== undefined &&
                (typeof v === "number" || typeof v === "string"),
            )),
      );

    console.log("Job Details valid:", isJobDetailsValid);

    return { _success: isJobDetailsValid, jobDetails, debugUrl };
  } catch (error) {
    console.error(`Error in google_jobs function: ${error.message}`);
    return {
      _success: false,
      debugUrl,
      error: JSON.parse(JSON.stringify(error, null, 2)),
    };
  } finally {
    await stagehand.context.close();
  }
};

const extractPartners = async () => {
  const stagehand = new Stagehand({
    env: "LOCAL",
    verbose: 1,
    debugDom: true,
    headless: process.env.HEADLESS !== "false",
  });

  await stagehand.init({ modelName: "gpt-4o" });

  await stagehand.page.goto("https://ramp.com");
  await stagehand.waitForSettledDom();

  await stagehand.act({
    action: "Close the popup.",
  });

  await stagehand.act({
    action: "Scroll down to the bottom of the page.",
  });

  await stagehand.act({
    action:
      "Click on the link or button that leads to the partners page. If it's in a dropdown or hidden section, first interact with the element to reveal it, then click the link.",
  });

  await stagehand.waitForSettledDom();
  await stagehand.page.waitForTimeout(2000);

  const partners = await stagehand.extract({
    instruction: `
      Extract the names of all partner companies mentioned on this page.
      These could be inside text, links, or images representing partner companies.
      If no specific partner names are found, look for any sections or categories of partners mentioned.
      Also, check for any text that explains why partner names might not be listed, if applicable.
    `,
    schema: z.object({
      partners: z.array(
        z.object({
          name: z
            .string()
            .describe(
              "The name of the partner company or category of partners",
            ),
        }),
      ),
      explanation: z
        .string()
        .optional()
        .describe("Any explanation about partner listing or absence thereof"),
    }),
    modelName: "gpt-4o",
  });

  const expectedPartners = [
    "accounting firms",
    "private equity and venture capital",
    "services providers",
    "affiliates"
  ];

  if (partners.explanation) {
    console.log("Explanation:", partners.explanation);
  }

  const foundPartners = partners.partners.map(partner => partner.name.toLowerCase());

  const allExpectedPartnersFound = expectedPartners.every(partner => 
    foundPartners.includes(partner)
  );
  await stagehand.context.close();

  console.log("All expected partners found:", allExpectedPartnersFound);
  console.log("Expected:", expectedPartners);
  console.log("Found:", foundPartners);

  return { _success: allExpectedPartnersFound, partners };
};

const LarocheForm = async () => {
  const stagehand = new Stagehand({
    env: "LOCAL",
    verbose: 1,
    debugDom: true,
    headless: process.env.HEADLESS !== "false",
    iframeSupport: true, // Set to true to enable iframe scanning
  });

  await stagehand.init({ modelName: "gpt-4o" });

  try {
    await stagehand.page.goto(
      "https://www.laroche-posay.us/offers/anthelios-melt-in-milk-sunscreen-sample.html"
    );

    await stagehand.act({ action: "close the privacy policy popup" });

    // Wait for possible navigation
    await stagehand.page.waitForNavigation({ waitUntil: "domcontentloaded", timeout: 10000 }).catch(() => {});

    await stagehand.act({ action: "fill the last name field" });
    await stagehand.act({ action: "fill address 1 field" });
    await stagehand.act({ action: "select a state" });
    await stagehand.act({ action: "select a skin type" });


  // TODO - finish this eval once we have a way to extract form data from children iframes

  // const formData = await stagehand.extract({
  //   instruction: "Extract the filled form data",
  //   schema: z.object({
  //     firstName: z.string(),
  //     lastName: z.string(),
  //     email: z.string(),
  //     phone: z.string(),
  //     zipCode: z.string(),
  //     interestedIn: z.string(),
  //     startTerm: z.string(),
  //     programOfInterest: z.string(),
  //   }),
  //   modelName: "gpt-4o",
  // });

  // console.log("Extracted form data:", formData);

  // const isFormDataValid = 
  //   formData.firstName === "John" &&
  //   formData.lastName === "Doe" &&
  //   formData.email === "john.doe@example.com" &&
  //   formData.phone === "1234567890" &&
  //   formData.zipCode === "12345" &&


  } catch (error) {
    console.error(`Error in LarocheForm function: ${error.message}`);
    return { _success: false, error: error.message };
} finally {
    await stagehand.context.close();
  }

  return { _success: true };
};

const arxiv = async () => {
  const stagehand = new Stagehand({
    env,
    verbose: 2,
    debugDom: true,
    headless: process.env.HEADLESS !== "false",
  });

  await stagehand.init({ modelName: "gpt-4o-2024-08-06" });

  interface Paper {
    title: string;
    link: string | null;
    category: string | null;
    problem: string | null;
    methodology: string | null;
    results: string | null;
    conclusion: string | null;
    code: string | null;
  }

  const papers: Paper[] = [];

  try {
    await stagehand.page.goto("https://arxiv.org/search/");

    await stagehand.act({
      action:
        "search for the recent papers about web agents with multimodal models",
    });

    const paper_links = await stagehand.extract({
      instruction:
        "extract the title and link of at most five papers, keeping track of number of papers extracted and marking completed when five are extracted",
      schema: z.object({
        papers: z
          .array(
            z.object({
              title: z.string().describe("the title of the paper"),
              link: z.string().describe("the link to the paper").nullable(),
            }),
          )
          .describe("list of papers"),
      }),
      modelName: "gpt-4o-2024-08-06",
    });

    if (
      !paper_links ||
      !paper_links.papers ||
      paper_links.papers.length === 0
    ) {
      return { _success: false };
    }

    for (const paper of paper_links.papers) {
      if (paper.link) {
        await stagehand.page.goto(paper.link);
        const abstract = await stagehand.extract({
          instruction: "extract details of the paper from the abstract",
          schema: z.object({
            values: z.array(
              z.object({
                category: z
                  .string()
                  .describe(
                    "the category of the paper. one of {'Benchmark', 'Dataset', 'Model', 'Strategy', 'System', 'Other'}",
                  ),
                problem: z
                  .string()
                  .describe(
                    "summarize the problem that the paper is trying to solve in one sentence",
                  )
                  .nullable(),
                methodology: z
                  .string()
                  .describe(
                    "summarize the methodology of the paper in one sentence",
                  )
                  .nullable(),
                results: z
                  .string()
                  .describe(
                    "summarize the results of the paper in one sentence",
                  )
                  .nullable(),
                conclusion: z
                  .string()
                  .describe(
                    "summarize the conclusion of the paper in one sentence",
                  )
                  .nullable(),
                code: z
                  .string()
                  .describe(
                    "if provided, extract only the link to the code repository, without additional text",
                  )
                  .nullable(),
              }),
            ),
          }),
          modelName: "gpt-4o-2024-08-06",
        });

        const first_chunk = abstract.values[0];

        papers.push({
          title: paper.title,
          link: paper.link,
          category: first_chunk.category,
          problem: first_chunk.problem,
          methodology: first_chunk.methodology,
          results: first_chunk.results,
          conclusion: first_chunk.conclusion,
          code: first_chunk.code,
        });
      }
    }

    if (!papers || papers.length === 0) {
      return { _success: false };
    }

    console.log(papers);
    return { _success: true, papers };
  } catch (error) {
    console.error(`Error in arxiv function: ${error.message}`);
    return { _success: false };
  } finally {
    await stagehand.context.close();
  }
};

const tasks = {
  vanta,
  vanta_h,
  peeler_simple,
  peeler_complex,
  wikipedia,
  simple_google_search,
  extract_collaborators_from_github_repository,
  extract_last_twenty_github_commits,
  costar,
  google_jobs,
  homedepot,
  extractPartners,
  LarocheForm,
  arxiv,
  expedia,
};

const exactMatch = (args: { input: any; output: any; expected?: any }) => {
  console.log(`Task "${args.input.name}" returned: ${args.output}`);

  const expected = args.expected ?? true;
  if (expected === true) {
    return {
      name: "Exact match",
      score: args.output === true || args.output?._success == true,
    };
  }

  return {
    name: "Exact match",
    score: args.output === expected,
  };
};

const testcases = [
  {
    input: {
      name: "vanta",
    },
  },
  {
    input: {
      name: "vanta_h",
    },
  },
  {
    input: {
      name: "peeler_simple",
    },
  },
  {
    input: { name: "wikipedia" },
  },
  { input: { name: "peeler_complex" } },
  { input: { name: "simple_google_search" } },
  {
    input: {
      name: "extract_collaborators_from_github_repository",
    },
  },
  { input: { name: "extract_last_twenty_github_commits" } },
  // { input: { name: "costar", expected: true } },
  { input: { name: "google_jobs" } },
  { input: { name: "homedepot" } },
  { input: { name: "extractPartners" } },
  { input: { name: "LarocheForm" } },
  { input: { name: "arxiv" } },
  { input: { name: "expedia" } },
  ...chosenBananalyzerEvals.map((evalItem: any) => ({
    input: {
      name: evalItem.name,
      id: evalItem.id,
      source: "bananalyzer-ts",
    },
  })),
];

let finishedEvals = 0;
let bananalyzerFileServer: any;
const port = 6779;

Eval("stagehand", {
  data: () => {
    return testcases;
  },
  task: async (input: any) => {
    // console.log("input", input);
    try {
      if ("source" in input && input.source === "bananalyzer-ts") {
        if (!bananalyzerFileServer) {
          const app = createExpressServer();
          bananalyzerFileServer = app.listen(port, () => {
            console.log(`Bananalyzer server listening on port ${port}`);
          });
        }
        // Handle chosen evaluations

        const result = await evaluateExample(input.id, {
          launchServer: false,
          serverPort: 6779,
        });
        if (result) {
          console.log(`✅ ${input.name}: Passed`);
        } else {
          console.log(`❌ ${input.name}: Failed`);
        }
        return result;
      } else {
        // Handle predefined tasks
        const result = await (tasks as any)[input.name](input);
        if (result) {
          console.log(`✅ ${input.name}: Passed`);
        } else {
          console.log(`❌ ${input.name}: Failed`);
        }
        return result;
      }
    } catch (error) {
      console.error(`❌ ${input.name}: Error - ${error}`);
      return {
        _success: false,
        error: JSON.parse(JSON.stringify(error, null, 2)),
      };
    } finally {
      finishedEvals++;
      if (finishedEvals === testcases.length) {
        bananalyzerFileServer?.close();
      }
    }
  },
  scores: [exactMatch],
  maxConcurrency: 5,
  // trialCount: 3,
});<|MERGE_RESOLUTION|>--- conflicted
+++ resolved
@@ -162,17 +162,15 @@
   const { debugUrl } = await stagehand.init();
 
   try {
-<<<<<<< HEAD
-    await stagehand.page.goto(`https://chefstoys.com/`);
-=======
-    await stagehand.page.goto('https://chefstoys.com/', { timeout: 60000 });
-    
+    await stagehand.page.goto(`https://chefstoys.com/`, { timeout: 60000 });
+
     // Add check for page load success
-    const response = await stagehand.page.waitForResponse((response) =>
-      response.url() === 'https://chefstoys.com/' && response.status() === 200
+    const response = await stagehand.page.waitForResponse(
+      (response) =>
+        response.url() === "https://chefstoys.com/" &&
+        response.status() === 200,
     );
-    if (!response) throw new Error('Failed to load the page.');
->>>>>>> 3b31c415
+    if (!response) throw new Error("Failed to load the page.");
 
     await stagehand.act({
       action: "search for peelers",
@@ -191,7 +189,6 @@
     return {
       _success: price !== null,
       price,
-<<<<<<< HEAD
       debugUrl,
     };
   } catch (error) {
@@ -201,12 +198,6 @@
       error: JSON.parse(JSON.stringify(error, null, 2)),
       debugUrl,
     };
-=======
-    };
-  } catch (error) {
-    console.error(`Error in peeler_complex function: ${error.message}`);
-    return { _success: false, error: error.message };
->>>>>>> 3b31c415
   } finally {
     await stagehand.context.close();
   }
@@ -631,17 +622,19 @@
     "accounting firms",
     "private equity and venture capital",
     "services providers",
-    "affiliates"
+    "affiliates",
   ];
 
   if (partners.explanation) {
     console.log("Explanation:", partners.explanation);
   }
 
-  const foundPartners = partners.partners.map(partner => partner.name.toLowerCase());
-
-  const allExpectedPartnersFound = expectedPartners.every(partner => 
-    foundPartners.includes(partner)
+  const foundPartners = partners.partners.map((partner) =>
+    partner.name.toLowerCase(),
+  );
+
+  const allExpectedPartnersFound = expectedPartners.every((partner) =>
+    foundPartners.includes(partner),
   );
   await stagehand.context.close();
 
@@ -665,51 +658,50 @@
 
   try {
     await stagehand.page.goto(
-      "https://www.laroche-posay.us/offers/anthelios-melt-in-milk-sunscreen-sample.html"
+      "https://www.laroche-posay.us/offers/anthelios-melt-in-milk-sunscreen-sample.html",
     );
 
     await stagehand.act({ action: "close the privacy policy popup" });
 
     // Wait for possible navigation
-    await stagehand.page.waitForNavigation({ waitUntil: "domcontentloaded", timeout: 10000 }).catch(() => {});
+    await stagehand.page
+      .waitForNavigation({ waitUntil: "domcontentloaded", timeout: 10000 })
+      .catch(() => {});
 
     await stagehand.act({ action: "fill the last name field" });
     await stagehand.act({ action: "fill address 1 field" });
     await stagehand.act({ action: "select a state" });
     await stagehand.act({ action: "select a skin type" });
 
-
-  // TODO - finish this eval once we have a way to extract form data from children iframes
-
-  // const formData = await stagehand.extract({
-  //   instruction: "Extract the filled form data",
-  //   schema: z.object({
-  //     firstName: z.string(),
-  //     lastName: z.string(),
-  //     email: z.string(),
-  //     phone: z.string(),
-  //     zipCode: z.string(),
-  //     interestedIn: z.string(),
-  //     startTerm: z.string(),
-  //     programOfInterest: z.string(),
-  //   }),
-  //   modelName: "gpt-4o",
-  // });
-
-  // console.log("Extracted form data:", formData);
-
-  // const isFormDataValid = 
-  //   formData.firstName === "John" &&
-  //   formData.lastName === "Doe" &&
-  //   formData.email === "john.doe@example.com" &&
-  //   formData.phone === "1234567890" &&
-  //   formData.zipCode === "12345" &&
-
-
+    // TODO - finish this eval once we have a way to extract form data from children iframes
+
+    // const formData = await stagehand.extract({
+    //   instruction: "Extract the filled form data",
+    //   schema: z.object({
+    //     firstName: z.string(),
+    //     lastName: z.string(),
+    //     email: z.string(),
+    //     phone: z.string(),
+    //     zipCode: z.string(),
+    //     interestedIn: z.string(),
+    //     startTerm: z.string(),
+    //     programOfInterest: z.string(),
+    //   }),
+    //   modelName: "gpt-4o",
+    // });
+
+    // console.log("Extracted form data:", formData);
+
+    // const isFormDataValid =
+    //   formData.firstName === "John" &&
+    //   formData.lastName === "Doe" &&
+    //   formData.email === "john.doe@example.com" &&
+    //   formData.phone === "1234567890" &&
+    //   formData.zipCode === "12345" &&
   } catch (error) {
     console.error(`Error in LarocheForm function: ${error.message}`);
     return { _success: false, error: error.message };
-} finally {
+  } finally {
     await stagehand.context.close();
   }
 
