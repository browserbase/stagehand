import { Eval } from "braintrust";
import fs from "fs";
import path from "path";
import process from "process";
<<<<<<< HEAD
import { EvalCategory, EvalFunction } from "../types/evals";
=======
import {
  EvalArgs,
  EvalFunction,
  EvalInput,
  EvalResult,
  SummaryResult,
  Testcase,
} from "../types/evals";
>>>>>>> 9605836e
import { AvailableModel } from "../types/model";
import { EvalLogger, env } from "./utils";

const DEFAULT_EVAL_MODELS = process.env.EVAL_MODELS
  ? process.env.EVAL_MODELS.split(",")
  : ["gpt-4o", "claude-3-5-sonnet-latest"];

const DEFAULT_EVAL_CATEGORIES = process.env.EVAL_CATEGORIES
  ? process.env.EVAL_CATEGORIES.split(",")
  : ["observe", "act", "combination", "extract", "experimental"];

const MODELS: AvailableModel[] = DEFAULT_EVAL_MODELS.map((model) => {
  if (!AvailableModel.safeParse(model).success) {
    throw new Error(`Model ${model} is not a supported model`);
  }

  return model as AvailableModel;
});

const CATEGORIES: EvalCategory[] = DEFAULT_EVAL_CATEGORIES.map((category) => {
  if (!EvalCategory.safeParse(category).success) {
    throw new Error(`Category ${category} is not a valid category`);
  }

  return category as EvalCategory;
});

const generateTimestamp = (): string => {
  const now = new Date();
  return now
    .toISOString()
    .replace(/[-:TZ]/g, "")
    .slice(0, 14);
};

const generateExperimentName = ({
  evalName,
  category,
  environment,
}: {
  evalName?: string;
  category?: string;
  environment: string;
}): string => {
  const timestamp = generateTimestamp();
  if (evalName) {
    return `${evalName}_${environment.toLowerCase()}_${timestamp}`;
  }
  if (category) {
    return `${category}_${environment.toLowerCase()}_${timestamp}`;
  }
  return `all_${environment.toLowerCase()}_${timestamp}`;
};

const generateTasksAndCategories = (): {
  tasks: Record<
    string,
    Promise<{
      [name: string]: EvalFunction;
    }>
  >;
  taskCategories: Record<string, string>;
} => {
  const tasks: Record<
    string,
    Promise<{
      [name: string]: EvalFunction;
    }>
  > = {};
  const taskCategories: Record<string, string> = {};

  CATEGORIES.map((category) => {
    const categoryPath = path.join(__dirname, category);
    try {
      const files = fs.readdirSync(categoryPath);
      files.map((file) => {
        if (file.endsWith(".ts")) {
          const taskName = file.replace(".ts", "");
          const taskModule = import(`./${category}/${taskName}`) as Promise<{
            [name: string]: EvalFunction;
          }>;
          tasks[taskName] = taskModule;
          taskCategories[taskName] = category;
        }
      });
    } catch (error) {
      console.warn(`Warning: Category directory ${category} not found`);
      console.log(error);
    }
  });

  return { tasks, taskCategories };
};

const { tasks, taskCategories } = generateTasksAndCategories();

const exactMatch = (
  args: EvalArgs<EvalInput, boolean | { _success: boolean }, unknown>,
): EvalResult => {
  console.log(`Task "${args.input.name}" returned: ${args.output}`);

  const expected = args.expected ?? true;
  if (expected === true) {
    return {
      name: "Exact match",
      score:
        typeof args.output === "boolean"
          ? args.output
            ? 1
            : 0
          : args.output._success
            ? 1
            : 0,
    };
  }

  return {
    name: "Exact match",
    score: args.output === expected ? 1 : 0,
  };
};

const errorMatch = (
  args: EvalArgs<
    EvalInput,
    boolean | { _success: boolean; error?: unknown },
    unknown
  >,
): EvalResult => {
  console.log(`Task "${args.input.name}" returned: ${args.output}`);

  return {
    name: "Error rate",
    score:
      typeof args.output === "object" && args.output.error !== undefined
        ? 1
        : 0,
  };
};

<<<<<<< HEAD
const generateSummary = async (results: any[]) => {
=======
const generateSummary = async (results: SummaryResult[]) => {
>>>>>>> 9605836e
  const passed = results
    .filter((result) => result.output._success)
    .map((result) => ({
      eval: result.input.name,
      model: result.input.modelName,
      category: taskCategories[result.input.name],
    }));

  const failed = results
    .filter((result) => !result.output._success)
    .map((result) => ({
      eval: result.input.name,
      model: result.input.modelName,
      category: taskCategories[result.input.name],
    }));

  const categories: Record<string, number> = {};

  Object.values(taskCategories).forEach((category) => {
    const categoryResults = results.filter(
      (r) => taskCategories[r.input.name] === category,
    );
    const successCount = categoryResults.filter(
<<<<<<< HEAD
      (r) => r.output?._success,
=======
      (r) => r.output._success,
>>>>>>> 9605836e
    ).length;
    categories[category] = Math.round(
      (successCount / categoryResults.length) * 100,
    );
  });

  const models: Record<string, number> = {};

  results.forEach((result) => {
    const model = result.input.modelName;
    if (!models[model]) {
      const modelResults = results.filter((r) => r.input.modelName === model);
<<<<<<< HEAD
      const successCount = modelResults.filter(
        (r) => r.output?._success,
      ).length;
=======
      const successCount = modelResults.filter((r) => r.output._success).length;
>>>>>>> 9605836e
      models[model] = Math.round((successCount / modelResults.length) * 100);
    }
  });

  const formattedSummary = {
    passed,
    failed,
    categories,
    models,
  };

  fs.writeFileSync(
    "eval-summary.json",
    JSON.stringify(formattedSummary, null, 2),
  );
  console.log("Evaluation summary written to eval-summary.json");
};

const args = process.argv.slice(2);

let filterByCategory: string | null = null;
let filterByEvalName: string | null = null;

if (args.length > 0) {
  if (args[0].toLowerCase() === "category") {
    filterByCategory = args[1];
    if (!filterByCategory) {
      console.error("Error: Category name not specified.");
      process.exit(1);
    }
    try {
      EvalCategory.parse(filterByCategory);
    } catch (e) {
      console.error(
<<<<<<< HEAD
        `Error: Invalid category "${filterByCategory}". Valid categories are: ${EvalCategory.options.join(
=======
        `Error: Invalid category "${filterByCategory}". Valid categories are: ${CATEGORIES.join(
>>>>>>> 9605836e
          ", ",
        )}`,
      );
      process.exit(1);
    }
  } else {
    filterByEvalName = args[0];
    if (!Object.keys(tasks).includes(filterByEvalName)) {
      console.error(`Error: Evaluation "${filterByEvalName}" does not exist.`);
      process.exit(1);
    }
  }
}

<<<<<<< HEAD
const generateFilteredTestcases = () => {
  let allTestcases = MODELS.flatMap((model) =>
=======
const generateFilteredTestcases = (): Testcase[] => {
  let allTestcases = models.flatMap((model) =>
>>>>>>> 9605836e
    Object.keys(tasks).map((test) => ({
      input: { name: test, modelName: model },
      name: test,
      tags: [model, test],
      metadata: {
        model,
        test,
      },
<<<<<<< HEAD
=======
      expected: true,
>>>>>>> 9605836e
    })),
  );

  if (filterByCategory) {
    allTestcases = allTestcases.filter(
      (testcase) => taskCategories[testcase.name] === filterByCategory,
    );
  }

  if (filterByEvalName) {
    allTestcases = allTestcases.filter(
      (testcase) =>
        testcase.name === filterByEvalName ||
        testcase.input.name === filterByEvalName,
    );
  }

  if (env === "BROWSERBASE") {
    allTestcases = allTestcases.filter(
      (testcase) => testcase.name !== "peeler_simple",
    );
  }

  return allTestcases;
};

(async () => {
  const experimentName = generateExperimentName({
    evalName: filterByEvalName || undefined,
    category: filterByCategory || undefined,
    environment: env,
  });

  try {
    const evalResult = await Eval("stagehand", {
      experimentName,
      data: generateFilteredTestcases,
      task: async (input: {
        name: keyof typeof tasks;
        modelName: AvailableModel;
      }) => {
        const logger = new EvalLogger();
        try {
          const taskModule = await tasks[input.name];
          const taskFunction = taskModule[input.name];

          if (typeof taskFunction !== "function") {
            throw new Error(
              `Task function for ${input.name} is not a function`,
            );
          }
          const result = await taskFunction({
            modelName: input.modelName,
            logger,
          });
          if (result && result._success) {
            console.log(`✅ ${input.name}: Passed`);
          } else {
            console.log(`❌ ${input.name}: Failed`);
          }
          return result;
        } catch (error) {
          console.error(`❌ ${input.name}: Error - ${error}`);
          logger.error({
            message: `Error in task ${input.name}`,
            level: 0,
            auxiliary: {
              error: {
                value: error.message,
                type: "object",
              },
              trace: {
                value: error.stack,
                type: "string",
              },
            },
          });
          return {
            _success: false,
            error: JSON.parse(JSON.stringify(error, null, 2)),
            logs: logger.getLogs(),
          };
        }
      },
      scores: [exactMatch, errorMatch],
      maxConcurrency: 20,
      trialCount: 5,
    });

    const summaryResults: SummaryResult[] = evalResult.results.map((result) => {
      const output =
        typeof result.output === "boolean"
          ? { _success: result.output }
          : result.output;

      return {
        input: result.input,
        output,
        name: result.input.name,
        score: output._success ? 1 : 0,
      };
    });

    await generateSummary(summaryResults);
  } catch (error) {
    console.error("Error during evaluation run:", error);
    process.exit(1);
  }
})();<|MERGE_RESOLUTION|>--- conflicted
+++ resolved
@@ -2,18 +2,15 @@
 import fs from "fs";
 import path from "path";
 import process from "process";
-<<<<<<< HEAD
-import { EvalCategory, EvalFunction } from "../types/evals";
-=======
 import {
   EvalArgs,
+  EvalCategory,
   EvalFunction,
   EvalInput,
   EvalResult,
   SummaryResult,
   Testcase,
 } from "../types/evals";
->>>>>>> 9605836e
 import { AvailableModel } from "../types/model";
 import { EvalLogger, env } from "./utils";
 
@@ -154,11 +151,7 @@
   };
 };
 
-<<<<<<< HEAD
-const generateSummary = async (results: any[]) => {
-=======
 const generateSummary = async (results: SummaryResult[]) => {
->>>>>>> 9605836e
   const passed = results
     .filter((result) => result.output._success)
     .map((result) => ({
@@ -182,11 +175,7 @@
       (r) => taskCategories[r.input.name] === category,
     );
     const successCount = categoryResults.filter(
-<<<<<<< HEAD
-      (r) => r.output?._success,
-=======
       (r) => r.output._success,
->>>>>>> 9605836e
     ).length;
     categories[category] = Math.round(
       (successCount / categoryResults.length) * 100,
@@ -199,13 +188,7 @@
     const model = result.input.modelName;
     if (!models[model]) {
       const modelResults = results.filter((r) => r.input.modelName === model);
-<<<<<<< HEAD
-      const successCount = modelResults.filter(
-        (r) => r.output?._success,
-      ).length;
-=======
       const successCount = modelResults.filter((r) => r.output._success).length;
->>>>>>> 9605836e
       models[model] = Math.round((successCount / modelResults.length) * 100);
     }
   });
@@ -240,11 +223,7 @@
       EvalCategory.parse(filterByCategory);
     } catch (e) {
       console.error(
-<<<<<<< HEAD
         `Error: Invalid category "${filterByCategory}". Valid categories are: ${EvalCategory.options.join(
-=======
-        `Error: Invalid category "${filterByCategory}". Valid categories are: ${CATEGORIES.join(
->>>>>>> 9605836e
           ", ",
         )}`,
       );
@@ -259,13 +238,8 @@
   }
 }
 
-<<<<<<< HEAD
-const generateFilteredTestcases = () => {
+const generateFilteredTestcases = (): Testcase[] => {
   let allTestcases = MODELS.flatMap((model) =>
-=======
-const generateFilteredTestcases = (): Testcase[] => {
-  let allTestcases = models.flatMap((model) =>
->>>>>>> 9605836e
     Object.keys(tasks).map((test) => ({
       input: { name: test, modelName: model },
       name: test,
@@ -274,10 +248,7 @@
         model,
         test,
       },
-<<<<<<< HEAD
-=======
       expected: true,
->>>>>>> 9605836e
     })),
   );
 
