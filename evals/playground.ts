import { Eval } from "braintrust";
import { Stagehand } from "../lib";
import { z } from "zod";

<<<<<<< HEAD
// eval failing
const homedepot = async () => {
  const stagehand = new Stagehand({ env: "LOCAL", verbose: 1, debugDom: true, headless: process.env.HEADLESS !== "false" });
=======
const costar = async () => {
  const stagehand = new Stagehand({
    env: "LOCAL",
    verbose: 2,
    debugDom: true,
    headless: process.env.HEADLESS !== "false",
  });
>>>>>>> 0b1b942e
  await stagehand.init();
  
  try {
<<<<<<< HEAD
    await stagehand.page.goto("https://www.homedepot.com/");
=======
    await Promise.race([
      stagehand.page.goto("https://www.costar.com/"),
      new Promise((_, reject) =>
        setTimeout(() => reject(new Error("Navigation timeout")), 30000),
      ),
    ]);
>>>>>>> 0b1b942e
    await stagehand.waitForSettledDom();

    await stagehand.act({ action: "search for gas grills" });
    await stagehand.waitForSettledDom();

    await stagehand.act({ action: "click on the best selling gas grill" });
    await stagehand.waitForSettledDom();

    await stagehand.act({ action: "click on the Product Details" });
    await stagehand.waitForSettledDom();
    
    await stagehand.act({ action: "find the Primary Burner BTU" });
    await stagehand.waitForSettledDom();

    const productSpecs = await stagehand.extract({
      instruction: "Extract the Primary Burner BTU of the product",
      schema: z.object({
        productSpecs: z.array(z.object({
          burnerBTU: z.string().describe("Primary Burner BTU"),
        })).describe("Gas grill Primary Burner BTU")
      }),
      modelName: "gpt-4o-2024-08-06",
    });
    console.log("The gas grill primary burner BTU is:", productSpecs);

    if (!productSpecs || !productSpecs.productSpecs || productSpecs.productSpecs.length === 0) {
      return false;
    }

<<<<<<< HEAD
    return true;
=======
    // Check if the title is more than 5 characters
    const isTitleValid =
      articleTitle.title !== null && articleTitle.title.length > 5;

    await stagehand.context.close();
>>>>>>> 0b1b942e

    return isTitleValid;
  } catch (error) {
    console.error(`Error in homedepot function: ${error.message}`);
    return false;
  } finally {
    await stagehand.context.close();
  }
};

const homedepot = async () => {
  const stagehand = new Stagehand({
    env: "LOCAL",
    verbose: 1,
    debugDom: true,
    // headless: process.env.HEADLESS !== "false",
  });
  await stagehand.init();

  try {
    // await stagehand.page.goto("https://www.homedepot.com/");
    // await stagehand.waitForSettledDom();

    // await stagehand.act({ action: "search for gas grills" });
    // await stagehand.waitForSettledDom();

    // await stagehand.act({ action: "click on the best selling gas grill" });
    // await stagehand.waitForSettledDom();

    await stagehand.page.goto(
      "https://www.homedepot.com/p/Nexgrill-4-Burner-Propane-Gas-Grill-in-Black-with-Stainless-Steel-Main-Lid-720-0925PG/326294740",
    );
    await stagehand.waitForSettledDom();

    await stagehand.act({ action: "click on the Product Details" });
    await stagehand.waitForSettledDom();

    await stagehand.act({ action: "find the Primary Burner BTU" });
    await stagehand.waitForSettledDom();

    const productSpecs = await stagehand.extract({
      instruction: "Extract the Primary Burner BTU of the product",
      schema: z.object({
        productSpecs: z
          .array(
            z.object({
              burnerBTU: z.string().describe("Primary Burner BTU"),
            }),
          )
          .describe("Gas grill Primary Burner BTU"),
      }),
      modelName: "gpt-4o-2024-08-06",
    });
    console.log("The gas grill primary burner BTU is:", productSpecs);

    if (
      !productSpecs ||
      !productSpecs.productSpecs ||
      productSpecs.productSpecs.length === 0
    ) {
      return false;
    }

    return true;
  } catch (error) {
    console.error(`Error in homedepot function: ${error.message}`);
    return false;
  } finally {
    await stagehand.context.close();
  }
};

async function main() {
<<<<<<< HEAD
  const homedepotResult = await homedepot();
  
=======
  // const [costarResult] = await Promise.all([costar()]);
  const [homedepotResult] = await Promise.all([homedepot()]);

>>>>>>> 0b1b942e
  console.log("Homedepot result:", homedepotResult);
}

main().catch(console.error);<|MERGE_RESOLUTION|>--- conflicted
+++ resolved
@@ -2,32 +2,16 @@
 import { Stagehand } from "../lib";
 import { z } from "zod";
 
-<<<<<<< HEAD
 // eval failing
 const homedepot = async () => {
   const stagehand = new Stagehand({ env: "LOCAL", verbose: 1, debugDom: true, headless: process.env.HEADLESS !== "false" });
-=======
-const costar = async () => {
-  const stagehand = new Stagehand({
-    env: "LOCAL",
-    verbose: 2,
-    debugDom: true,
-    headless: process.env.HEADLESS !== "false",
-  });
->>>>>>> 0b1b942e
+
   await stagehand.init();
   
   try {
-<<<<<<< HEAD
+
     await stagehand.page.goto("https://www.homedepot.com/");
-=======
-    await Promise.race([
-      stagehand.page.goto("https://www.costar.com/"),
-      new Promise((_, reject) =>
-        setTimeout(() => reject(new Error("Navigation timeout")), 30000),
-      ),
-    ]);
->>>>>>> 0b1b942e
+
     await stagehand.waitForSettledDom();
 
     await stagehand.act({ action: "search for gas grills" });
@@ -57,15 +41,7 @@
       return false;
     }
 
-<<<<<<< HEAD
     return true;
-=======
-    // Check if the title is more than 5 characters
-    const isTitleValid =
-      articleTitle.title !== null && articleTitle.title.length > 5;
-
-    await stagehand.context.close();
->>>>>>> 0b1b942e
 
     return isTitleValid;
   } catch (error) {
@@ -139,14 +115,8 @@
 };
 
 async function main() {
-<<<<<<< HEAD
   const homedepotResult = await homedepot();
-  
-=======
-  // const [costarResult] = await Promise.all([costar()]);
-  const [homedepotResult] = await Promise.all([homedepot()]);
 
->>>>>>> 0b1b942e
   console.log("Homedepot result:", homedepotResult);
 }
 
