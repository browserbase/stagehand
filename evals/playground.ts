import { Stagehand } from "../lib";
import { z } from "zod";

// eval failing
const homedepot = async () => {
  const stagehand = new Stagehand({ env: "LOCAL", verbose: 1, debugDom: true, headless: process.env.HEADLESS !== "false" });

  await stagehand.init();
  
  try {

    await stagehand.page.goto("https://www.homedepot.com/");

    await stagehand.waitForSettledDom();
<<<<<<< HEAD
    const articleTitle = await stagehand.extract({
      instruction: "extract the title of the article",
      schema: z.object({
        title: z.string().describe("the title of the article").nullable(),
      }),
      modelName: "gpt-4o-2024-08-06",
    });

    console.log("articleTitle", articleTitle);

    // Check if the title is more than 5 characters
    const isTitleValid =
      articleTitle.title !== null && articleTitle.title.length > 5;

    await stagehand.context.close();

    return isTitleValid;
  } catch (error) {
    console.error(`Error in costar function: ${error.message}`);
    return { title: null };
=======

    await stagehand.act({ action: "search for gas grills" });
    await stagehand.waitForSettledDom();

    await stagehand.act({ action: "click on the first gas grill" });
    await stagehand.waitForSettledDom();

    await stagehand.act({ action: "click on the Product Details" });
    await stagehand.waitForSettledDom();
    
    await stagehand.act({ action: "find the Primary Burner BTU" });
    await stagehand.waitForSettledDom();

    const productSpecs = await stagehand.extract({
      instruction: "Extract the Primary Burner BTU of the product",
      schema: z.object({
        productSpecs: z.array(z.object({
          burnerBTU: z.string().describe("Primary Burner BTU"),
        })).describe("Gas grill Primary Burner BTU")
      }),
      modelName: "gpt-4o-2024-08-06",
    });
    console.log("The gas grill primary burner BTU is:", productSpecs);

    if (!productSpecs || !productSpecs.productSpecs || productSpecs.productSpecs.length === 0) {
      return false;
    }

    return true;

  } catch (error) {
    console.error(`Error in homedepot function: ${error.message}`);
    return false;
>>>>>>> 7edb817a
  } finally {
    await stagehand.context.close();
  }
};

<<<<<<< HEAD
=======

>>>>>>> 7edb817a
async function main() {
  const homedepotResult = await homedepot();

  console.log("Result:", homedepotResult);
}

main().catch(console.error);<|MERGE_RESOLUTION|>--- conflicted
+++ resolved
@@ -12,28 +12,6 @@
     await stagehand.page.goto("https://www.homedepot.com/");
 
     await stagehand.waitForSettledDom();
-<<<<<<< HEAD
-    const articleTitle = await stagehand.extract({
-      instruction: "extract the title of the article",
-      schema: z.object({
-        title: z.string().describe("the title of the article").nullable(),
-      }),
-      modelName: "gpt-4o-2024-08-06",
-    });
-
-    console.log("articleTitle", articleTitle);
-
-    // Check if the title is more than 5 characters
-    const isTitleValid =
-      articleTitle.title !== null && articleTitle.title.length > 5;
-
-    await stagehand.context.close();
-
-    return isTitleValid;
-  } catch (error) {
-    console.error(`Error in costar function: ${error.message}`);
-    return { title: null };
-=======
 
     await stagehand.act({ action: "search for gas grills" });
     await stagehand.waitForSettledDom();
@@ -67,16 +45,11 @@
   } catch (error) {
     console.error(`Error in homedepot function: ${error.message}`);
     return false;
->>>>>>> 7edb817a
   } finally {
     await stagehand.context.close();
   }
 };
 
-<<<<<<< HEAD
-=======
-
->>>>>>> 7edb817a
 async function main() {
   const homedepotResult = await homedepot();
 
