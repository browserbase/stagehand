--- conflicted
+++ resolved
@@ -3,8 +3,7 @@
 import { ChatCompletionTool as OpenAITool } from "openai/resources";
 import { z } from "zod";
 
-<<<<<<< HEAD
-export const AvailableModel = z.enum([
+export const AvailableModelSchema = z.enum([
   "gpt-4o",
   "gpt-4o-mini",
   "gpt-4o-2024-08-06",
@@ -13,18 +12,7 @@
   "claude-3-5-sonnet-20240620",
 ]);
 
-export type AvailableModel = z.infer<typeof AvailableModel>;
-=======
-export type AvailableModel =
-  | "gpt-4o"
-  | "gpt-4o-mini"
-  | "gpt-4o-2024-08-06"
-  | "claude-3-5-sonnet-latest"
-  | "claude-3-5-sonnet-20241022"
-  | "claude-3-5-sonnet-20240620"
-  | "o1-mini"
-  | "o1-preview";
->>>>>>> 37ad2d13
+export type AvailableModel = z.infer<typeof AvailableModelSchema>;
 
 export type ModelProvider = "openai" | "anthropic";
 
