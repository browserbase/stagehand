--- conflicted
+++ resolved
@@ -33,16 +33,13 @@
    */
   useAPI?: boolean;
   selfHeal?: boolean;
-<<<<<<< HEAD
   /**
    * Wait for captchas to be solved after navigation when using Browserbase environment.
    *
    * @default false
    */
   waitForCaptchaSolves?: boolean;
-=======
   localBrowserLaunchOptions?: LocalBrowserLaunchOptions;
->>>>>>> 9ba4b0b5
 }
 
 export interface InitOptions {
