--- conflicted
+++ resolved
@@ -1,13 +1,9 @@
 import Browserbase from "@browserbasehq/sdk";
-<<<<<<< HEAD
 import { Client } from "@modelcontextprotocol/sdk/dist/esm/client";
 import { ToolSet } from "ai";
 import { Cookie } from "playwright";
-import { z } from "zod";
+import { z } from "zod/v3";
 import { LLMClient } from "../lib/llm/LLMClient";
-=======
-import { z } from "zod/v3";
->>>>>>> 0c7c39be
 import { LLMProvider } from "../lib/llm/LLMProvider";
 import { AgentProviderType } from "./agent";
 import { LogLine } from "./log";
