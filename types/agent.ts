--- conflicted
+++ resolved
@@ -33,16 +33,13 @@
   autoScreenshot?: boolean;
   waitBetweenActions?: number;
   context?: string;
-<<<<<<< HEAD
   /**
    * When true (default), the agent will store actions and avoid using
    * Claude-specific custom tools/prompts. Set to false to enable
    * Claude-optimized toolset and prompts.
    */
   storeActions?: boolean;
-=======
   highlightCursor?: boolean;
->>>>>>> 7da5b559
 }
 
 export interface AgentExecuteOptions extends AgentOptions {
