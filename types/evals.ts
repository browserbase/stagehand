import { EvalLogger } from "../evals/utils";
import { AvailableModel } from "../types/model";
import { LogLine } from "../types/log";
<<<<<<< HEAD
import { z } from "zod";
=======
import { EvalCase } from "braintrust";
>>>>>>> 9605836e

export type EvalFunction = (args: {
  modelName: AvailableModel;
  logger: EvalLogger;
}) => Promise<{
  _success: boolean;
  logs: LogLine[];
  debugUrl: string;
  sessionUrl: string;
<<<<<<< HEAD
  error?: any;
}>;

export const EvalCategory = z.enum([
  "observe",
  "act",
  "combination",
  "extract",
  "experimental",
]);

export type EvalCategory = z.infer<typeof EvalCategory>;
=======
  error?: unknown;
}>;

export interface EvalInput {
  name: string;
  modelName: AvailableModel;
}

export interface Testcase
  extends EvalCase<
    EvalInput,
    unknown,
    { model: AvailableModel; test: string }
  > {
  input: EvalInput;
  name: string;
  tags: string[];
  metadata: { model: AvailableModel; test: string };
  expected: unknown;
}

export interface SummaryResult {
  input: EvalInput;
  output: { _success: boolean };
  name: string;
  score: number;
}

export interface EvalArgs<TInput, TOutput, TExpected> {
  input: TInput;
  output: TOutput;
  expected: TExpected;
  metadata?: { model: AvailableModel; test: string };
}

export interface EvalResult {
  name: string;
  score: number;
}
>>>>>>> 9605836e
<|MERGE_RESOLUTION|>--- conflicted
+++ resolved
@@ -1,11 +1,8 @@
 import { EvalLogger } from "../evals/utils";
 import { AvailableModel } from "../types/model";
 import { LogLine } from "../types/log";
-<<<<<<< HEAD
 import { z } from "zod";
-=======
 import { EvalCase } from "braintrust";
->>>>>>> 9605836e
 
 export type EvalFunction = (args: {
   modelName: AvailableModel;
@@ -15,8 +12,7 @@
   logs: LogLine[];
   debugUrl: string;
   sessionUrl: string;
-<<<<<<< HEAD
-  error?: any;
+  error?: unknown;
 }>;
 
 export const EvalCategory = z.enum([
@@ -28,10 +24,6 @@
 ]);
 
 export type EvalCategory = z.infer<typeof EvalCategory>;
-=======
-  error?: unknown;
-}>;
-
 export interface EvalInput {
   name: string;
   modelName: AvailableModel;
@@ -67,5 +59,4 @@
 export interface EvalResult {
   name: string;
   score: number;
-}
->>>>>>> 9605836e
+}