--- conflicted
+++ resolved
@@ -42,13 +42,8 @@
         "pages": [
           "best_practices/caching",
           "best_practices/running_evals",
-<<<<<<< HEAD
+          "best_practices/multitab_handling",
           "best_practices/working_with_iframes",
-          "best_practices/custom_llms",
-=======
-          "best_practices/multitab_handling",
-          "best_practices/nextjs",
->>>>>>> 99be5d93
           "best_practices/customize_browser",
           "best_practices/computer_use",
           "best_practices/contributing",
