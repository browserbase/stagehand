--- conflicted
+++ resolved
@@ -44,14 +44,9 @@
           "best_practices/caching",
           "best_practices/cost_optimization",
           "best_practices/running_evals",
-<<<<<<< HEAD
+          "best_practices/debugging_workflows",
           "best_practices/using_multiple_tabs",
-          "best_practices/nextjs",
-=======
-          "best_practices/debugging_workflows",
-          "best_practices/multitab_handling",
           "best_practices/working_with_iframes",
->>>>>>> c23385ba
           "best_practices/customize_browser",
           "best_practices/computer_use",
           "best_practices/contributing",
