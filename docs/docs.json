{
  "$schema": "https://mintlify.com/docs.json",
  "theme": "willow",
  "name": "🤘 Stagehand",
  "colors": {
    "primary": "#B88100",
    "light": "#FFC83C",
    "dark": "#FFC83C"
  },
  "favicon": "/images/favicon.svg",
  "navigation": {
    "groups": [
      {
        "group": "First Steps",
        "pages": [
<<<<<<< HEAD
          "introduction",
=======
>>>>>>> 97307d5e
          "first_steps/quickstart",
          "first_steps/installation",
          "first_steps/ai_rules"
        ]
      },
      {
        "group": "The Basics",
        "pages": [
          "basics/act",
          "basics/extract",
          "basics/observe",
          "basics/agent"
        ]
      },
      {
        "group": "Configuration",
        "pages": [
          "configuration/browser",
          "configuration/observability",
          "configuration/logging",
          "configuration/models",
          "configuration/evals"
        ]
      },
      {
        "group": "Best Practices",
        "pages": [
          "best_practices/caching",
          "best_practices/cost_optimization",
          "best_practices/running_evals",
          "best_practices/debugging_workflows",
          "best_practices/multitab_handling",
          "best_practices/working_with_iframes",
          "best_practices/customize_browser",
          "best_practices/computer_use",
          "best_practices/contributing",
          "best_practices/playwright_interop",
          "best_practices/interact_with_page",
          "best_practices/build_agent",
          "best_practices/creating_custom_evals"
        ]
      },
      {
        "group": "Integrations",
        "pages": [
          {
            "group": "MCP Server",
            "pages": [
              "integrations/mcp/introduction",
              "integrations/mcp/setup",
              "integrations/mcp/tools",
              "integrations/mcp/configuration"
            ]
          },
          {
            "group": "crewAI",
            "pages": [
              "integrations/crew-ai/introduction",
              "integrations/crew-ai/configuration"
            ]
          },
          {
            "group": "Langchain",
            "pages": [
              "integrations/langchain/introduction",
              "integrations/langchain/configuration"
            ]
          }
        ]
      },
      {
        "group": "Reference",
        "pages": [
          "references/act",
          "references/extract",
          "references/observe",
          "references/agent"
        ]
      }
    ],
    "global": {
      "anchors": [
        {
          "anchor": "Changelog",
          "href": "https://github.com/browserbase/stagehand/releases",
          "icon": "scroll"
        }
      ]
    }
  },
  "logo": {
    "light": "/logo/light_logo.png",
    "dark": "/logo/dark_logo.png",
    "href": "https://stagehand.dev"
  },
  "navbar": {
    "links": [
      {
        "label": "Support",
        "href": "mailto:support@browserbase.com"
      }
    ]
  },
  "footer": {
    "socials": {
      "x": "https://x.com/stagehanddev",
      "github": "https://github.com/browserbase/stagehand",
      "linkedin": "https://linkedin.com/company/browserbasehq",
      "slack": "https://stagehand.dev/slack"
    }
  },
  "integrations": {
    "posthog": {
      "apiKey": "phc_hmwkFrlc9UVrdE1jyG8AEKoCQCSr8dScjsRpKoLBEiV",
      "apiHost": "https://us.i.posthog.com"
    }
  },
  "contextual": {
    "options": ["chatgpt", "claude", "copy", "view"]
  }
}<|MERGE_RESOLUTION|>--- conflicted
+++ resolved
@@ -13,10 +13,7 @@
       {
         "group": "First Steps",
         "pages": [
-<<<<<<< HEAD
           "introduction",
-=======
->>>>>>> 97307d5e
           "first_steps/quickstart",
           "first_steps/installation",
           "first_steps/ai_rules"
