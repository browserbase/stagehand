{
  "$schema": "https://mintlify.com/docs.json",
  "theme": "willow",
  "name": "🤘 Stagehand",
  "colors": {
    "primary": "#B88100",
    "light": "#FFC83C",
    "dark": "#FFC83C"
  },
  "favicon": "/images/favicon.svg",
  "seo": {
    "indexing": "all",
    "metatags": {
      "og:type": "website",
      "og:site_name": "Stagehand Docs"
    }
  },
  "navigation": {
    "groups": [
      {
        "group": "First Steps",
        "pages": [
          "first-steps/introduction",
          "first-steps/quickstart",
          "first-steps/installation",
          "first-steps/ai-rules"
        ]
      },
      {
        "group": "The Basics",
        "pages": [
          "basics/act",
          "basics/extract",
          "basics/observe",
          "basics/agent"
        ]
      },
      {
        "group": "Configuration",
        "pages": [
          "configuration/browser",
          "configuration/observability",
          "configuration/logging",
          "configuration/models",
          "configuration/evals"
        ]
      },
      {
        "group": "Best Practices",
        "pages": [
<<<<<<< HEAD
          "best_practices/caching",
          "best_practices/running_evals",
          "best_practices/multitab_handling",
          "best_practices/working_with_iframes",
          "best_practices/deployments",
          "best_practices/customize_browser",
          "best_practices/computer_use",
          "best_practices/contributing",
          "best_practices/playwright_interop",
          "best_practices/interact_with_page",
          "best_practices/build_agent",
          "best_practices/creating_custom_evals"
=======
          "best-practices/caching",
          "best-practices/cost-optimization",
          "best-practices/using-multiple-tabs",
          "best-practices/working-with-iframes",
          "best-practices/deployments",
          "best-practices/computer-use",
          "best-practices/contributing",
          "best-practices/playwright-interop",
          "best-practices/build-agent",
          "best-practices/agent-fallbacks",
          "best-practices/prompting-best-practices"
>>>>>>> 68347a4e
        ]
      },
      {
        "group": "Integrations",
        "pages": [
          {
            "group": "MCP Server",
            "pages": [
              "integrations/mcp/introduction",
              "integrations/mcp/setup",
              "integrations/mcp/tools",
              "integrations/mcp/configuration"
            ]
          },
          {
            "group": "CrewAI",
            "pages": [
              "integrations/crew-ai/introduction",
              "integrations/crew-ai/configuration"
            ]
          },
          {
            "group": "Langchain",
            "pages": [
              "integrations/langchain/introduction",
              "integrations/langchain/configuration"
            ]
          },
          {
            "group": "Next.js + Vercel",
            "pages": [
              "integrations/vercel/introduction",
              "integrations/vercel/configuration"
            ]
          }
        ]
      },
      {
        "group": "Reference",
        "pages": [
          "references/act",
          "references/extract",
          "references/observe",
          "references/agent"
        ]
      }
    ],
    "global": {
      "anchors": [
        {
          "anchor": "Changelog",
          "href": "https://github.com/browserbase/stagehand/releases",
          "icon": "scroll"
        },
        {
          "anchor": "Stagehand by Browserbase",
          "href": "https://docs.stagehand.dev/first-steps/introduction",
          "icon": "code"
        }
      ]
    }
  },
  "logo": {
    "light": "/logo/light_logo.png",
    "dark": "/logo/dark_logo.png",
    "href": "https://stagehand.dev"
  },
  "navbar": {
    "links": [
      {
        "label": "Support",
        "href": "mailto:support@browserbase.com"
      }
    ]
  },
  "footer": {
    "socials": {
      "x": "https://x.com/stagehanddev",
      "github": "https://github.com/browserbase/stagehand",
      "linkedin": "https://linkedin.com/company/browserbasehq",
      "slack": "https://stagehand.dev/slack"
    }
  },
  "integrations": {
    "posthog": {
      "apiKey": "phc_hmwkFrlc9UVrdE1jyG8AEKoCQCSr8dScjsRpKoLBEiV",
      "apiHost": "https://us.i.posthog.com"
    }
  },
  "contextual": {
    "options": ["chatgpt", "claude", "copy", "view"]
  }
}<|MERGE_RESOLUTION|>--- conflicted
+++ resolved
@@ -48,20 +48,6 @@
       {
         "group": "Best Practices",
         "pages": [
-<<<<<<< HEAD
-          "best_practices/caching",
-          "best_practices/running_evals",
-          "best_practices/multitab_handling",
-          "best_practices/working_with_iframes",
-          "best_practices/deployments",
-          "best_practices/customize_browser",
-          "best_practices/computer_use",
-          "best_practices/contributing",
-          "best_practices/playwright_interop",
-          "best_practices/interact_with_page",
-          "best_practices/build_agent",
-          "best_practices/creating_custom_evals"
-=======
           "best-practices/caching",
           "best-practices/cost-optimization",
           "best-practices/using-multiple-tabs",
@@ -73,7 +59,6 @@
           "best-practices/build-agent",
           "best-practices/agent-fallbacks",
           "best-practices/prompting-best-practices"
->>>>>>> 68347a4e
         ]
       },
       {
