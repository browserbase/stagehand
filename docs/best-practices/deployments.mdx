---
title: 'Deploying Stagehand'
description: 'Deploy your AI agents and automations to the cloud'
---

<Tip>
**🌟 Preview: Browser Functions** - Deploy your web automation code directly on Browserbase with browser functions. Scale your `act()` automations in the cloud with zero infrastructure setup. Reach out to hello@browserbase.com to get beta access.
</Tip>

## Deploy on Vercel

Securely run Stagehand on Browserbase inside a Vercel Function. This guide shows a minimal, production-safe HTTP endpoint you can call directly or on a schedule.

### 1. Install Vercel CLI

To download and install Vercel CLI, run one of the following commands:

<CodeGroup>
```bash pnpm
pnpm i -g vercel
```
```bash yarn
yarn global add vercel
```
```bash npm
npm i -g vercel
```
```bash bun
bun add -g vercel
```
</CodeGroup>

### 2. Project layout

```text
your-project/
  api/
    run.ts
  package.json
  tsconfig.json
  vercel.json
```

Create the structure with:

```bash
mkdir -p api
touch api/run.ts package.json vercel.json tsconfig.json
```

### 3. `api/run.ts` (Node.js runtime)

```typescript
// api/run.ts
import type { VercelRequest, VercelResponse } from "@vercel/node";
import { Stagehand } from "@browserbasehq/stagehand";
import { z } from "zod";

export default async function handler(req: VercelRequest, res: VercelResponse): Promise<void> {
  try {
    const stagehand = new Stagehand({
      env: "BROWSERBASE",
      apiKey: process.env.BROWSERBASE_API_KEY!,
      projectId: process.env.BROWSERBASE_PROJECT_ID!,
      modelName: "google/gemini-2.5-flash",
      modelClientOptions: {
        apiKey: process.env.GOOGLE_API_KEY!,
      },
      // optional session params
      browserbaseSessionCreateParams: {
        projectId: process.env.BROWSERBASE_PROJECT_ID!,
        region: "us-west-2",
        browserSettings: {
          blockAds: true,
        },
      },
    });

    await stagehand.init();
    const page = stagehand.page;

    await page.goto("https://www.stagehand.dev/");
    await page.act("click the evals button");

    const { extraction } = await page.extract("extract the fastest model");
    const data = { model: extraction ?? "" };

    await stagehand.close();

    res.status(200).json({ ok: true, data: data.model });
  } catch (err: unknown) {
    const msg = err instanceof Error ? err.message : String(err);
    res.status(500).json({ ok: false, error: msg });
  }
}
```

### 4. `package.json`

```json
{
<<<<<<< HEAD
    "name": "bb-stagehand-on-vercel",
    "private": true,
    "type": "module",
    "engines": { "node": ">=18" },
    "dependencies": {
      "@browserbasehq/stagehand": "^2.4.3",
      "zod": "^3.23.8"
    },
    "devDependencies": {
      "typescript": "^5.6.0",
      "@types/node": "^20.12.12",
      "@vercel/node": "^3.2.20"
    }
=======
  "name": "bb-stagehand-on-vercel",
  "private": true,
  "type": "module",
  "engines": { "node": ">=18" },
  "dependencies": {
    "@browserbasehq/stagehand": "^2.4.3",
    "zod": "^3.23.8"
  },
  "devDependencies": {
    "typescript": "^5.6.0",
    "@types/node": "^20.12.12",
    "@vercel/node": "^3.2.20"
  },
  "scripts": {
    "build": "tsc -p tsconfig.json"
  }
>>>>>>> 9e8c1737
}
```

### 5. `tsconfig.json`

```json
{
  "compilerOptions": {
    "target": "ES2022",
    "module": "ES2022",
    "moduleResolution": "node",
    "outDir": ".vercel/output/functions",
    "strict": true,
    "esModuleInterop": true,
    "skipLibCheck": true,
    "types": ["node"]
  },
  "include": ["api/**/*.ts"]
}
```

### 6. `vercel.json`

```json
{
  "$schema": "https://openapi.vercel.sh/vercel.json",
  "functions": {
    "api/run.ts": {
      "maxDuration": 60
    }
  }
}
```

<<<<<<< HEAD
See Vercel's [configuring functions](https://vercel.com/docs/functions/configuring-functions) docs for more details.
=======
Increase `maxDuration` as your plan allows. See Vercel's docs for up-to-date limits. Edge runtime may allow longer limits on Pro/Enterprise with Fluid compute.
>>>>>>> 9e8c1737

### 7. Link your project

Link your local folder to a Vercel project before configuring environment variables:

```bash
# authenticate if needed
vercel login

# link the current directory to a Vercel project (interactive)
vercel link
```

### 8. Environment variables

Do not commit `.env` in production. Add variables via Vercel CLI:

```bash
vercel env add BROWSERBASE_API_KEY
vercel env add BROWSERBASE_PROJECT_ID
# (and your model key if needed)
vercel env add GOOGLE_API_KEY
```

See also: [Browser Environment](/configuration/environment) for details on required variables.

### 9. Test locally

Replicate the Vercel environment locally to exercise your Function before deploying. Run from the project root.

```bash
# ensure dependencies are installed
npm install

# start the local Vercel dev server
vercel dev --listen 5005
```

<<<<<<< HEAD
### 10. Deploy
=======
If your framework's dev server already supports Functions (e.g., `next dev` for Next.js), prefer that. For this non-framework "Other" project, `vercel dev` is recommended.

### 9. Deploy
>>>>>>> 9e8c1737

```bash
vercel
vercel --prod
```

### Execute the function

```bash
curl -X POST https://<your-deployment>/api/run
```

### Optional: Cron on Vercel

Hit the same endpoint on a schedule by extending `vercel.json`:

```json
{
  "$schema": "https://openapi.vercel.sh/vercel.json",
  "functions": {
    "api/run.ts": {
      "maxDuration": 60
    }
  }
  },
  "crons": [
    { "path": "/api/run", "schedule": "0 * * * *" }
  ]
}
```

### Features
- **No local browsers needed** with `env: "BROWSERBASE"`. [Browserbase](https://www.browserbase.com/) provides the browsers.
- **Fast functionality**: Offload browser work to Browserbase and return JSON promptly.
- **Long-running tasks**: Raise `maxDuration` and/or consider Edge runtime limits depending on plan.
<<<<<<< HEAD
=======
- **Vercel recognizes** `/api/*.ts` functions for non-framework projects—see Vercel Functions docs for behavior and limits.
>>>>>>> 9e8c1737
<|MERGE_RESOLUTION|>--- conflicted
+++ resolved
@@ -99,38 +99,19 @@
 
 ```json
 {
-<<<<<<< HEAD
     "name": "bb-stagehand-on-vercel",
     "private": true,
     "type": "module",
     "engines": { "node": ">=18" },
     "dependencies": {
       "@browserbasehq/stagehand": "^2.4.3",
-      "zod": "^3.23.8"
+      "zod": "^3.25.0"
     },
     "devDependencies": {
       "typescript": "^5.6.0",
       "@types/node": "^20.12.12",
       "@vercel/node": "^3.2.20"
     }
-=======
-  "name": "bb-stagehand-on-vercel",
-  "private": true,
-  "type": "module",
-  "engines": { "node": ">=18" },
-  "dependencies": {
-    "@browserbasehq/stagehand": "^2.4.3",
-    "zod": "^3.23.8"
-  },
-  "devDependencies": {
-    "typescript": "^5.6.0",
-    "@types/node": "^20.12.12",
-    "@vercel/node": "^3.2.20"
-  },
-  "scripts": {
-    "build": "tsc -p tsconfig.json"
-  }
->>>>>>> 9e8c1737
 }
 ```
 
@@ -165,11 +146,7 @@
 }
 ```
 
-<<<<<<< HEAD
 See Vercel's [configuring functions](https://vercel.com/docs/functions/configuring-functions) docs for more details.
-=======
-Increase `maxDuration` as your plan allows. See Vercel's docs for up-to-date limits. Edge runtime may allow longer limits on Pro/Enterprise with Fluid compute.
->>>>>>> 9e8c1737
 
 ### 7. Link your project
 
@@ -208,13 +185,7 @@
 vercel dev --listen 5005
 ```
 
-<<<<<<< HEAD
 ### 10. Deploy
-=======
-If your framework's dev server already supports Functions (e.g., `next dev` for Next.js), prefer that. For this non-framework "Other" project, `vercel dev` is recommended.
-
-### 9. Deploy
->>>>>>> 9e8c1737
 
 ```bash
 vercel
@@ -250,7 +221,3 @@
 - **No local browsers needed** with `env: "BROWSERBASE"`. [Browserbase](https://www.browserbase.com/) provides the browsers.
 - **Fast functionality**: Offload browser work to Browserbase and return JSON promptly.
 - **Long-running tasks**: Raise `maxDuration` and/or consider Edge runtime limits depending on plan.
-<<<<<<< HEAD
-=======
-- **Vercel recognizes** `/api/*.ts` functions for non-framework projects—see Vercel Functions docs for behavior and limits.
->>>>>>> 9e8c1737
