--- conflicted
+++ resolved
@@ -13,7 +13,9 @@
       OPENAI_API_KEY: ${{ secrets.OPENAI_API_KEY }}
       ANTHROPIC_API_KEY: ${{ secrets.ANTHROPIC_API_KEY }}
       BRAINTRUST_API_KEY: ${{ secrets.BRAINTRUST_API_KEY }}
+      BROWSERBASE_API_KEY: ${{ secrets.BROWSERBASE_API_KEY }}
       HEADLESS: true
+      EVAL_ENV: browserbase
 
     steps:
       - name: Check out repository code
@@ -37,16 +39,6 @@
         run: ./evals/bananalyzer-ts/init.sh
 
       - name: Run Evals
-<<<<<<< HEAD
-        env:
-          OPENAI_API_KEY: ${{ secrets.OPENAI_API_KEY }}
-          ANTHROPIC_API_KEY: ${{ secrets.ANTHROPIC_API_KEY }}
-          BRAINTRUST_API_KEY: ${{ secrets.BRAINTRUST_API_KEY }}
-          BROWSERBASE_API_KEY: ${{ secrets.BROWSERBASE_API_KEY }}
-          HEADLESS: true
-          EVAL_ENV: browserbase
-=======
->>>>>>> 46c379b2
         run: pnpm evals
         timeout-minutes: 20
 
