--- conflicted
+++ resolved
@@ -655,11 +655,7 @@
 
       - name: Run targeted extract Evals
         if: needs.determine-evals.outputs.run-targeted-extract == 'true'
-<<<<<<< HEAD
-        run: pnpm run evals category targeted_extract -- --extract-method=textExtract
-=======
-        run: npm run evals category targeted_extract
->>>>>>> 1fe71b8c
+        run: pnpm run evals category targeted_extract
 
       - name: Log targeted extract Evals Performance
         if: needs.determine-evals.outputs.run-targeted-extract == 'true'
