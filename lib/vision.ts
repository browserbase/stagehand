--- conflicted
+++ resolved
@@ -52,22 +52,32 @@
     }
   }
 
-<<<<<<< HEAD
-  async getScreenshot(fullpage: boolean, quality?: number): Promise<Buffer> {
+  async getScreenshot(
+    fullpage: boolean = true,
+    quality?: number,
+  ): Promise<Buffer> {
     if (quality && (quality < 0 || quality > 100)) {
       throw new Error("quality must be between 0 and 100");
     }
 
-    const screenshot = await this.page.screenshot({
-      fullPage: fullpage,
-      quality,
-      type: "jpeg",
-    });
-
-    // ScreenshotService.saveAndOpenScreenshot(screenshot);
-    // const pixelCount = await this.getScreenshotPixelCount(screenshot);
-    // console.log("pixelCount", pixelCount);
-    return screenshot;
+    if (this.frame === this.frame.page().mainFrame()) {
+      // If it's the main frame, take a screenshot of the entire page
+      return await this.frame.page().screenshot({
+        fullPage: fullpage,
+        quality,
+        type: "jpeg",
+      });
+    } else {
+      // For iframes
+      const frameElement = await this.frame.frameElement();
+      if (!frameElement) {
+        throw new Error("Unable to get frame element");
+      }
+      return await frameElement.screenshot({
+        quality,
+        type: "jpeg",
+      });
+    }
   }
 
   async getScreenshotPixelCount(screenshot: Buffer): Promise<number> {
@@ -90,20 +100,6 @@
       level: 1,
     });
     return pixelCount;
-=======
-  async getScreenshot(): Promise<Buffer> {
-    if (this.frame === this.frame.page().mainFrame()) {
-      // If it's the main frame, take a screenshot of the entire page
-      return await this.frame.page().screenshot();
-    } else {
-      // For iframes
-      const frameElement = await this.frame.frameElement();
-      if (!frameElement) {
-        throw new Error("Unable to get frame element");
-      }
-      return await frameElement.screenshot();
-    }
->>>>>>> 3b31c415
   }
 
   async getAnnotatedScreenshot(fullpage: boolean): Promise<Buffer> {
