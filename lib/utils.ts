--- conflicted
+++ resolved
@@ -1,15 +1,11 @@
-<<<<<<< HEAD
-import { ZodFirstPartyTypeKind as Kind, z, ZodTypeAny } from "zod";
-=======
-import { ZodFirstPartyTypeKind as Kind, z } from "zod/v3";
->>>>>>> 0c7c39be
+import { ID_PATTERN } from "@/types/context";
+import { ZodSchemaValidationError } from "@/types/stagehandErrors";
+import { Schema, Type } from "@google/genai";
+import { ZodFirstPartyTypeKind as Kind, z, ZodTypeAny } from "zod/v3";
 import { ObserveResult, Page } from ".";
 import { LogLine } from "../types/log";
+import { ModelProvider } from "../types/model";
 import { ZodPathSegments } from "../types/stagehand";
-import { Schema, Type } from "@google/genai";
-import { ModelProvider } from "../types/model";
-import { ZodSchemaValidationError } from "@/types/stagehandErrors";
-import { ID_PATTERN } from "@/types/context";
 
 export function validateZodSchema(schema: z.ZodTypeAny, data: unknown) {
   const result = schema.safeParse(data);
