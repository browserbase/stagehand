--- conflicted
+++ resolved
@@ -1,10 +1,7 @@
 import crypto from "crypto";
 import { LogLine } from "../types/log";
-<<<<<<< HEAD
 import { TextAnnotation } from "../types/textannotation";
-=======
 import { z } from "zod";
->>>>>>> 0af378c8
 
 export function generateId(operation: string) {
   return crypto.createHash("sha256").update(operation).digest("hex");
