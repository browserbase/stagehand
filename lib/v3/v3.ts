import {
  V3Options,
  InitState,
  PlaywrightPage,
  PuppeteerPage,
  ActParams,
  ActHandlerParams,
  ExtractHandlerParams,
  ExtractParams,
  ObserveParams,
  ObserveHandlerParams,
  AnyPage,
  V3Metrics,
  V3FunctionName,
} from "@/lib/v3/types";
import { ActHandler } from "./handlers/actHandler";
import { ExtractHandler } from "./handlers/extractHandler";
import { ObserveHandler } from "./handlers/observeHandler";
import { V3Context } from "@/lib/v3/understudy/context";
import { Page } from "./understudy/page";
import { LLMClient } from "@/lib/llm/LLMClient";
import { AvailableModel } from "@/types/model";
import { ClientOptions } from "../../types/model";
import { LLMProvider } from "@/lib/llm/LLMProvider";
import { loadApiKeyFromEnv } from "@/lib/utils";
import dotenv from "dotenv";
import { z } from "zod/v3";
import { defaultExtractSchema, pageTextSchema } from "../v3/types";
<<<<<<< HEAD
import {
  ObserveResult,
  ActResult,
  HistoryEntry,
  AgentConfig,
} from "@/types/stagehand";
import { AgentExecuteOptions, AgentResult } from "@/types/agent";
import { StagehandLogger } from "@/lib/logger";
=======
import { ObserveResult, ActResult, HistoryEntry } from "@/types/stagehand";
import { initV3Logger, v3Logger } from "./logger";
>>>>>>> 50a9e246
import { LogLine } from "@/types/log";
import { launchLocalChrome } from "./launch/local";
import { createBrowserbaseSession } from "./launch/browserbase";
import process from "process";
import { V3AgentHandler } from "@/lib/v3/handlers/v3AgentHandler";
import { V3CuaAgentHandler } from "@/lib/v3/handlers/v3CuaAgentHandler";
import { resolveTools } from "@/lib/mcp/utils";

const DEFAULT_MODEL_NAME = "openai/gpt-4.1-mini";
dotenv.config({ path: ".env" });

/**
 * V3
 *
 * Purpose:
 * A high-level orchestrator for Stagehand V3. Abstracts away whether the browser
 * runs **locally via Chrome** or remotely on **Browserbase**, and exposes simple
 * entrypoints (`act`, `extract`, `observe`) that delegate to the corresponding
 * handler classes.
 *
 * Responsibilities:
 * - Bootstraps Chrome or Browserbase, ensures a working CDP WebSocket, and builds a `V3Context`.
 * - Manages lifecycle: init, context access, cleanup.
 * - Bridges external page objects (Playwright/Puppeteer) into internal frameIds for handlers.
 * - Provides a stable API surface for downstream code regardless of runtime environment.
 */
export class V3 {
  private readonly opts: V3Options;
  private state: InitState = { kind: "UNINITIALIZED" };
  private actHandler: ActHandler | null = null;
  private extractHandler: ExtractHandler | null = null;
  private observeHandler: ObserveHandler | null = null;
  private ctx: V3Context | null = null;
  public llmClient!: LLMClient;
  private modelName: AvailableModel;
  private modelClientOptions: ClientOptions;
  private llmProvider: LLMProvider;
  private _isClosing = false;
  private _processGuardsInstalled = false;
  private _onCdpClosed = (why: string) => {
    // Single place to react to the transport closing
    this._panicClose(`CDP transport closed: ${why}`).catch(() => {});
  };
  public readonly experimental: boolean = false;
  public readonly logInferenceToFile: boolean = false;

  private externalLogger?: (logLine: LogLine) => void;
  public verbose: 0 | 1 | 2 = 1;
  private _history: Array<HistoryEntry> = [];

  public v3Metrics: V3Metrics = {
    actPromptTokens: 0,
    actCompletionTokens: 0,
    actInferenceTimeMs: 0,
    extractPromptTokens: 0,
    extractCompletionTokens: 0,
    extractInferenceTimeMs: 0,
    observePromptTokens: 0,
    observeCompletionTokens: 0,
    observeInferenceTimeMs: 0,
    agentPromptTokens: 0,
    agentCompletionTokens: 0,
    agentInferenceTimeMs: 0,
    totalPromptTokens: 0,
    totalCompletionTokens: 0,
    totalInferenceTimeMs: 0,
  };

  public get metrics(): V3Metrics {
    return this.v3Metrics;
  }

  public get history(): ReadonlyArray<HistoryEntry> {
    return Object.freeze([...this._history]);
  }

  public addToHistory(
    method: HistoryEntry["method"],
    parameters: unknown,
    result?: unknown,
  ): void {
    this._history.push({
      method,
      parameters,
      result: result ?? null,
      timestamp: new Date().toISOString(),
    });
  }

  public updateMetrics(
    functionName: V3FunctionName,
    promptTokens: number,
    completionTokens: number,
    inferenceTimeMs: number,
  ): void {
    switch (functionName) {
      case V3FunctionName.ACT:
        this.v3Metrics.actPromptTokens += promptTokens;
        this.v3Metrics.actCompletionTokens += completionTokens;
        this.v3Metrics.actInferenceTimeMs += inferenceTimeMs;
        break;

      case V3FunctionName.EXTRACT:
        this.v3Metrics.extractPromptTokens += promptTokens;
        this.v3Metrics.extractCompletionTokens += completionTokens;
        this.v3Metrics.extractInferenceTimeMs += inferenceTimeMs;
        break;

      case V3FunctionName.OBSERVE:
        this.v3Metrics.observePromptTokens += promptTokens;
        this.v3Metrics.observeCompletionTokens += completionTokens;
        this.v3Metrics.observeInferenceTimeMs += inferenceTimeMs;
        break;

      case V3FunctionName.AGENT:
        this.v3Metrics.agentPromptTokens += promptTokens;
        this.v3Metrics.agentCompletionTokens += completionTokens;
        this.v3Metrics.agentInferenceTimeMs += inferenceTimeMs;
        break;
    }
    this.updateTotalMetrics(promptTokens, completionTokens, inferenceTimeMs);
  }

  private updateTotalMetrics(
    promptTokens: number,
    completionTokens: number,
    inferenceTimeMs: number,
  ): void {
    this.v3Metrics.totalPromptTokens += promptTokens;
    this.v3Metrics.totalCompletionTokens += completionTokens;
    this.v3Metrics.totalInferenceTimeMs += inferenceTimeMs;
  }

  constructor(opts: V3Options) {
    this._installProcessGuards();
    this.externalLogger = opts.logger;
    this.verbose = opts.verbose ?? 1;
    // Initialize the global v3 logger (fire-and-forget)
    void initV3Logger({
      verbose: this.verbose,
      disablePino: opts.disablePino,
      externalLogger: this.externalLogger,
      pretty: true,
    });
    this.modelName = opts.modelName ?? DEFAULT_MODEL_NAME;
    this.experimental = opts.experimental ?? false;
    this.logInferenceToFile = opts.logInferenceToFile ?? false;
    this.llmProvider = new LLMProvider(
      this.logger,
      opts.enableCaching ?? false,
    );
    if (opts.llmClient) {
      this.llmClient = opts.llmClient;
      this.modelClientOptions = opts.modelClientOptions ?? {};
    } else {
      // Ensure API key is set
      let apiKey = opts.modelClientOptions?.apiKey;
      if (!apiKey) {
        apiKey = loadApiKeyFromEnv(
          this.modelName.split("/")[0], // "openai", "anthropic", etc
          this.logger,
        );
      }
      this.modelClientOptions = { ...opts.modelClientOptions, apiKey };

      // Get the default client for this model
      this.llmClient = this.llmProvider.getClient(
        this.modelName,
        this.modelClientOptions,
      );
    }
    this.opts = opts;
  }

  private async _panicClose(reason: string): Promise<void> {
    try {
      v3Logger({
        category: "v3",
        message: `panicClose → ${reason}`,
        level: 0,
      });
    } catch {
      //
    }

    try {
      v3Logger({
        category: "v3",
        message: `calling this.close() → ${reason}`,
        level: 0,
      });
      await this.close({ force: true });
    } catch {
      // swallow — we’re already panicking
    }
  }

  private _installProcessGuards(): void {
    if (this._processGuardsInstalled) return;
    this._processGuardsInstalled = true;

    const onSig = (sig: string) => {
      this._panicClose(`signal ${sig}`).finally(() => {
        // Let Node default exit continue; do NOT force process.exit here
      });
    };

    const exitAfter = async (label: string) => {
      try {
        // Give close() up to 3s; even if it times out, we still exit.
        await Promise.race([
          this.close({ force: true }),
          new Promise((r) => setTimeout(r, 3000)),
        ]);
      } finally {
        v3Logger({ category: "v3", message: `${label}: exiting`, level: 0 });
        process.exit(1);
      }
    };

    const onUncaught = (err: unknown) => {
      v3Logger({
        category: "v3",
        message: "uncaughtException",
        level: 0,
        auxiliary: { err: { value: String(err), type: "string" } },
      });
      void exitAfter("uncaughtException");
    };

    const onUnhandled = (reason: unknown) => {
      v3Logger({
        category: "v3",
        message: "unhandledRejection",
        level: 0,
        auxiliary: { reason: { value: String(reason), type: "string" } },
      });
      void exitAfter("unhandledRejection");
    };

    process.once("SIGINT", () => onSig("SIGINT"));
    process.once("SIGTERM", () => onSig("SIGTERM"));
    process.once("uncaughtException", onUncaught);
    process.once("unhandledRejection", onUnhandled);
  }

  /**
   * Entrypoint: initializes handlers, launches Chrome or Browserbase,
   * and sets up a CDP context.
   */
  async init(): Promise<void> {
    this.actHandler = new ActHandler(
      this.llmClient,
      this.modelName,
      this.modelClientOptions,
      this.opts.systemPrompt ?? "",
      this.logInferenceToFile,
      this.opts.selfHeal ?? false,
      (functionName, promptTokens, completionTokens, inferenceTimeMs) =>
        this.updateMetrics(
          functionName,
          promptTokens,
          completionTokens,
          inferenceTimeMs,
        ),
    );
    this.extractHandler = new ExtractHandler(
      this.llmClient,
      this.modelName,
      this.modelClientOptions,
      this.opts.systemPrompt ?? "",
      this.logInferenceToFile,
      this.experimental,
      (functionName, promptTokens, completionTokens, inferenceTimeMs) =>
        this.updateMetrics(
          functionName,
          promptTokens,
          completionTokens,
          inferenceTimeMs,
        ),
    );
    this.observeHandler = new ObserveHandler(
      this.llmClient,
      this.modelName,
      this.modelClientOptions,
      this.opts.systemPrompt ?? "",
      this.logInferenceToFile,
      this.experimental,
      (functionName, promptTokens, completionTokens, inferenceTimeMs) =>
        this.updateMetrics(
          functionName,
          promptTokens,
          completionTokens,
          inferenceTimeMs,
        ),
    );
    if (this.opts.env === "LOCAL") {
      // chrome-launcher conditionally adds --headless when the environment variable
      // HEADLESS is set, without parsing its value.
      // if it is not equal to true, then we delete it from the process
      const envHeadless = process.env.HEADLESS;
      if (envHeadless !== undefined) {
        const normalized = envHeadless.trim().toLowerCase();
        if (normalized !== "true") {
          delete process.env.HEADLESS;
        }
      }

      const { ws, chrome } = await launchLocalChrome({
        chromePath: this.opts.chromePath,
        chromeFlags: this.opts.chromeFlags,
        headless: this.opts.headless,
        userDataDir: this.opts.userDataDir,
        connectTimeoutMs: this.opts.connectTimeoutMs,
      });
      this.ctx = await V3Context.create(ws, {
        includeCursor: this.opts.includeCursor ?? false,
      });
      this.ctx.conn.onTransportClosed(this._onCdpClosed);
      this.state = { kind: "LOCAL", chrome, ws };
      return;
    }

    if (this.opts.env === "BROWSERBASE") {
      const { apiKey, projectId } = this.requireBrowserbaseCreds();
      const { ws, sessionId, bb } = await createBrowserbaseSession(
        apiKey,
        projectId,
        this.opts.browserbaseSessionCreateParams,
        this.opts.browserbaseSessionID,
      );
      this.ctx = await V3Context.create(ws, {
        includeCursor: this.opts.includeCursor ?? false,
      });
      this.ctx.conn.onTransportClosed(this._onCdpClosed);
      this.state = { kind: "BROWSERBASE", sessionId, ws, bb };
      return;
    }

    const neverEnv: never = this.opts.env;
    throw new Error(`Unsupported env: ${neverEnv}`);
  }

  /**
   * Run an "act" instruction through the ActHandler.
   * Optional: narrow to a specific page (Playwright/Puppeteer).
   */
  async act(params: ActParams): Promise<ActResult>;
  async act(
    instruction: string,
    page?: AnyPage,
    opts?: { domSettleTimeoutMs?: number; timeoutMs?: number },
  ): Promise<ActResult>;
  async act(
    observe: ObserveResult,
    page?: AnyPage,
    opts?: { domSettleTimeoutMs?: number; timeoutMs?: number },
  ): Promise<ActResult>;

  async act(
    input: ActParams | ObserveResult | string,
    pageArg?: AnyPage,
    opts?: { domSettleTimeoutMs?: number; timeoutMs?: number },
  ): Promise<ActResult> {
    if (!this.actHandler)
      throw new Error("V3 not initialized. Call init() before act().");

    // String shorthand → ActParams
    if (typeof input === "string") {
      const p: ActParams = {
        instruction: input,
        page: pageArg,
        domSettleTimeoutMs: opts?.domSettleTimeoutMs,
        timeoutMs: opts?.timeoutMs,
      };
      return this.act(p);
    }

    if (isObserveResult(input)) {
      // Resolve page: use provided page if any, otherwise default active page
      let v3Page: Page;
      if (pageArg) {
        v3Page = await this.normalizeToV3Page(pageArg);
      } else {
        v3Page = await this.ctx!.awaitActivePage();
      }

      // normalize selector to the engine your executor expects
      const selector = input.selector.startsWith("xpath=")
        ? input.selector
        : `xpath=${input.selector}`;
      const actResult = await this.actHandler.actFromObserveResult(
        { ...input, selector }, // ObserveResult
        v3Page, // V3 Page
        opts?.domSettleTimeoutMs,
      );
      // history: record ObserveResult-based act call
      this.addToHistory(
        "act",
        { observeResult: input, domSettleTimeoutMs: opts?.domSettleTimeoutMs },
        actResult,
      );
      return actResult;
    }
    const params = input as ActParams;

    let page: Page;

    if (params.page) {
      if (params.page instanceof (await import("./understudy/page")).Page) {
        // Already a V3 Page
        page = params.page;
      } else {
        // Playwright / Puppeteer path: resolve → frameId → V3 Page
        const frameId = await this.resolveTopFrameId(params.page);
        page = this.ctx!.resolvePageByMainFrameId(frameId);
      }
    } else {
      page = await this.ctx!.awaitActivePage();
    }

    const handlerParams: ActHandlerParams = {
      instruction: params.instruction,
      page: page!,
      variables: params.variables,
      domSettleTimeoutMs: params.domSettleTimeoutMs,
      timeoutMs: params.timeoutMs,
    };
    const actResult = await this.actHandler.act(handlerParams);
    // history: record instruction-based act call (omit page object)
    this.addToHistory(
      "act",
      {
        instruction: params.instruction,
        variables: params.variables,
        domSettleTimeoutMs: params.domSettleTimeoutMs,
        timeoutMs: params.timeoutMs,
      },
      actResult,
    );
    return actResult;
  }

  /**
   * Run an "extract" instruction through the ExtractHandler.
   *
   * Overloads mirror StagehandPage.extract typing:
   * - No args → returns page text shape.
   * - String or options → defaults schema to defaultExtractSchema unless provided.
   */

  async extract(): Promise<z.infer<typeof pageTextSchema>>;
  async extract<T extends z.AnyZodObject = typeof defaultExtractSchema>(
    params: ExtractParams<T>,
  ): Promise<z.infer<T>>;
  async extract<T extends z.AnyZodObject = typeof defaultExtractSchema>(
    instruction: string,
    page?: AnyPage,
  ): Promise<z.infer<T>>;

  async extract<T extends z.AnyZodObject = typeof defaultExtractSchema>(
    params?: ExtractParams<T> | string,
    pageArg?: AnyPage,
  ): Promise<z.infer<T> | z.infer<typeof pageTextSchema>> {
    if (!this.extractHandler) {
      throw new Error("V3 not initialized. Call init() before extract().");
    }

    // String shorthand → ExtractParams with instruction only
    if (typeof params === "string") {
      const p = {
        instruction: params,
        page: pageArg,
      } as ExtractParams<z.AnyZodObject>;
      // Re-enter with normalized params
      return this.extract(p);
    }

    let page: Page;
    if (params?.page) {
      if (params.page instanceof (await import("./understudy/page")).Page) {
        // Already a V3 Page
        page = params.page;
      } else {
        // Playwright / Puppeteer path: resolve → frameId → V3 Page
        const frameId = await this.resolveTopFrameId(params.page);
        page = this.ctx.resolvePageByMainFrameId(frameId);
      }
    } else {
      page = await this.ctx!.awaitActivePage();
    }

    const noArgs = !params?.instruction && !params?.schema;
    const onlyInstruction = !!params?.instruction && !params?.schema;

    const effectiveSchema: T | undefined = noArgs
      ? undefined
      : onlyInstruction
        ? (defaultExtractSchema as unknown as T)
        : (params?.schema as T);

    const handlerParams: ExtractHandlerParams<T> = {
      instruction: params?.instruction,
      schema: effectiveSchema,
      modelName: params?.modelName,
      modelClientOptions: params?.modelClientOptions,
      domSettleTimeoutMs: params?.domSettleTimeoutMs,
      selector: params?.selector,
      page: page!,
    };

    const result = await this.extractHandler.extract<T>(handlerParams);
    // history: record extract call (omit page object and raw schema instance to avoid heavy serialization)
    this.addToHistory(
      "extract",
      {
        instruction: params?.instruction,
        // best-effort: log presence of schema without serializing the full instance
        hasSchema: !!params?.schema,
        domSettleTimeoutMs: params?.domSettleTimeoutMs,
      },
      result,
    );
    return result;
  }

  /**
   * Run an "observe" instruction through the ObserveHandler.
   */
  async observe(): Promise<ObserveResult[]>;
  async observe(params: ObserveParams): Promise<ObserveResult[]>;
  async observe(
    instruction: string,
    page?: AnyPage,
    opts?: {
      domSettleTimeoutMs?: number;
      returnAction?: boolean;
      drawOverlay?: boolean;
    },
  ): Promise<ObserveResult[]>;
  async observe(
    params?: ObserveParams | string,
    pageArg?: AnyPage,
    opts?: {
      domSettleTimeoutMs?: number;
      returnAction?: boolean;
      drawOverlay?: boolean;
    },
  ): Promise<ObserveResult[]> {
    if (!this.observeHandler) {
      throw new Error("V3 not initialized. Call init() before observe().");
    }

    let effective: ObserveParams;
    if (typeof params === "string") {
      effective = {
        instruction: params,
        page: pageArg,
        domSettleTimeoutMs: opts?.domSettleTimeoutMs,
        returnAction: opts?.returnAction,
        drawOverlay: opts?.drawOverlay,
      };
    } else {
      effective = params || {};
    }

    // Resolve to our internal Page type
    let page: Page;
    if (effective.page) {
      if (effective.page instanceof (await import("./understudy/page")).Page) {
        page = effective.page;
      } else {
        const frameId = await this.resolveTopFrameId(effective.page);
        page = this.ctx.resolvePageByMainFrameId(frameId);
      }
    } else {
      page = await this.ctx!.awaitActivePage();
    }

    const handlerParams: ObserveHandlerParams = {
      instruction: effective.instruction,
      domSettleTimeoutMs: effective.domSettleTimeoutMs,
      returnAction: effective.returnAction,
      drawOverlay: effective.drawOverlay,
      fromAct: false,
      page,
    };

    const results = await this.observeHandler.observe(handlerParams);
    // history: record observe call (omit page object)
    this.addToHistory(
      "observe",
      {
        instruction: effective.instruction,
        domSettleTimeoutMs: effective.domSettleTimeoutMs,
        returnAction: effective.returnAction,
        drawOverlay: effective.drawOverlay,
      },
      results,
    );
    return results;
  }

  /** Return the browser-level CDP WebSocket endpoint. */
  connectURL(): string {
    if (this.state.kind === "UNINITIALIZED") {
      throw new Error("V3 not initialized. Call await v3.init() first.");
    }
    return this.state.ws;
  }

  /** Expose the current CDP-backed context. */
  context(): V3Context {
    return this.ctx;
  }

  /** Best-effort cleanup of context and launched resources. */
  async close(opts?: { force?: boolean }): Promise<void> {
    // If we're already closing and this isn't a forced close, no-op.
    if (this._isClosing && !opts?.force) return;
    this._isClosing = true;

    try {
      // Unhook CDP transport close handler if context exists
      try {
        if (this.ctx?.conn && this._onCdpClosed) {
          this.ctx.conn.offTransportClosed?.(this._onCdpClosed);
        }
      } catch {
        //
      }

      // Best-effort CDP/Context close
      try {
        await this.ctx?.close();
      } catch {
        //
      }

      // Kill local Chrome if present
      if (this.state.kind === "LOCAL") {
        try {
          await this.state.chrome.kill();
        } catch {
          //
        }
      }
    } finally {
      // Reset internal state
      this.state = { kind: "UNINITIALIZED" };
      this.ctx = null;
      this._isClosing = false;
    }
  }

  /** Guard: ensure Browserbase credentials exist in options. */
  private requireBrowserbaseCreds(): { apiKey: string; projectId: string } {
    let { apiKey, projectId } = this.opts;

    // Fall back to environment variables if not explicitly provided
    // dotenv is already configured at the top of this module
    if (!apiKey)
      apiKey = process.env.BROWSERBASE_API_KEY ?? process.env.BB_API_KEY;
    if (!projectId)
      projectId =
        process.env.BROWSERBASE_PROJECT_ID ?? process.env.BB_PROJECT_ID;

    if (!apiKey || !projectId) {
      const missing: string[] = [];
      if (!apiKey) missing.push("BROWSERBASE_API_KEY");
      if (!projectId) missing.push("BROWSERBASE_PROJECT_ID");
      throw new Error(
        `BROWSERBASE credentials missing. Provide in your v3 constructor, or set ${missing.join(
          ", ",
        )} in your .env`,
      );
    }

    // Cache resolved values back into opts for consistency
    this.opts.apiKey = apiKey;
    this.opts.projectId = projectId;

    // Informational log
    this.logger({
      category: "init",
      message: "Using Browserbase credentials",
      level: 1,
    });

    return { apiKey, projectId };
  }

  public get logger(): (logLine: LogLine) => void {
    return (logLine: LogLine) => {
      logLine.level = logLine.level ?? 1;
      v3Logger(logLine);
    };
  }

  /**
   * Normalize a Playwright/Puppeteer page object into its top frame id,
   * so handlers can resolve it to a `Page` within our V3Context.
   */
  private async resolveTopFrameId(
    page: PlaywrightPage | PuppeteerPage,
  ): Promise<string> {
    if (this.isPlaywrightPage(page)) {
      const cdp = await page.context().newCDPSession(page);
      const { frameTree } = await cdp.send("Page.getFrameTree");
      return frameTree.frame.id;
    }

    if (this.isPuppeteerPage(page)) {
      const cdp = await page.target().createCDPSession();
      const { frameTree } = await cdp.send("Page.getFrameTree");
      v3Logger({
        category: "v3",
        message: "Puppeteer frame id",
        level: 2,
        auxiliary: { frameId: { value: frameTree.frame.id, type: "string" } },
      });
      return frameTree.frame.id;
    }

    throw new Error("Unsupported page object passed to V3.act()");
  }

  private isPlaywrightPage(p: unknown): p is PlaywrightPage {
    return (
      typeof p === "object" &&
      p !== null &&
      typeof (p as PlaywrightPage).context === "function"
    );
  }

  private isPuppeteerPage(p: unknown): p is PuppeteerPage {
    return (
      typeof p === "object" &&
      p !== null &&
      typeof (p as PuppeteerPage).target === "function"
    );
  }

  private async normalizeToV3Page(input: AnyPage): Promise<Page> {
    if (input instanceof (await import("./understudy/page")).Page) {
      return input as Page;
    }
    if (this.isPlaywrightPage(input)) {
      const frameId = await this.resolveTopFrameId(input);
      const page = this.ctx!.resolvePageByMainFrameId(frameId);
      if (!page)
        throw new Error("Failed to resolve V3 Page from Playwright page.");
      return page;
    }
    if (this.isPuppeteerPage(input)) {
      const frameId = await this.resolveTopFrameId(input);
      const page = this.ctx!.resolvePageByMainFrameId(frameId);
      if (!page)
        throw new Error("Failed to resolve V3 Page from Puppeteer page.");
      return page;
    }
    throw new Error("Unsupported page object.");
  }

  /**
   * Create a v3 agent instance (AISDK tool-based) with execute().
   * Mirrors the v2 Stagehand.agent() tool mode (no CUA provider here).
   */
  agent(options?: AgentConfig): {
    execute: (
      instructionOrOptions: string | AgentExecuteOptions,
    ) => Promise<AgentResult>;
  } {
    this.logger({
      category: "agent",
      message: "Creating v3 agent instance",
      level: 1,
    });

    // If a CUA provider is specified, use the CUA path
    if (options?.provider) {
      return {
        execute: async (instructionOrOptions: string | AgentExecuteOptions) => {
          if (options?.integrations && !this.experimental) {
            throw new Error(
              "MCP integrations are experimental. Enable experimental: true in V3 options.",
            );
          }
          const tools = options?.integrations
            ? await resolveTools(options.integrations, options.tools)
            : (options?.tools ?? {});

          const handler = new V3CuaAgentHandler(
            this,
            this.logger,
            {
              modelName: options.model!,
              clientOptions: options.options,
              userProvidedInstructions:
                options.instructions ??
                `You are a helpful assistant that can use a web browser.\nDo not ask follow up questions, the user will trust your judgement.`,
              agentType: options.provider,
            },
            tools,
          );
          return handler.execute(instructionOrOptions);
        },
      };
    }

    // Default: AISDK tools-based agent
    return {
      execute: async (instructionOrOptions: string | AgentExecuteOptions) => {
        if (options?.integrations && !this.experimental) {
          throw new Error(
            "MCP integrations are experimental. Enable experimental: true in V3 options.",
          );
        }

        const tools = options?.integrations
          ? await resolveTools(options.integrations, options.tools)
          : (options?.tools ?? {});

        const handler = new V3AgentHandler(
          this,
          this.logger,
          this.llmClient,
          options?.model,
          options?.instructions,
          tools,
        );
        return handler.execute(instructionOrOptions);
      },
    };
  }
}

function isObserveResult(v: unknown): v is ObserveResult {
  return (
    !!v && typeof v === "object" && "selector" in (v as Record<string, unknown>)
  );
}<|MERGE_RESOLUTION|>--- conflicted
+++ resolved
@@ -26,7 +26,6 @@
 import dotenv from "dotenv";
 import { z } from "zod/v3";
 import { defaultExtractSchema, pageTextSchema } from "../v3/types";
-<<<<<<< HEAD
 import {
   ObserveResult,
   ActResult,
@@ -34,11 +33,7 @@
   AgentConfig,
 } from "@/types/stagehand";
 import { AgentExecuteOptions, AgentResult } from "@/types/agent";
-import { StagehandLogger } from "@/lib/logger";
-=======
-import { ObserveResult, ActResult, HistoryEntry } from "@/types/stagehand";
 import { initV3Logger, v3Logger } from "./logger";
->>>>>>> 50a9e246
 import { LogLine } from "@/types/log";
 import { launchLocalChrome } from "./launch/local";
 import { createBrowserbaseSession } from "./launch/browserbase";
