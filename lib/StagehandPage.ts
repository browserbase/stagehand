--- conflicted
+++ resolved
@@ -1,16 +1,11 @@
+import { Browserbase } from "@browserbasehq/sdk";
 import type {
   CDPSession,
   BrowserContext as PlaywrightContext,
   Page as PlaywrightPage,
 } from "@playwright/test";
-<<<<<<< HEAD
+import { chromium } from "@playwright/test";
 import { z } from "zod";
-=======
-import { LLMClient } from "./llm/LLMClient";
-import { ActOptions, ActResult, GotoOptions, Stagehand } from "./index";
-import { StagehandActHandler } from "./handlers/actHandler";
-import { StagehandContext } from "./StagehandContext";
->>>>>>> df20a3ec
 import { Page, defaultExtractSchema } from "../types/page";
 import {
   ExtractOptions,
@@ -25,8 +20,6 @@
 import { ActOptions, ActResult, GotoOptions, Stagehand } from "./index";
 import { LLMClient } from "./llm/LLMClient";
 import { StagehandContext } from "./StagehandContext";
-import { chromium } from "@playwright/test";
-import { Browserbase } from "@browserbasehq/sdk";
 
 const BROWSERBASE_REGION_DOMAIN = {
   "us-west-2": "wss://connect.usw2.browserbase.com",
@@ -375,15 +368,12 @@
       domSettleTimeoutMs,
     } = options;
 
-<<<<<<< HEAD
     if (this.api) {
       const result = await this.api.act(options);
       await this._refreshPageFromAPI();
       return result;
     }
 
-=======
->>>>>>> df20a3ec
     const requestId = Math.random().toString(36).substring(2);
     const llmClient: LLMClient = modelName
       ? this.stagehand.llmProvider.getClient(modelName, modelClientOptions)
@@ -471,13 +461,10 @@
       useTextExtract,
     } = options;
 
-<<<<<<< HEAD
     if (this.api) {
       return this.api.extract<T>(options);
     }
 
-=======
->>>>>>> df20a3ec
     const requestId = Math.random().toString(36).substring(2);
     const llmClient = modelName
       ? this.stagehand.llmProvider.getClient(modelName, modelClientOptions)
@@ -558,13 +545,10 @@
       useAccessibilityTree = false,
     } = options;
 
-<<<<<<< HEAD
     if (this.api) {
       return this.api.observe(options);
     }
 
-=======
->>>>>>> df20a3ec
     const requestId = Math.random().toString(36).substring(2);
     const llmClient = modelName
       ? this.stagehand.llmProvider.getClient(modelName, modelClientOptions)
