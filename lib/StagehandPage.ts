--- conflicted
+++ resolved
@@ -57,31 +57,6 @@
     });
     this.stagehand = stagehand;
     this.intContext = context;
-<<<<<<< HEAD
-    this.actHandler = new StagehandActHandler({
-      verbose: this.stagehand.verbose,
-      llmProvider: this.stagehand.llmProvider,
-      enableCaching: this.stagehand.enableCaching,
-      logger: this.stagehand.logger,
-      stagehandPage: this,
-      stagehandContext: this.intContext,
-      llmClient: llmClient,
-      userProvidedInstructions,
-    });
-    this.extractHandler = new StagehandExtractHandler({
-      stagehand: this.stagehand,
-      logger: this.stagehand.logger,
-      stagehandPage: this,
-      userProvidedInstructions,
-    });
-    this.observeHandler = new StagehandObserveHandler({
-      stagehand: this.stagehand,
-      logger: this.stagehand.logger,
-      stagehandPage: this,
-      userProvidedInstructions,
-    });
-=======
->>>>>>> 30e7d091
     this.llmClient = llmClient;
     if (this.llmClient) {
       this.actHandler = new StagehandActHandler({
@@ -92,16 +67,19 @@
         stagehandPage: this,
         stagehandContext: this.intContext,
         llmClient: llmClient,
+        userProvidedInstructions,
       });
       this.extractHandler = new StagehandExtractHandler({
         stagehand: this.stagehand,
         logger: this.stagehand.logger,
         stagehandPage: this,
+        userProvidedInstructions,
       });
       this.observeHandler = new StagehandObserveHandler({
         stagehand: this.stagehand,
         logger: this.stagehand.logger,
         stagehandPage: this,
+        userProvidedInstructions,
       });
     }
   }
