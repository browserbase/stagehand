import { type Page, type BrowserContext, chromium } from "@playwright/test";
import { expect } from "@playwright/test";
import crypto from "crypto";
import { z } from "zod";
import fs from "fs";
import { act, ask, extract, observe } from "./inference";
import { LLMProvider } from "./llm/LLMProvider";
const merge = require("deepmerge");
import path from "path";

require("dotenv").config({ path: ".env" });

async function getBrowser(env: "LOCAL" | "BROWSERBASE" = "LOCAL") {
  if (process.env.BROWSERBASE_API_KEY && env !== "LOCAL") {
    console.log("Connecting you to broswerbase...");
    const browser = await chromium.connectOverCDP(
      `wss://connect.browserbase.com?apiKey=${process.env.BROWSERBASE_API_KEY}`
    );
    const context = browser.contexts()[0];
    return { browser, context };
  } else {
    if (!process.env.BROWSERBASE_API_KEY) {
      console.log("No browserbase key detected");
      console.log("Starting a local browser...");
    }

    const tmpDir = fs.mkdtempSync(`/tmp/pwtest`);
    fs.mkdirSync(`${tmpDir}/userdir/Default`, { recursive: true });

    const defaultPreferences = {
      plugins: {
        always_open_pdf_externally: true,
      },
    };

    fs.writeFileSync(
      `${tmpDir}/userdir/Default/Preferences`,
      JSON.stringify(defaultPreferences)
    );

    const downloadsPath = `${process.cwd()}/downloads`;
    fs.mkdirSync(downloadsPath, { recursive: true });

    const context = await chromium.launchPersistentContext(
      `${tmpDir}/userdir`,
      {
        acceptDownloads: true,
        headless: false,
        viewport: {
          width: 1250,
          height: 800,
        },
      }
    );

    console.log("Local browser started successfully.");
    return { context };
  }
}

export class Stagehand {
  private llmProvider: LLMProvider;
  public observations: {
    [key: string]: { result: string; observation: string };
  };
  private actions: { [key: string]: { result: string; action: string } };
  id: string;
  public page: Page;
  public context: BrowserContext;
  public env: "LOCAL" | "BROWSERBASE";
  public verbose: 0 | 1 | 2;
  public debugDom: boolean;
  public defaultModelName: string;
  private logger: (message: { category?: string; message: string }) => void;

  constructor(
    {
      env,
      verbose = 0,
      debugDom = false,
      llmProvider,
    }: {
      env: "LOCAL" | "BROWSERBASE";
      verbose?: 0 | 1 | 2;
      debugDom?: boolean;
      llmProvider?: LLMProvider;
    } = {
      env: "BROWSERBASE",
    }
  ) {
    this.logger = this.log.bind(this);
    this.llmProvider = llmProvider || new LLMProvider(this.logger);
    this.env = env;
    this.observations = {};
    this.actions = {};
    this.verbose = verbose;
    this.debugDom = debugDom;
    this.defaultModelName = "gpt-4o";
  }

  log({ category, message, level = 1 }: { category?: string; message: string; level?: 0 | 1 | 2 }) {
    if (this.verbose >= level) {
      const categoryString = category ? `:${category}` : "";
      console.log(`[stagehand${categoryString}] ${message}`);
    }
  }
  async downloadPDF(url: string, title: string) {
    const downloadPromise = this.page.waitForEvent("download");
    await this.act({
      action: `click on ${url}`,
    });
    const download = await downloadPromise;
    await download.saveAs(`downloads/${title}.pdf`);
    await download.delete();
  }

  async init({ modelName = "gpt-4o" }: { modelName?: string } = {}) {
    const { context } = await getBrowser(this.env);
    this.context = context;
    this.page = context.pages()[0];
    this.defaultModelName = modelName;
    // This can be greatly improved, but the tldr is we put our built web scripts in dist, which should always
    // be one level above our running directly across evals, example, and as a package
    await this.page.addInitScript({
      path: path.join(__dirname, "..", "dist", "dom", "build", "process.js"),
    });

    await this.page.addInitScript({
      path: path.join(__dirname, "..", "dist", "dom", "build", "utils.js"),
    });

    await this.page.addInitScript({
      path: path.join(__dirname, "..", "dist", "dom", "build", "debug.js"),
    });
  }

  async waitForSettledDom() {
    try {
      await this.page.waitForSelector("body");
      await this.page.evaluate(() => {
        return new Promise<void>((resolve) => {
          if (typeof window.waitForDomSettle === 'function') {
            window.waitForDomSettle().then(resolve);
          } else {
            console.warn('waitForDomSettle is not defined, resolving immediately');
            resolve();
          }
        });
      });
    } catch (e) {
      console.log("Error in waitForSettledDom:", e);
    }
  }

  async startDomDebug() {
    try {
      await this.page.evaluate(() => {
        if (typeof window.debugDom === 'function') {
          window.debugDom();
        } else {
          console.warn('debugDom is not defined');
        }
      });
    } catch (e) {
      console.log("Error in startDomDebug:", e);
    }
  }
  async cleanupDomDebug() {
    if (this.debugDom) {
      await this.page.evaluate(() => window.cleanupDebug());
    }
  }
  getId(operation: string) {
    return crypto.createHash("sha256").update(operation).digest("hex");
  }

  async extract<T extends z.AnyZodObject>({
    instruction,
    schema,
    progress = "",
    content = {},
    chunksSeen = [],
    modelName,
  }: {
    instruction: string;
    schema: T;
    progress?: string;
    content?: z.infer<T>;
    chunksSeen?: Array<number>;
    modelName?: string;
  }): Promise<z.infer<T>> {
    this.log({
      category: "extraction",
      message: `starting extraction ${instruction}`,
      level: 1
    });

    await this.waitForSettledDom();
    await this.startDomDebug();
    const { outputString, chunk, chunks } = await this.page.evaluate(() =>
      window.processDom([])
    );

    const extractionResponse = await extract({
      instruction,
      progress,
      domElements: outputString,
      llmProvider: this.llmProvider,
      schema,
      modelName: modelName || this.defaultModelName,
    });
    const { progress: newProgress, completed, ...output } = extractionResponse;
    await this.cleanupDomDebug();

    chunksSeen.push(chunk);

    if (completed || chunksSeen.length === chunks.length) {
      this.log({
        category: "extraction",
        message: `response: ${JSON.stringify(extractionResponse)}`,
        level: 1
      });

      return merge(content, output);
    } else {
      this.log({
        category: "extraction",
        message: `continuing extraction, progress: ${progress + newProgress + ", "}`,
        level: 1
      });
      return this.extract({
        instruction,
        schema,
        progress: progress + newProgress + ", ",
        content: merge(content, output),
        chunksSeen,
<<<<<<< HEAD
        modelName: modelName || this.defaultModelName,
=======
        modelName,
>>>>>>> 25a9fecd
      });
    }
  }

  async observe(observation: string, modelName?: string): Promise<string | null> {
    this.log({
      category: "observation",
      message: `starting observation: ${observation}`,
      level: 1
    });

    await this.waitForSettledDom();
    await this.startDomDebug();
    const { outputString, selectorMap } = await this.page.evaluate(() =>
      window.processDom([])
    );

    const elementId = await observe({
      observation,
      domElements: outputString,
      llmProvider: this.llmProvider,
      modelName: modelName || this.defaultModelName,
    });
    await this.cleanupDomDebug();

    if (elementId === "NONE") {
      this.log({
        category: "observation",
        message: `no element found for ${observation}`,
        level: 1
      });
      return null;
    }

    this.log({
      category: "observation",
      message: `found element ${elementId}`,
      level: 1
    });

    const selector = selectorMap[parseInt(elementId)];
    const locatorString = `xpath=${selector}`;

    this.log({
      category: "observation",
      message: `found locator ${locatorString}`,
      level: 1
    });

    // the locator string found by the LLM might resolve to multiple places in the DOM
    const firstLocator = this.page.locator(locatorString).first();

    await expect(firstLocator).toBeAttached();
    const observationId = await this.recordObservation(
      observation,
      locatorString
    );

    return observationId;
  }
  async ask(question: string, modelName?: string): Promise<string | null> {
    return ask({
      question,
      llmProvider: this.llmProvider,
      modelName: modelName || this.defaultModelName,
    });
  }

  async recordObservation(
    observation: string,
    result: string
  ): Promise<string> {
    const id = this.getId(observation);

    this.observations[id] = { result, observation };

    return id;
  }

  async recordAction(action: string, result: string): Promise<string> {
    const id = this.getId(action);

    this.actions[id] = { result, action };

    return id;
  }

  async act({
    action,
    steps = "",
    chunksSeen = [],
    modelName,
  }: {
    action: string;
    steps?: string;
    chunksSeen?: Array<number>;
    modelName?: string;
  }): Promise<void> {
    this.log({
      category: "action",
      message: `taking action: ${action}`,
      level: 1
    });

    await this.waitForSettledDom();
    await this.startDomDebug();
    const { outputString, selectorMap, chunk, chunks } =
      await this.page.evaluate(
        (chunksSeen) => window.processDom(chunksSeen),
        chunksSeen
      );

    const response = await act({
      action,
      domElements: outputString,
      steps,
      llmProvider: this.llmProvider,
      modelName: modelName || this.defaultModelName,
    });
    await this.cleanupDomDebug();

    chunksSeen.push(chunk);
    if (!response) {
      if (chunksSeen.length < chunks.length) {
        this.log({
          category: "action",
          message: `no response from act with chunk ${JSON.stringify(chunks.length - chunksSeen.length)} remaining`,
          level: 1
        });

        return this.act({
          action,
          steps: steps + "Scrolled to another section, ",
          chunksSeen,
          modelName,
        });
      } else {
        this.log({
          category: "action",
          message: "no response from act with no chunks left to check",
          level: 1
        });
        this.recordAction(action, null);
        return;
      }
    }

    this.log({
      category: "action",
      message: `response: ${JSON.stringify(response)}`,
      level: 1
    });

    const element = response["element"];
    const path = selectorMap[element];
    const method = response["method"];
    const args = response["args"];

    this.log({
      category: "action",
      message: `
      step: ${response.step}
      ${method} on ${path} with args ${args}
      ${response.why}
      `,
      level: 1
    });
    const locator = await this.page.locator(`xpath=${path}`).first();

    if (method === 'scrollIntoView') { // this is not a native playwright function
      await locator.evaluate((element) => {
        element.scrollIntoView({ behavior: 'smooth', block: 'center' });
      });
    } else if (typeof locator[method as keyof typeof locator] === "function") {
      
      const isLink = await locator.evaluate((element) => {
        return element.tagName.toLowerCase() === 'a' && element.hasAttribute('href');
      });

      // Perform the action
      //@ts-ignore playwright's TS does not think this is valid, but we proved it with the check above
      await locator[method](...args);

      // Check if a new page was created, but only if the method is 'click'
      if (method === 'click') {
        if (isLink) {
          // Create a promise that resolves when a new page is created
          console.log("clicking link");
          const newPagePromise = Promise.race([
            new Promise<Page | null>((resolve) => {
              this.context.once('page', (page) => resolve(page));
              setTimeout(() => resolve(null), 1500); // 1500ms timeout
            })
          ]);
          const newPage = await newPagePromise;
          if (newPage) {
            const newUrl = await newPage.url();
            await newPage.close(); // Close the new page/tab
            await this.page.goto(newUrl); // Navigate to the new URL in the current tab
            await this.page.waitForLoadState("domcontentloaded");
            await this.waitForSettledDom();
          }
        }
      }
    } else {
      throw new Error(`stagehand: chosen method ${method} is invalid`);
    }

    if (!response.completed) {
      this.log({
        category: "action",
        message: "continuing to next sub action",
        level: 1
      });
      return this.act({
        action,
        steps: steps + response.step + ", ",
        chunksSeen,
        modelName,
      });
    }
  }
  setPage(page: Page) {
    this.page = page;
  }
  setContext(context: BrowserContext) {
    this.context = context;
  }
}<|MERGE_RESOLUTION|>--- conflicted
+++ resolved
@@ -14,7 +14,7 @@
   if (process.env.BROWSERBASE_API_KEY && env !== "LOCAL") {
     console.log("Connecting you to broswerbase...");
     const browser = await chromium.connectOverCDP(
-      `wss://connect.browserbase.com?apiKey=${process.env.BROWSERBASE_API_KEY}`
+      `wss://connect.browserbase.com?apiKey=${process.env.BROWSERBASE_API_KEY}`,
     );
     const context = browser.contexts()[0];
     return { browser, context };
@@ -35,7 +35,7 @@
 
     fs.writeFileSync(
       `${tmpDir}/userdir/Default/Preferences`,
-      JSON.stringify(defaultPreferences)
+      JSON.stringify(defaultPreferences),
     );
 
     const downloadsPath = `${process.cwd()}/downloads`;
@@ -50,7 +50,7 @@
           width: 1250,
           height: 800,
         },
-      }
+      },
     );
 
     console.log("Local browser started successfully.");
@@ -86,7 +86,7 @@
       llmProvider?: LLMProvider;
     } = {
       env: "BROWSERBASE",
-    }
+    },
   ) {
     this.logger = this.log.bind(this);
     this.llmProvider = llmProvider || new LLMProvider(this.logger);
@@ -98,7 +98,15 @@
     this.defaultModelName = "gpt-4o";
   }
 
-  log({ category, message, level = 1 }: { category?: string; message: string; level?: 0 | 1 | 2 }) {
+  log({
+    category,
+    message,
+    level = 1,
+  }: {
+    category?: string;
+    message: string;
+    level?: 0 | 1 | 2;
+  }) {
     if (this.verbose >= level) {
       const categoryString = category ? `:${category}` : "";
       console.log(`[stagehand${categoryString}] ${message}`);
@@ -139,10 +147,12 @@
       await this.page.waitForSelector("body");
       await this.page.evaluate(() => {
         return new Promise<void>((resolve) => {
-          if (typeof window.waitForDomSettle === 'function') {
+          if (typeof window.waitForDomSettle === "function") {
             window.waitForDomSettle().then(resolve);
           } else {
-            console.warn('waitForDomSettle is not defined, resolving immediately');
+            console.warn(
+              "waitForDomSettle is not defined, resolving immediately",
+            );
             resolve();
           }
         });
@@ -155,10 +165,10 @@
   async startDomDebug() {
     try {
       await this.page.evaluate(() => {
-        if (typeof window.debugDom === 'function') {
+        if (typeof window.debugDom === "function") {
           window.debugDom();
         } else {
-          console.warn('debugDom is not defined');
+          console.warn("debugDom is not defined");
         }
       });
     } catch (e) {
@@ -192,13 +202,13 @@
     this.log({
       category: "extraction",
       message: `starting extraction ${instruction}`,
-      level: 1
+      level: 1,
     });
 
     await this.waitForSettledDom();
     await this.startDomDebug();
     const { outputString, chunk, chunks } = await this.page.evaluate(() =>
-      window.processDom([])
+      window.processDom([]),
     );
 
     const extractionResponse = await extract({
@@ -218,7 +228,7 @@
       this.log({
         category: "extraction",
         message: `response: ${JSON.stringify(extractionResponse)}`,
-        level: 1
+        level: 1,
       });
 
       return merge(content, output);
@@ -226,7 +236,7 @@
       this.log({
         category: "extraction",
         message: `continuing extraction, progress: ${progress + newProgress + ", "}`,
-        level: 1
+        level: 1,
       });
       return this.extract({
         instruction,
@@ -234,26 +244,25 @@
         progress: progress + newProgress + ", ",
         content: merge(content, output),
         chunksSeen,
-<<<<<<< HEAD
-        modelName: modelName || this.defaultModelName,
-=======
         modelName,
->>>>>>> 25a9fecd
-      });
-    }
-  }
-
-  async observe(observation: string, modelName?: string): Promise<string | null> {
+      });
+    }
+  }
+
+  async observe(
+    observation: string,
+    modelName?: string,
+  ): Promise<string | null> {
     this.log({
       category: "observation",
       message: `starting observation: ${observation}`,
-      level: 1
+      level: 1,
     });
 
     await this.waitForSettledDom();
     await this.startDomDebug();
     const { outputString, selectorMap } = await this.page.evaluate(() =>
-      window.processDom([])
+      window.processDom([]),
     );
 
     const elementId = await observe({
@@ -268,7 +277,7 @@
       this.log({
         category: "observation",
         message: `no element found for ${observation}`,
-        level: 1
+        level: 1,
       });
       return null;
     }
@@ -276,7 +285,7 @@
     this.log({
       category: "observation",
       message: `found element ${elementId}`,
-      level: 1
+      level: 1,
     });
 
     const selector = selectorMap[parseInt(elementId)];
@@ -285,7 +294,7 @@
     this.log({
       category: "observation",
       message: `found locator ${locatorString}`,
-      level: 1
+      level: 1,
     });
 
     // the locator string found by the LLM might resolve to multiple places in the DOM
@@ -294,7 +303,7 @@
     await expect(firstLocator).toBeAttached();
     const observationId = await this.recordObservation(
       observation,
-      locatorString
+      locatorString,
     );
 
     return observationId;
@@ -309,7 +318,7 @@
 
   async recordObservation(
     observation: string,
-    result: string
+    result: string,
   ): Promise<string> {
     const id = this.getId(observation);
 
@@ -340,7 +349,7 @@
     this.log({
       category: "action",
       message: `taking action: ${action}`,
-      level: 1
+      level: 1,
     });
 
     await this.waitForSettledDom();
@@ -348,7 +357,7 @@
     const { outputString, selectorMap, chunk, chunks } =
       await this.page.evaluate(
         (chunksSeen) => window.processDom(chunksSeen),
-        chunksSeen
+        chunksSeen,
       );
 
     const response = await act({
@@ -366,7 +375,7 @@
         this.log({
           category: "action",
           message: `no response from act with chunk ${JSON.stringify(chunks.length - chunksSeen.length)} remaining`,
-          level: 1
+          level: 1,
         });
 
         return this.act({
@@ -379,7 +388,7 @@
         this.log({
           category: "action",
           message: "no response from act with no chunks left to check",
-          level: 1
+          level: 1,
         });
         this.recordAction(action, null);
         return;
@@ -389,7 +398,7 @@
     this.log({
       category: "action",
       message: `response: ${JSON.stringify(response)}`,
-      level: 1
+      level: 1,
     });
 
     const element = response["element"];
@@ -404,18 +413,20 @@
       ${method} on ${path} with args ${args}
       ${response.why}
       `,
-      level: 1
+      level: 1,
     });
     const locator = await this.page.locator(`xpath=${path}`).first();
 
-    if (method === 'scrollIntoView') { // this is not a native playwright function
+    if (method === "scrollIntoView") {
+      // this is not a native playwright function
       await locator.evaluate((element) => {
-        element.scrollIntoView({ behavior: 'smooth', block: 'center' });
+        element.scrollIntoView({ behavior: "smooth", block: "center" });
       });
     } else if (typeof locator[method as keyof typeof locator] === "function") {
-      
       const isLink = await locator.evaluate((element) => {
-        return element.tagName.toLowerCase() === 'a' && element.hasAttribute('href');
+        return (
+          element.tagName.toLowerCase() === "a" && element.hasAttribute("href")
+        );
       });
 
       // Perform the action
@@ -423,15 +434,15 @@
       await locator[method](...args);
 
       // Check if a new page was created, but only if the method is 'click'
-      if (method === 'click') {
+      if (method === "click") {
         if (isLink) {
           // Create a promise that resolves when a new page is created
           console.log("clicking link");
           const newPagePromise = Promise.race([
             new Promise<Page | null>((resolve) => {
-              this.context.once('page', (page) => resolve(page));
+              this.context.once("page", (page) => resolve(page));
               setTimeout(() => resolve(null), 1500); // 1500ms timeout
-            })
+            }),
           ]);
           const newPage = await newPagePromise;
           if (newPage) {
@@ -451,7 +462,7 @@
       this.log({
         category: "action",
         message: "continuing to next sub action",
-        level: 1
+        level: 1,
       });
       return this.act({
         action,
