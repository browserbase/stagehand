--- conflicted
+++ resolved
@@ -10,10 +10,6 @@
 import fs from "fs";
 import { act, ask, extract, observe, verifyActCompletion } from "./inference";
 import { LLMProvider } from "./llm/LLMProvider";
-<<<<<<< HEAD
-import merge from "deepmerge";
-=======
->>>>>>> 12f1b359
 import path from "path";
 import Browserbase from "./browserbase";
 import { ScreenshotService } from "./vision";
