import { Browserbase } from "@browserbasehq/sdk";
import { type BrowserContext, chromium, type Page } from "@playwright/test";
import { randomUUID } from "crypto";
import fs from "fs";
<<<<<<< HEAD
import path from "path";
=======
import os from "os";
>>>>>>> b9d352cd
import { z } from "zod";
import { BrowserResult } from "../types/browser";
import { LogLine } from "../types/log";
import {
  ActOptions,
  ActResult,
  ConstructorParams,
  ExtractOptions,
  ExtractResult,
  InitFromPageOptions,
  InitFromPageResult,
  InitOptions,
  InitResult,
  ObserveOptions,
  ObserveResult,
} from "../types/stagehand";
import { scriptContent } from "./dom/build/scriptContent";
import { StagehandActHandler } from "./handlers/actHandler";
import { StagehandExtractHandler } from "./handlers/extractHandler";
import { StagehandObserveHandler } from "./handlers/observeHandler";
import { LLMClient } from "./llm/LLMClient";
import { LLMProvider } from "./llm/LLMProvider";
import { logLineToString } from "./utils";

require("dotenv").config({ path: ".env" });

const DEFAULT_MODEL_NAME = "gpt-4o";

async function getBrowser(
  apiKey: string | undefined,
  projectId: string | undefined,
  env: "LOCAL" | "BROWSERBASE" = "LOCAL",
  headless: boolean = false,
  logger: (message: LogLine) => void,
  browserbaseSessionCreateParams?: Browserbase.Sessions.SessionCreateParams,
  browserbaseResumeSessionID?: string,
): Promise<BrowserResult> {
  if (env === "BROWSERBASE") {
    if (!apiKey) {
      logger({
        category: "init",
        message:
          "BROWSERBASE_API_KEY is required to use BROWSERBASE env. Defaulting to LOCAL.",
        level: 0,
      });
      env = "LOCAL";
    }
    if (!projectId) {
      logger({
        category: "init",
        message:
          "BROWSERBASE_PROJECT_ID is required for some Browserbase features that may not work without it.",
        level: 1,
      });
    }
  }

  if (env === "BROWSERBASE") {
    if (!apiKey) {
      throw new Error("BROWSERBASE_API_KEY is required.");
    }

    let debugUrl: string | undefined = undefined;
    let sessionUrl: string | undefined = undefined;
    let sessionId: string;
    let connectUrl: string;

    const browserbase = new Browserbase({
      apiKey,
    });

    if (browserbaseResumeSessionID) {
      // Validate the session status
      try {
        const sessionStatus = await browserbase.sessions.retrieve(
          browserbaseResumeSessionID,
        );

        if (sessionStatus.status !== "RUNNING") {
          throw new Error(
            `Session ${browserbaseResumeSessionID} is not running (status: ${sessionStatus.status})`,
          );
        }

        sessionId = browserbaseResumeSessionID;
        connectUrl = `wss://connect.browserbase.com?apiKey=${apiKey}&sessionId=${sessionId}`;

        logger({
          category: "init",
          message: "resuming existing browserbase session...",
          level: 1,
          auxiliary: {
            sessionId: {
              value: sessionId,
              type: "string",
            },
          },
        });
      } catch (error) {
        logger({
          category: "init",
          message: "failed to resume session",
          level: 1,
          auxiliary: {
            error: {
              value: error.message,
              type: "string",
            },
            trace: {
              value: error.stack,
              type: "string",
            },
          },
        });
        throw error;
      }
    } else {
      // Create new session (existing code)
      logger({
        category: "init",
        message: "creating new browserbase session...",
        level: 0,
      });

      if (!projectId) {
        throw new Error(
          "BROWSERBASE_PROJECT_ID is required for new Browserbase sessions.",
        );
      }

      const session = await browserbase.sessions.create({
        projectId,
        ...browserbaseSessionCreateParams,
      });

      sessionId = session.id;
      connectUrl = session.connectUrl;
      logger({
        category: "init",
        message: "created new browserbase session",
        level: 1,
        auxiliary: {
          sessionId: {
            value: sessionId,
            type: "string",
          },
        },
      });
    }

    const browser = await chromium.connectOverCDP(connectUrl);
    const { debuggerUrl } = await browserbase.sessions.debug(sessionId);

    debugUrl = debuggerUrl;
    sessionUrl = `https://www.browserbase.com/sessions/${sessionId}`;

    logger({
      category: "init",
      message: browserbaseResumeSessionID
        ? "browserbase session resumed"
        : "browserbase session started",
      level: 0,
      auxiliary: {
        sessionUrl: {
          value: sessionUrl,
          type: "string",
        },
        debugUrl: {
          value: debugUrl,
          type: "string",
        },
        sessionId: {
          value: sessionId,
          type: "string",
        },
      },
    });

    const context = browser.contexts()[0];

    return { browser, context, debugUrl, sessionUrl };
  } else {
    logger({
      category: "init",
      message: "launching local browser",
      level: 0,
      auxiliary: {
        headless: {
          value: headless.toString(),
          type: "boolean",
        },
      },
    });

<<<<<<< HEAD
    const tmpDirPath = path.join(process.cwd(), "tmp");
    if (!fs.existsSync(tmpDirPath)) {
      fs.mkdirSync(tmpDirPath, { recursive: true });
    }

    const tmpDir = fs.mkdtempSync(path.join(tmpDirPath, "ctx_"));
    fs.mkdirSync(path.join(tmpDir, "userdir/Default"), { recursive: true });
=======
    const tmpDir = fs.mkdtempSync("/tmp/pwtest");
    fs.mkdirSync(`${tmpDir}/userdir/Default`, { recursive: true });
>>>>>>> b9d352cd

    const defaultPreferences = {
      plugins: {
        always_open_pdf_externally: true,
      },
    };

    fs.writeFileSync(
      path.join(tmpDir, "userdir/Default/Preferences"),
      JSON.stringify(defaultPreferences),
    );

    const downloadsPath = path.join(process.cwd(), "downloads");
    fs.mkdirSync(downloadsPath, { recursive: true });

    const context = await chromium.launchPersistentContext(
      path.join(tmpDir, "userdir"),
      {
        acceptDownloads: true,
        headless: headless,
        viewport: {
          width: 1250,
          height: 800,
        },
        locale: "en-US",
        timezoneId: "America/New_York",
        deviceScaleFactor: 1,
        args: [
          "--enable-webgl",
          "--use-gl=swiftshader",
          "--enable-accelerated-2d-canvas",
          "--disable-blink-features=AutomationControlled",
          "--disable-web-security",
        ],
        bypassCSP: true,
      },
    );

    logger({
      category: "init",
      message: "local browser started successfully.",
    });

    await applyStealthScripts(context);

    return { context };
  }
}

async function applyStealthScripts(context: BrowserContext) {
  await context.addInitScript(() => {
    // Override the navigator.webdriver property
    Object.defineProperty(navigator, "webdriver", {
      get: () => undefined,
    });

    // Mock languages and plugins to mimic a real browser
    Object.defineProperty(navigator, "languages", {
      get: () => ["en-US", "en"],
    });

    Object.defineProperty(navigator, "plugins", {
      get: () => [1, 2, 3, 4, 5],
    });

    // Remove Playwright-specific properties
    delete (window as any).__playwright;
    delete (window as any).__pw_manual;
    delete (window as any).__PW_inspect;

    // Redefine the headless property
    Object.defineProperty(navigator, "headless", {
      get: () => false,
    });

    // Override the permissions API
    const originalQuery = window.navigator.permissions.query;
    window.navigator.permissions.query = (parameters: any) =>
      parameters.name === "notifications"
        ? Promise.resolve({
            state: Notification.permission,
          } as PermissionStatus)
        : originalQuery(parameters);
  });
}

export class Stagehand {
  private llmProvider: LLMProvider;
  private llmClient: LLMClient;
  public page: Page;
  public context: BrowserContext;
  private env: "LOCAL" | "BROWSERBASE";
  private apiKey: string | undefined;
  private projectId: string | undefined;
  private verbose: 0 | 1 | 2;
  private debugDom: boolean;
  private headless: boolean;
  private logger: (logLine: LogLine) => void;
  private externalLogger?: (logLine: LogLine) => void;
  private domSettleTimeoutMs: number;
  private browserBaseSessionCreateParams?: Browserbase.Sessions.SessionCreateParams;
  private enableCaching: boolean;
  private variables: { [key: string]: any };
  private browserbaseResumeSessionID?: string;

  private actHandler?: StagehandActHandler;
  private extractHandler?: StagehandExtractHandler;
  private observeHandler?: StagehandObserveHandler;

  constructor(
    {
      env,
      apiKey,
      projectId,
      verbose,
      debugDom,
      llmProvider,
      headless,
      logger,
      browserBaseSessionCreateParams,
      domSettleTimeoutMs,
      enableCaching,
      browserbaseResumeSessionID,
      modelName,
      modelClientOptions,
    }: ConstructorParams = {
      env: "BROWSERBASE",
    },
  ) {
    this.externalLogger = logger;
    this.logger = this.log.bind(this);
    this.enableCaching =
      enableCaching ??
      (process.env.ENABLE_CACHING && process.env.ENABLE_CACHING === "true");
    this.llmProvider =
      llmProvider || new LLMProvider(this.logger, this.enableCaching);
    this.env = env;
    this.apiKey = apiKey ?? process.env.BROWSERBASE_API_KEY;
    this.projectId = projectId ?? process.env.BROWSERBASE_PROJECT_ID;
    this.verbose = verbose ?? 0;
    this.debugDom = debugDom ?? false;
    this.llmClient = this.llmProvider.getClient(
      modelName ?? DEFAULT_MODEL_NAME,
      modelClientOptions,
    );
    this.domSettleTimeoutMs = domSettleTimeoutMs ?? 30_000;
    this.headless = headless ?? false;
    this.browserBaseSessionCreateParams = browserBaseSessionCreateParams;
    this.browserbaseResumeSessionID = browserbaseResumeSessionID;
  }

  async init({
    modelName,
    modelClientOptions,
    domSettleTimeoutMs,
  }: InitOptions = {}): Promise<InitResult> {
    const llmClient = modelName
      ? this.llmProvider.getClient(modelName, modelClientOptions)
      : this.llmClient;
    const { context, debugUrl, sessionUrl } = await getBrowser(
      this.apiKey,
      this.projectId,
      this.env,
      this.headless,
      this.logger,
      this.browserBaseSessionCreateParams,
      this.browserbaseResumeSessionID,
    ).catch((e) => {
      console.error("Error in init:", e);
      return {
        context: undefined,
        debugUrl: undefined,
        sessionUrl: undefined,
      } as BrowserResult;
    });
    this.context = context;
    this.page = context.pages()[0];
    // Redundant but needed for users who are re-connecting to a previously-created session
    await this.page.waitForLoadState("domcontentloaded");
    await this._waitForSettledDom();
    this.domSettleTimeoutMs = domSettleTimeoutMs ?? this.domSettleTimeoutMs;

    // Overload the page.goto method
    const originalGoto = this.page.goto.bind(this.page);
    this.page.goto = async (url: string, options?: any) => {
      const result = await originalGoto(url, options);
      if (this.debugDom) {
        await this.page.evaluate(() => (window.showChunks = this.debugDom));
      }
      await this.page.waitForLoadState("domcontentloaded");
      await this._waitForSettledDom();
      return result;
    };

    // Set the browser to headless mode if specified
    if (this.headless) {
      await this.page.setViewportSize({ width: 1280, height: 720 });
    }

    await this.context.addInitScript({
      content: scriptContent,
    });

    this.actHandler = new StagehandActHandler({
      stagehand: this,
      verbose: this.verbose,
      llmProvider: this.llmProvider,
      enableCaching: this.enableCaching,
      logger: this.logger,
      waitForSettledDom: this._waitForSettledDom.bind(this),
      startDomDebug: this.startDomDebug.bind(this),
      cleanupDomDebug: this.cleanupDomDebug.bind(this),
      llmClient,
    });

    this.extractHandler = new StagehandExtractHandler({
      stagehand: this,
      logger: this.logger,
      waitForSettledDom: this._waitForSettledDom.bind(this),
      startDomDebug: this.startDomDebug.bind(this),
      cleanupDomDebug: this.cleanupDomDebug.bind(this),
      llmProvider: this.llmProvider,
      verbose: this.verbose,
      llmClient,
    });

    this.observeHandler = new StagehandObserveHandler({
      stagehand: this,
      logger: this.logger,
      waitForSettledDom: this._waitForSettledDom.bind(this),
      startDomDebug: this.startDomDebug.bind(this),
      cleanupDomDebug: this.cleanupDomDebug.bind(this),
      llmProvider: this.llmProvider,
      verbose: this.verbose,
      llmClient,
    });

    this.llmClient = llmClient;
    return { debugUrl, sessionUrl };
  }

  async initFromPage({
    page,
    modelName,
    modelClientOptions,
  }: InitFromPageOptions): Promise<InitFromPageResult> {
    this.page = page;
    this.context = page.context();
    this.llmClient = modelName
      ? this.llmProvider.getClient(modelName, modelClientOptions)
      : this.llmClient;

    const originalGoto = this.page.goto.bind(this.page);
    this.page.goto = async (url: string, options?: any) => {
      const result = await originalGoto(url, options);
      if (this.debugDom) {
        await this.page.evaluate(() => (window.showChunks = this.debugDom));
      }
      await this.page.waitForLoadState("domcontentloaded");
      await this._waitForSettledDom();
      return result;
    };

    // Set the browser to headless mode if specified
    if (this.headless) {
      await this.page.setViewportSize({ width: 1280, height: 720 });
    }

    // Add initialization scripts
    await this.context.addInitScript({
      content: scriptContent,
    });

    return { context: this.context };
  }

  private pending_logs_to_send_to_browserbase: LogLine[] = [];

  private is_processing_browserbase_logs: boolean = false;

  log(logObj: LogLine): void {
    logObj.level = logObj.level || 1;

    // Normal Logging
    if (this.externalLogger) {
      this.externalLogger(logObj);
    } else {
      const logMessage = logLineToString(logObj);
      console.log(logMessage);
    }

    // Add the logs to the browserbase session
    this.pending_logs_to_send_to_browserbase.push({
      ...logObj,
      id: randomUUID(),
    });
    this._run_browserbase_log_processing_cycle();
  }

  private async _run_browserbase_log_processing_cycle() {
    if (this.is_processing_browserbase_logs) {
      return;
    }
    this.is_processing_browserbase_logs = true;
    const pending_logs = [...this.pending_logs_to_send_to_browserbase];
    for (const logObj of pending_logs) {
      await this._log_to_browserbase(logObj);
    }
    this.is_processing_browserbase_logs = false;
  }

  private async _log_to_browserbase(logObj: LogLine) {
    logObj.level = logObj.level || 1;

    if (!this.page) {
      return;
    }

    if (this.verbose >= logObj.level) {
      await this.page
        .evaluate((logObj) => {
          const logMessage = logLineToString(logObj);
          if (
            logObj.message.toLowerCase().includes("trace") ||
            logObj.message.toLowerCase().includes("error:")
          ) {
            console.error(logMessage);
          } else {
            console.log(logMessage);
          }
        }, logObj)
        .then(() => {
          this.pending_logs_to_send_to_browserbase =
            this.pending_logs_to_send_to_browserbase.filter(
              (log) => log.id !== logObj.id,
            );
        })
        .catch((e) => {
          // NAVIDTODO: Rerun the log call on the new page
          // This is expected to happen when the user is changing pages
          // console.error("Logging Error:", e);
        });
    }
  }

  private async _waitForSettledDom(timeoutMs?: number) {
    try {
      const timeout = timeoutMs ?? this.domSettleTimeoutMs;
      let timeoutHandle: NodeJS.Timeout;

      const timeoutPromise = new Promise<void>((resolve, reject) => {
        timeoutHandle = setTimeout(() => {
          this.log({
            category: "dom",
            message: "DOM settle timeout exceeded, continuing anyway",
            level: 1,
            auxiliary: {
              timeout_ms: {
                value: timeout.toString(),
                type: "integer",
              },
            },
          });
          resolve();
        }, timeout);
      });

      try {
        await Promise.race([
          this.page.evaluate(() => {
            return new Promise<void>((resolve) => {
              if (typeof window.waitForDomSettle === "function") {
                window.waitForDomSettle().then(resolve);
              } else {
                console.warn(
                  "waitForDomSettle is not defined, considering DOM as settled",
                );
                resolve();
              }
            });
          }),
          this.page.waitForLoadState("domcontentloaded"),
          this.page.waitForSelector("body"),
          timeoutPromise,
        ]);
      } finally {
        clearTimeout(timeoutHandle!);
      }
    } catch (e) {
      this.log({
        category: "dom",
        message: "Error in waitForSettledDom",
        level: 1,
        auxiliary: {
          error: {
            value: e.message,
            type: "string",
          },
          trace: {
            value: e.stack,
            type: "string",
          },
        },
      });
    }
  }

  private async startDomDebug() {
    try {
      await this.page
        .evaluate(() => {
          if (typeof window.debugDom === "function") {
            window.debugDom();
          } else {
            this.log({
              category: "dom",
              message: "debugDom is not defined",
              level: 1,
            });
          }
        })
        .catch(() => {});
    } catch (e) {
      this.log({
        category: "dom",
        message: "Error in startDomDebug",
        level: 1,
        auxiliary: {
          error: {
            value: e.message,
            type: "string",
          },
          trace: {
            value: e.stack,
            type: "string",
          },
        },
      });
    }
  }

  private async cleanupDomDebug() {
    if (this.debugDom) {
      await this.page.evaluate(() => window.cleanupDebug()).catch(() => {});
    }
  }

  async act({
    action,
    modelName,
    modelClientOptions,
    useVision = "fallback",
    variables = {},
    domSettleTimeoutMs,
  }: ActOptions): Promise<ActResult> {
    if (!this.actHandler) {
      throw new Error("Act handler not initialized");
    }

    useVision = useVision ?? "fallback";
    const requestId = Math.random().toString(36).substring(2);
    const llmClient: LLMClient = modelName
      ? this.llmProvider.getClient(modelName, modelClientOptions)
      : this.llmClient;

    this.log({
      category: "act",
      message: "running act",
      level: 1,
      auxiliary: {
        action: {
          value: action,
          type: "string",
        },
        requestId: {
          value: requestId,
          type: "string",
        },
        modelName: {
          value: llmClient.modelName,
          type: "string",
        },
      },
    });

    if (variables) {
      this.variables = { ...this.variables, ...variables };
    }

    return this.actHandler
      .act({
        action,
        llmClient,
        chunksSeen: [],
        useVision,
        verifierUseVision: useVision !== false,
        requestId,
        variables,
        previousSelectors: [],
        skipActionCacheForThisStep: false,
        domSettleTimeoutMs,
      })
      .catch((e) => {
        this.log({
          category: "act",
          message: "error acting",
          level: 1,
          auxiliary: {
            error: {
              value: e.message,
              type: "string",
            },
            trace: {
              value: e.stack,
              type: "string",
            },
          },
        });

        return {
          success: false,
          message: `Internal error: Error acting: ${e.message}`,
          action: action,
        };
      });
  }

  async extract<T extends z.AnyZodObject>({
    instruction,
    schema,
    modelName,
    modelClientOptions,
    domSettleTimeoutMs,
  }: ExtractOptions<T>): Promise<ExtractResult<T>> {
    if (!this.extractHandler) {
      throw new Error("Extract handler not initialized");
    }

    const requestId = Math.random().toString(36).substring(2);
    const llmClient = modelName
      ? this.llmProvider.getClient(modelName, modelClientOptions)
      : this.llmClient;

    this.logger({
      category: "extract",
      message: "running extract",
      level: 1,
      auxiliary: {
        instruction: {
          value: instruction,
          type: "string",
        },
        requestId: {
          value: requestId,
          type: "string",
        },
        modelName: {
          value: llmClient.modelName,
          type: "string",
        },
      },
    });

    return this.extractHandler
      .extract({
        instruction,
        schema,
        llmClient,
        requestId,
        domSettleTimeoutMs,
      })
      .catch((e) => {
        this.logger({
          category: "extract",
          message: "error extracting",
          level: 1,
          auxiliary: {
            error: {
              value: e.message,
              type: "string",
            },
            trace: {
              value: e.stack,
              type: "string",
            },
          },
        });

        if (this.enableCaching) {
          this.llmProvider.cleanRequestCache(requestId);
        }

        throw e;
      });
  }

  async observe(options?: ObserveOptions): Promise<ObserveResult[]> {
    if (!this.observeHandler) {
      throw new Error("Observe handler not initialized");
    }

    const requestId = Math.random().toString(36).substring(2);
    const llmClient = options?.modelName
      ? this.llmProvider.getClient(
          options.modelName,
          options.modelClientOptions,
        )
      : this.llmClient;

    this.logger({
      category: "observe",
      message: "running observe",
      level: 1,
      auxiliary: {
        instruction: {
          value: options?.instruction,
          type: "string",
        },
        requestId: {
          value: requestId,
          type: "string",
        },
        modelName: {
          value: llmClient.modelName,
          type: "string",
        },
      },
    });

    return this.observeHandler
      .observe({
        instruction:
          options?.instruction ??
          "Find actions that can be performed on this page.",
        llmClient,
        useVision: options?.useVision ?? false,
        fullPage: false,
        requestId,
        domSettleTimeoutMs: options?.domSettleTimeoutMs,
      })
      .catch((e) => {
        this.logger({
          category: "observe",
          message: "error observing",
          level: 1,
          auxiliary: {
            error: {
              value: e.message,
              type: "string",
            },
            trace: {
              value: e.stack,
              type: "string",
            },
            requestId: {
              value: requestId,
              type: "string",
            },
            instruction: {
              value: options?.instruction,
              type: "string",
            },
          },
        });

        if (this.enableCaching) {
          this.llmProvider.cleanRequestCache(requestId);
        }

        throw e;
      });
  }
}<|MERGE_RESOLUTION|>--- conflicted
+++ resolved
@@ -2,11 +2,7 @@
 import { type BrowserContext, chromium, type Page } from "@playwright/test";
 import { randomUUID } from "crypto";
 import fs from "fs";
-<<<<<<< HEAD
 import path from "path";
-=======
-import os from "os";
->>>>>>> b9d352cd
 import { z } from "zod";
 import { BrowserResult } from "../types/browser";
 import { LogLine } from "../types/log";
@@ -201,7 +197,6 @@
       },
     });
 
-<<<<<<< HEAD
     const tmpDirPath = path.join(process.cwd(), "tmp");
     if (!fs.existsSync(tmpDirPath)) {
       fs.mkdirSync(tmpDirPath, { recursive: true });
@@ -209,10 +204,6 @@
 
     const tmpDir = fs.mkdtempSync(path.join(tmpDirPath, "ctx_"));
     fs.mkdirSync(path.join(tmpDir, "userdir/Default"), { recursive: true });
-=======
-    const tmpDir = fs.mkdtempSync("/tmp/pwtest");
-    fs.mkdirSync(`${tmpDir}/userdir/Default`, { recursive: true });
->>>>>>> b9d352cd
 
     const defaultPreferences = {
       plugins: {
