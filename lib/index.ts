--- conflicted
+++ resolved
@@ -359,15 +359,6 @@
     this.projectId = projectId ?? process.env.BROWSERBASE_PROJECT_ID;
     this.verbose = verbose ?? 0;
     this.debugDom = debugDom ?? false;
-<<<<<<< HEAD
-    this.llmClient =
-      llmClient ||
-      this.llmProvider.getClient(
-        modelName ?? DEFAULT_MODEL_NAME,
-        modelClientOptions,
-      );
-
-=======
     if (llmClient) {
       this.llmClient = llmClient;
     } else {
@@ -381,10 +372,6 @@
         this.llmClient = undefined;
       }
     }
-    if (this.llmClient && !this.llmClient.logger) {
-      this.llmClient.logger = this.logger;
-    }
->>>>>>> 30e7d091
     this.domSettleTimeoutMs = domSettleTimeoutMs ?? 30_000;
     this.headless = headless ?? false;
     this.browserbaseSessionCreateParams = browserbaseSessionCreateParams;
