import { type Page, type BrowserContext, chromium } from "@playwright/test";
import { expect } from "@playwright/test";
import { Frame, Page } from 'playwright';
import crypto from "crypto";
import { z } from "zod";
import fs from "fs";
import { act as actLLM, ask, extract, observe } from "./inference";
import { LLMProvider } from "./llm/LLMProvider";
const merge = require("deepmerge");
import path from "path";
import Browserbase from "./browserbase";
import { ScreenshotService } from "./vision";
import { modelsWithVision } from "./llm/LLMClient";

require("dotenv").config({ path: ".env" });

async function getBrowser(
  env: "LOCAL" | "BROWSERBASE" = "LOCAL",
  headless: boolean = false,
) {
  if (env === "BROWSERBASE" && !process.env.BROWSERBASE_API_KEY) {
    console.error(
      "BROWSERBASE_API_KEY is required to use browserbase env. Defaulting to local.",
    );
    env = "LOCAL";
  }

  if (env === "BROWSERBASE" && !process.env.BROWSERBASE_PROJECT_ID) {
    console.error(
      "BROWSERBASE_PROJECT_ID is required to use browserbase env. Defaulting to local.",
    );
    env = "LOCAL";
  }

  if (env === "BROWSERBASE") {
    console.log("Connecting you to broswerbase...");
    const browserbase = new Browserbase();
    const { sessionId } = await browserbase.createSession();
    const browser = await chromium.connectOverCDP(
      `wss://connect.browserbase.com?apiKey=${process.env.BROWSERBASE_API_KEY}&sessionId=${sessionId}`,
    );

    const debugUrl = await browserbase.retrieveDebugConnectionURL(sessionId);
    console.log(
      `Browserbase session started, live debug accessible here: ${debugUrl}.`,
    );

    const context = browser.contexts()[0];
    return { browser, context };
  } else {
    if (!process.env.BROWSERBASE_API_KEY) {
      console.log("No browserbase key detected");
      console.log("Starting a local browser...");
    }

    console.log(
      `Launching browser in ${headless ? "headless" : "headed"} mode`,
    );

    const tmpDir = fs.mkdtempSync(`/tmp/pwtest`);
    fs.mkdirSync(`${tmpDir}/userdir/Default`, { recursive: true });

    const defaultPreferences = {
      plugins: {
        always_open_pdf_externally: true,
      },
    };

    fs.writeFileSync(
      `${tmpDir}/userdir/Default/Preferences`,
      JSON.stringify(defaultPreferences),
    );

    const downloadsPath = `${process.cwd()}/downloads`;
    fs.mkdirSync(downloadsPath, { recursive: true });

    const context = await chromium.launchPersistentContext(
      `${tmpDir}/userdir`,
      {
        acceptDownloads: true,
        headless: headless,
        viewport: {
          width: 1250,
          height: 800,
        },
        locale: "en-US",
        timezoneId: "America/New_York",
        deviceScaleFactor: 1,
        args: [
          "--enable-webgl",
          "--use-gl=swiftshader",
          "--enable-accelerated-2d-canvas",
        ],
        excludeSwitches: "enable-automation",
        userDataDir: "./user_data",
      },
    );

    console.log("Local browser started successfully.");

    await applyStealthScripts(context);

    return { context };
  }
}

async function applyStealthScripts(context: BrowserContext) {
  await context.addInitScript(() => {
    // Override the navigator.webdriver property
    Object.defineProperty(navigator, "webdriver", {
      get: () => undefined,
    });

    // Mock languages and plugins to mimic a real browser
    Object.defineProperty(navigator, "languages", {
      get: () => ["en-US", "en"],
    });

    Object.defineProperty(navigator, "plugins", {
      get: () => [1, 2, 3, 4, 5],
    });

    // Remove Playwright-specific properties
    delete (window as any).__playwright;
    delete (window as any).__pw_manual;
    delete (window as any).__PW_inspect;

    // Redefine the headless property
    Object.defineProperty(navigator, "headless", {
      get: () => false,
    });

    // Override the permissions API
    const originalQuery = window.navigator.permissions.query;
    window.navigator.permissions.query = (parameters: any) =>
      parameters.name === "notifications"
        ? Promise.resolve({
            state: Notification.permission,
          } as PermissionStatus)
        : originalQuery(parameters);
  });
}

export class Stagehand {
  private llmProvider: LLMProvider;
  public observations: {
    [key: string]: { result: string; observation: string };
  };
  private actions: { [key: string]: { result: string; action: string } };
  id: string;
  public page: Page;
  public context: BrowserContext;
  public env: "LOCAL" | "BROWSERBASE";
  public verbose: 0 | 1 | 2;
  public debugDom: boolean;
  public defaultModelName: string;
  public headless: boolean;
  private logger: (message: { category?: string; message: string }) => void;
  public iframeSupport: boolean;

  constructor(
    {
      env,
      verbose = 0,
      debugDom = false,
      llmProvider,
      headless = false,
      iframeSupport = false,
    }: {
      env: "LOCAL" | "BROWSERBASE";
      verbose?: 0 | 1 | 2;
      debugDom?: boolean;
      llmProvider?: LLMProvider;
      headless?: boolean;
      iframeSupport?: boolean;
    } = {
      env: "BROWSERBASE",
    },
  ) {
    this.logger = this.log.bind(this);
    this.llmProvider = llmProvider || new LLMProvider(this.logger);
    this.env = env;
    this.observations = {};
    this.actions = {};
    this.verbose = verbose;
    this.debugDom = debugDom;
    this.defaultModelName = "gpt-4o";
    this.headless = headless;
    this.iframeSupport = iframeSupport;
  }

  log({
    category,
    message,
    level = 1,
  }: {
    category?: string;
    message: string;
    level?: 0 | 1 | 2;
  }) {
    if (this.verbose >= level) {
      const categoryString = category ? `:${category}` : "";
      console.log(`[stagehand${categoryString}] ${message}`);
    }
  }

  async downloadPDF(url: string, title: string) {
    const downloadPromise = this.page.waitForEvent("download");
    await this.act({
      action: `click on ${url}`,
    });
    const download = await downloadPromise;
    await download.saveAs(`downloads/${title}.pdf`);
    await download.delete();
  }

  async init({ modelName = "gpt-4o" }: { modelName?: string } = {}) {
    const { context } = await getBrowser(this.env, this.headless);
    this.context = context;
    this.page = context.pages()[0];
    this.defaultModelName = modelName;

    // Set the browser to headless mode if specified
    if (this.headless) {
      await this.page.setViewportSize({ width: 1280, height: 720 });
    }

    // This can be greatly improved, but the tldr is we put our built web scripts in dist, which should always
    // be one level above our running directly across evals, example, and as a package
    await this.page.addInitScript({
      path: path.join(__dirname, "..", "dist", "dom", "build", "process.js"),
    });

    await this.page.addInitScript({
      path: path.join(__dirname, "..", "dist", "dom", "build", "utils.js"),
    });

    await this.page.addInitScript({
      path: path.join(__dirname, "..", "dist", "dom", "build", "debug.js"),
    });
  }

  async waitForSettledDom() {
    try {
      await this.page.waitForSelector("body");
      await this.page.waitForLoadState("domcontentloaded");

      await this.page.evaluate(() => {
        return new Promise<void>((resolve) => {
          if (typeof window.waitForDomSettle === "function") {
            window.waitForDomSettle().then(() => {
              resolve();
            });
          } else {
            console.warn(
              "waitForDomSettle is not defined, considering DOM as settled",
            );
            resolve();
          }
        });
      });
    } catch (e) {
      this.log({
        category: "dom",
        message: `Error in waitForSettledDom: ${e.message}`,
        level: 1,
      });
    }
  }

  async startDomDebug() {
    try {
      await this.page.evaluate(() => {
        if (typeof window.debugDom === "function") {
          window.debugDom();
        } else {
          console.warn("debugDom is not defined");
        }
      });
    } catch (e) {
      console.log("Error in startDomDebug:", e);
    }
  }
  async cleanupDomDebug() {
    if (this.debugDom) {
      await this.page.evaluate(() => window.cleanupDebug());
    }
  }
  getId(operation: string) {
    return crypto.createHash("sha256").update(operation).digest("hex");
  }

  async extract<T extends z.AnyZodObject>({
    instruction,
    schema,
    progress = "",
    content = {},
    chunksSeen = [],
    modelName,
  }: {
    instruction: string;
    schema: T;
    progress?: string;
    content?: z.infer<T>;
    chunksSeen?: Array<number>;
    modelName?: string;
  }): Promise<z.infer<T>> {
    this.log({
      category: "extraction",
      message: `starting extraction ${instruction}`,
      level: 1,
    });

    await this.waitForSettledDom();
    await this.startDomDebug();
    const { outputString, chunk, chunks } = await this.page.evaluate(
      (chunksSeen?: number[]) => window.processDom(chunksSeen ?? []),
      chunksSeen,
    );
    this.log({
      category: "extraction",
      message: `Received output from processDom. Chunk: ${chunk}, Chunks left: ${chunks.length - chunksSeen.length}`,
      level: 1,
    });

    const extractionResponse = await extract({
      instruction,
      progress,
      previouslyExtractedContent: content,
      domElements: outputString,
      llmProvider: this.llmProvider,
      schema,
      modelName: modelName || this.defaultModelName,
    });
    const {
      metadata: { progress: newProgress, completed },
      ...output
    } = extractionResponse;
    await this.cleanupDomDebug();

    this.log({
      category: "extraction",
      message: `Received extraction response: ${JSON.stringify(extractionResponse)}`,
      level: 1,
    });

    chunksSeen.push(chunk);

    const mergedOutput = merge(content, output);

    if (completed || chunksSeen.length === chunks.length) {
      this.log({
        category: "extraction",
        message: `response: ${JSON.stringify(extractionResponse)}`,
        level: 1,
      });

      return mergedOutput;
    } else {
      this.log({
        category: "extraction",
        message: `continuing extraction, progress: ${progress + newProgress + ", "}`,
        level: 1,
      });
      await this.waitForSettledDom();
      return this.extract({
        instruction,
        schema,
        progress: progress + newProgress + ", ",
        content: mergedOutput,
        chunksSeen,
        modelName,
      });
    }
  }

  async observe(
    observation: string,
    modelName?: string,
  ): Promise<string | null> {
    this.log({
      category: "observation",
      message: `starting observation: ${observation}`,
      level: 1,
    });

    await this.waitForSettledDom();
    await this.startDomDebug();
    const { outputString, selectorMap } = await this.page.evaluate(() =>
      window.processDom([]),
    );

    const elementId = await observe({
      observation,
      domElements: outputString,
      llmProvider: this.llmProvider,
      modelName: modelName || this.defaultModelName,
    });
    await this.cleanupDomDebug();

    if (elementId === "NONE") {
      this.log({
        category: "observation",
        message: `no element found for ${observation}`,
        level: 1,
      });
      return null;
    }

    this.log({
      category: "observation",
      message: `found element ${elementId}`,
      level: 1,
    });

    const selector = selectorMap[parseInt(elementId)];
    const locatorString = `xpath=${selector}`;

    this.log({
      category: "observation",
      message: `found locator ${locatorString}`,
      level: 1,
    });

    // the locator string found by the LLM might resolve to multiple places in the DOM
    const firstLocator = this.page.locator(locatorString).first();

    await expect(firstLocator).toBeAttached();
    const observationId = await this.recordObservation(
      observation,
      locatorString,
    );

    return observationId;
  }
  async ask(question: string, modelName?: string): Promise<string | null> {
    return ask({
      question,
      llmProvider: this.llmProvider,
      modelName: modelName || this.defaultModelName,
    });
  }

  async recordObservation(
    observation: string,
    result: string,
  ): Promise<string> {
    const id = this.getId(observation);

    this.observations[id] = { result, observation };

    return id;
  }

  async recordAction(action: string, result: string): Promise<string> {
    const id = this.getId(action);

    this.actions[id] = { result, action };

    return id;
  }

  async act({
    action,
    steps = "",
    frameIndex = 0,
    frames = [],
    chunksSeenPerFrame = {},
    modelName,
    useVision = "fallback",
  }: {
    action: string;
    steps?: string;
    frameIndex?: number;
    frames?: Frame[];
    chunksSeenPerFrame?: { [frameId: number]: number[] };
    modelName?: string;
    useVision?: boolean | "fallback";
  }): Promise<{ success: boolean; message: string; action: string }> {
    useVision = useVision ?? "fallback";
    const model = modelName ?? this.defaultModelName;

    if (!modelsWithVision.includes(model) && useVision !== false) {
      console.warn(
        `${model} does not support vision, but useVision was set to ${useVision}. Defaulting to false.`,
      );
      useVision = false;
    }

    console.log("[BROWSERBASE] Starting action", action, chunksSeen, useVision);
    this.log({
      category: "action",
      message: `Starting action: ${action}`,
      level: 1,
    });
  
    await this.waitForSettledDom();
  
    // Initialize frames if not provided
    if (frames.length === 0) {
      // Prepare frames: main frame and relevant iframes
      const mainFrame = this.page.mainFrame();
  
      // Start with the main frame
      frames = [mainFrame];
  
      if (this.iframeSupport) {
        const iframeElements = await this.page.$$('iframe');
  
        for (const iframeElement of iframeElements) {
          const src = await iframeElement.getAttribute('src');
          const isVisible = await iframeElement.isVisible();
          if (src && src.trim() !== '' && isVisible) {
            const frame = await iframeElement.contentFrame();
            if (frame) {
              frames.push(frame);
            }
          }
        }
      }
  
      // Initialize chunksSeenPerFrame
      chunksSeenPerFrame = {};
      frames.forEach((frame, index) => {
        chunksSeenPerFrame[index] = [];
      });
    }
  
    if (frameIndex >= frames.length) {
      this.log({
        category: "action",
        message: `Action not found in any frame`,
        level: 1,
      });
      await this.recordAction(action, '');
      return {
        success: false,
        message: `Action not found in any frame`,
        action: action,
      };
    }
  
    const currentFrame = frames[frameIndex];
    const frameId = frameIndex; // Use frameIndex as the identifier
  
    // Get the chunksSeen for the current frame
    const chunksSeen = chunksSeenPerFrame[frameId];
    // TODO: start dom debug on each frame - right now we only do it on the main frame
    await this.startDomDebug();
<<<<<<< HEAD
    // Process the current frame
    const domResult = await currentFrame.evaluate(
      ({ chunksSeen }) => {
        // @ts-ignore
        return window.processDom(chunksSeen);
      },
      { chunksSeen }
    );
  
    const { outputString, selectorMap, chunk, chunks } = domResult;
  
=======

    const { outputString, selectorMap, chunk, chunks } =
      await this.page.evaluate((chunksSeen) => {
        return window.processDom(chunksSeen);
      }, chunksSeen);

    // New code to add bounding boxes and element numbers
    let annotatedScreenshot: Buffer | undefined = undefined;
    if (useVision === true) {
      const screenshotService = new ScreenshotService(
        this.page,
        selectorMap,
        this.verbose,
      );

      annotatedScreenshot = await screenshotService.getAnnotatedScreenshot();
    }

>>>>>>> fda599ca
    this.log({
      category: "action",
      message: `Processing frame ${frameIndex} (chunk ${chunk}). Chunks left: ${chunks.length - chunksSeen.length}`,
      level: 1,
    });
  
    // Proceed with LLM interaction using outputString and selectorMap
    const response = await actLLM({
      action,
      domElements: outputString,
      steps,
      llmProvider: this.llmProvider,
      modelName: model,
      screenshot: annotatedScreenshot,
    });
  
    // Add the current chunk to chunksSeen
    chunksSeen.push(chunk);

    // TODO: cleanup dom debug on each frame - right now we only do it on the main frame
    await this.cleanupDomDebug();
    chunksSeenPerFrame[frameId] = chunksSeen;
  
    if (!response) {
      if (chunksSeen.length < chunks.length) {
        this.log({
          category: "action",
          message: `No action found in current chunk. Chunks seen: ${chunksSeen.length}. Moving to next chunk in frame ${frameIndex}`,
          level: 1,
        });
        await this.waitForSettledDom();
        return await this.act({
          action,
<<<<<<< HEAD
          steps: steps + (!steps.endsWith("\n") ? "\n" : "") + "## Step: Scrolled to another section\n",
          frameIndex,
          frames,
          chunksSeenPerFrame,
          modelName,
=======
          steps:
            steps +
            (!steps.endsWith("\n") ? "\n" : "") +
            "## Step: Scrolled to another section\n",
          chunksSeen,
          modelName: model,
          useVision,
>>>>>>> fda599ca
        });
      } else {
        this.log({
          category: "action",
          message: `No action found in frame ${frameIndex} with no chunks left to check. Moving to next frame.`,
          level: 1,
        });
<<<<<<< HEAD
        await this.waitForSettledDom();
        return await this.act({
          action,
          steps,
          frameIndex: frameIndex + 1,
          frames,
          chunksSeenPerFrame,
          modelName,
        });
=======

        if (useVision === "fallback") {
          return this.act({
            action,
            steps,
            chunksSeen: [],
            modelName: model,
            useVision: true,
          });
        }
        this.recordAction(action, null);
        return {
          success: false,
          message:
            "Action not found on the current page after checking all chunks.",
          action: action,
        };
>>>>>>> fda599ca
      }
    }
  
    // Action found, proceed to execute
    const elementId = response["element"];
    const xpath = selectorMap[elementId];
    const method = response["method"];
    const args = response["args"];

    // Get the element text from the outputString	
    const elementLines = outputString.split("\n");
    const elementText =	
      elementLines	
        .find((line) => line.startsWith(`${elementId}:`))	
        ?.split(":")[1] || "Element not found";
  
    this.log({
      category: "action",
      message: `Executing method: ${method} on element: ${elementId} (xpath: ${xpath}) with args: ${JSON.stringify(args)}`,
      level: 1,
    });
  
    const locator = currentFrame.locator(`xpath=${xpath}`).first();
    try {
      if (method === "scrollIntoView") {
        this.log({
          category: "action",
          message: `Scrolling element into view`,
          level: 2,
        });
        await locator.evaluate((element) => {
          element.scrollIntoView({ behavior: "smooth", block: "center" });
        });
<<<<<<< HEAD
      } else if (typeof locator[method as keyof typeof locator] === "function") {
  
=======
      } else if (method === "fill" || method === "type") {
        // Stimulate typing like a human (just in case)
        await locator.click();

        const text = args[0];
        for (const char of text) {
          await this.page.keyboard.type(char, {
            delay: Math.random() * 50 + 25,
          }); // Random delay between 25-75ms to simulate typing like a human
        }
      } else if (
        typeof locator[method as keyof typeof locator] === "function"
      ) {
>>>>>>> fda599ca
        const isLink = await locator.evaluate((element) => {
          return (
            element.tagName.toLowerCase() === "a" &&
            element.hasAttribute("href")
          );
        });
  
        this.log({
          category: "action",
          message: `Element is a link: ${isLink}`,
          level: 2,
        });
  
        // Log current URL before action
        this.log({
          category: "action",
          message: `Current page URL before action: ${this.page.url()}`,
          level: 2,
        });
  
        // Perform the action
        // @ts-ignore
        await locator[method](...args);
  
        // Log current URL after action
        this.log({
          category: "action",
          message: `Current page URL after action: ${this.page.url()}`,
          level: 2,
        });
  
        // Check if a new page was created, but only if the method is 'click'
        if (method === "click") {
          if (isLink) {
            this.log({
              category: "action",
              message: `Clicking link, checking for new page`,
              level: 1,
            });
            const newPagePromise = Promise.race([
              new Promise<Page | null>((resolve) => {
                this.context.once("page", (page) => resolve(page));
                setTimeout(() => resolve(null), 1500); // 1500ms timeout
              }),
            ]);
            const newPage = await newPagePromise;
            if (newPage) {
              const newUrl = await newPage.url();
              this.log({
                category: "action",
                message: `New page detected with URL: ${newUrl}`,
                level: 1,
              });
              await newPage.close(); // Close the new page/tab
              await this.page.goto(newUrl); // Navigate to the new URL in the current tab
              await this.page.waitForLoadState("domcontentloaded");
              await this.waitForSettledDom();
            } else {
              this.log({
                category: "action",
                message: `No new page opened after clicking link`,
                level: 1,
              });
            }
          }
        }
      } else {
        throw new Error(`stagehand: chosen method ${method} is invalid`);
      }
  
      if (!response["completed"]) {
        this.log({
          category: "action",
          message: `Continuing to next action step`,
          level: 1,
        });
        await this.waitForSettledDom();
        return await this.act({
          action,
          steps: steps + (!steps.endsWith("\n") ? "\n" : "") +
            `## Step: ${response.step}\n` +	         
            `  Element: ${elementText}\n` +	
            `  Action: ${response.method}\n\n`,
<<<<<<< HEAD
          frameIndex,
          frames,
          chunksSeenPerFrame,
          modelName,
=======
          // chunksSeen,
          modelName: model,
          useVision,
>>>>>>> fda599ca
        });
      } else {
        this.log({
          category: "action",
          message: `Action completed successfully`,
          level: 1,
        });
        await this.recordAction(action, response.step);
        return {
          success: true,
          message: `Action completed successfully: ${steps}${response.step}`,
          action: action,
        };
      }
    } catch (error) {
      this.log({
        category: "action",
        message: `Error performing action: ${error.message}`,
        level: 1,
      });
      await this.recordAction(action, '');
      return {
        success: false,
        message: `Error performing action: ${error.message}`,
        action: action,
      };
    }
  }
  setPage(page: Page) {
    this.page = page;
  }
  setContext(context: BrowserContext) {
    this.context = context;
  }
}<|MERGE_RESOLUTION|>--- conflicted
+++ resolved
@@ -487,7 +487,7 @@
       useVision = false;
     }
 
-    console.log("[BROWSERBASE] Starting action", action, chunksSeen, useVision);
+    console.log("[BROWSERBASE] Starting action", action, chunksSeenPerFrame, useVision);
     this.log({
       category: "action",
       message: `Starting action: ${action}`,
@@ -547,8 +547,7 @@
     const chunksSeen = chunksSeenPerFrame[frameId];
     // TODO: start dom debug on each frame - right now we only do it on the main frame
     await this.startDomDebug();
-<<<<<<< HEAD
-    // Process the current frame
+
     const domResult = await currentFrame.evaluate(
       ({ chunksSeen }) => {
         // @ts-ignore
@@ -556,29 +555,20 @@
       },
       { chunksSeen }
     );
-  
-    const { outputString, selectorMap, chunk, chunks } = domResult;
-  
-=======
-
-    const { outputString, selectorMap, chunk, chunks } =
-      await this.page.evaluate((chunksSeen) => {
-        return window.processDom(chunksSeen);
-      }, chunksSeen);
+
+    const { outputString, selectorMap, chunk, chunks } = domResult
 
     // New code to add bounding boxes and element numbers
     let annotatedScreenshot: Buffer | undefined = undefined;
     if (useVision === true) {
       const screenshotService = new ScreenshotService(
-        this.page,
+        currentFrame,
         selectorMap,
         this.verbose,
       );
 
       annotatedScreenshot = await screenshotService.getAnnotatedScreenshot();
-    }
-
->>>>>>> fda599ca
+
     this.log({
       category: "action",
       message: `Processing frame ${frameIndex} (chunk ${chunk}). Chunks left: ${chunks.length - chunksSeen.length}`,
@@ -612,40 +602,18 @@
         await this.waitForSettledDom();
         return await this.act({
           action,
-<<<<<<< HEAD
-          steps: steps + (!steps.endsWith("\n") ? "\n" : "") + "## Step: Scrolled to another section\n",
-          frameIndex,
-          frames,
-          chunksSeenPerFrame,
-          modelName,
-=======
           steps:
             steps +
             (!steps.endsWith("\n") ? "\n" : "") +
             "## Step: Scrolled to another section\n",
-          chunksSeen,
-          modelName: model,
-          useVision,
->>>>>>> fda599ca
+            frameIndex,
+            frames,
+            chunksSeenPerFrame,
+            modelName: model,
+            useVision
+
         });
       } else {
-        this.log({
-          category: "action",
-          message: `No action found in frame ${frameIndex} with no chunks left to check. Moving to next frame.`,
-          level: 1,
-        });
-<<<<<<< HEAD
-        await this.waitForSettledDom();
-        return await this.act({
-          action,
-          steps,
-          frameIndex: frameIndex + 1,
-          frames,
-          chunksSeenPerFrame,
-          modelName,
-        });
-=======
-
         if (useVision === "fallback") {
           return this.act({
             action,
@@ -655,14 +623,22 @@
             useVision: true,
           });
         }
-        this.recordAction(action, null);
-        return {
-          success: false,
-          message:
-            "Action not found on the current page after checking all chunks.",
-          action: action,
-        };
->>>>>>> fda599ca
+        this.log({
+          category: "action",
+          message: `No action found in frame ${frameIndex} with no chunks left to check. Moving to next frame.`,
+          level: 1,
+        });
+
+        await this.waitForSettledDom();
+        return await this.act({
+          action,
+          steps,
+          frameIndex: frameIndex + 1,
+          frames,
+          chunksSeenPerFrame,
+          modelName: model,
+          useVision
+        });
       }
     }
   
@@ -696,10 +672,6 @@
         await locator.evaluate((element) => {
           element.scrollIntoView({ behavior: "smooth", block: "center" });
         });
-<<<<<<< HEAD
-      } else if (typeof locator[method as keyof typeof locator] === "function") {
-  
-=======
       } else if (method === "fill" || method === "type") {
         // Stimulate typing like a human (just in case)
         await locator.click();
@@ -713,7 +685,6 @@
       } else if (
         typeof locator[method as keyof typeof locator] === "function"
       ) {
->>>>>>> fda599ca
         const isLink = await locator.evaluate((element) => {
           return (
             element.tagName.toLowerCase() === "a" &&
@@ -797,16 +768,11 @@
             `## Step: ${response.step}\n` +	         
             `  Element: ${elementText}\n` +	
             `  Action: ${response.method}\n\n`,
-<<<<<<< HEAD
-          frameIndex,
-          frames,
-          chunksSeenPerFrame,
-          modelName,
-=======
-          // chunksSeen,
-          modelName: model,
-          useVision,
->>>>>>> fda599ca
+            frameIndex,
+            frames,
+            chunksSeenPerFrame,
+            modelName: model,
+            useVision
         });
       } else {
         this.log({
@@ -835,6 +801,7 @@
       };
     }
   }
+}
   setPage(page: Page) {
     this.page = page;
   }
