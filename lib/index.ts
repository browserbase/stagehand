--- conflicted
+++ resolved
@@ -1,13 +1,14 @@
-import { type Page, type BrowserContext, chromium } from "@playwright/test";
+import {
+  type Page,
+  type BrowserContext,
+  chromium,
+  Frame,
+} from "@playwright/test";
 import { expect } from "@playwright/test";
 import crypto from "crypto";
 import { z } from "zod";
 import fs from "fs";
-<<<<<<< HEAD
 import { act, ask, extract, observe, verifyActCompletion } from "./inference";
-=======
-import { act as actLLM, ask, extract, observe } from "./inference";
->>>>>>> 3b31c415
 import { LLMProvider } from "./llm/LLMProvider";
 const merge = require("deepmerge");
 import path from "path";
@@ -546,12 +547,12 @@
       frames = [mainFrame];
 
       if (this.iframeSupport) {
-        const iframeElements = await this.page.$$('iframe');
+        const iframeElements = await this.page.$$("iframe");
 
         for (const iframeElement of iframeElements) {
-          const src = await iframeElement.getAttribute('src');
+          const src = await iframeElement.getAttribute("src");
           const isVisible = await iframeElement.isVisible();
-          if (src && src.trim() !== '' && isVisible) {
+          if (src && src.trim() !== "" && isVisible) {
             const frame = await iframeElement.contentFrame();
             if (frame) {
               frames.push(frame);
@@ -560,19 +561,6 @@
         }
       }
 
-<<<<<<< HEAD
-    // New code to add bounding boxes and element numbers
-    let annotatedScreenshot: Buffer | undefined = undefined;
-    const screenshotService = new ScreenshotService(
-      this.page,
-      selectorMap,
-      this.verbose,
-    );
-
-    if (useVision === true) {
-      annotatedScreenshot =
-        await screenshotService.getAnnotatedScreenshot(false);
-=======
       // Initialize tracking objects for each frame
       chunksSeenPerFrame = {};
       visionAttemptedPerFrame = {};
@@ -588,13 +576,12 @@
         message: `Action not found in any frame`,
         level: 1,
       });
-      await this.recordAction(action, '');
+      await this.recordAction(action, "");
       return {
         success: false,
         message: `Action not found in any frame`,
         action: action,
       };
->>>>>>> 3b31c415
     }
 
     const currentFrame = frames[frameIndex];
@@ -603,13 +590,14 @@
 
     await this.startDomDebug();
 
-    const { outputString, selectorMap, chunk, chunks } = await currentFrame.evaluate(
-      ({ chunksSeen }) => {
-        // @ts-ignore
-        return window.processDom(chunksSeen);
-      },
-      { chunksSeen }
-    );
+    const { outputString, selectorMap, chunk, chunks } =
+      await currentFrame.evaluate(
+        ({ chunksSeen }: { chunksSeen: number[] }) => {
+          // @ts-ignore
+          return window.processDom(chunksSeen);
+        },
+        { chunksSeen },
+      );
 
     this.log({
       category: "action",
@@ -635,11 +623,12 @@
           this.verbose,
         );
 
-        annotatedScreenshot = await screenshotService.getAnnotatedScreenshot();
+        annotatedScreenshot =
+          await screenshotService.getAnnotatedScreenshot(false);
       }
     }
 
-    const response = await actLLM({
+    const response = await act({
       action,
       domElements: outputString,
       steps,
@@ -664,17 +653,10 @@
         // Recursively process the next chunk in the same frame
         this.log({
           category: "action",
-          message: `No action found in current chunk. Chunks seen: ${
-            chunksSeen.length
-          }. Moving to next chunk in frame ${frameIndex}`,
+          message: `No action found in current chunk. Chunks seen: ${chunksSeen.length}. Moving to next chunk in frame ${frameIndex}`,
           level: 1,
         });
-<<<<<<< HEAD
         return this._act({
-=======
-        await this.waitForSettledDom();
-        return await this.act({
->>>>>>> 3b31c415
           action,
           steps:
             steps +
@@ -688,8 +670,15 @@
           useVision,
           verifierUseVision,
         });
-      } else if (useVision === "fallback" && !visionAttemptedPerFrame[frameId]) {
+      } else if (
+        useVision === "fallback" &&
+        !visionAttemptedPerFrame[frameId]
+      ) {
         // Switch to vision-based processing in the same frame
+        if (frameIndex === 0) {
+          await this.page.evaluate(() => window.scrollToHeight(0));
+        }
+
         this.log({
           category: "action",
           message: `Switching to vision-based processing in frame ${frameIndex}`,
@@ -698,7 +687,8 @@
         visionAttemptedPerFrame[frameId] = true;
         // **Reset chunksSeen for the frame where vision is attempted**
         chunksSeenPerFrame[frameId] = [];
-        return await this.act({
+        await this.page.evaluate(() => window.scrollToHeight(0));
+        return await this._act({
           action,
           steps,
           frameIndex,
@@ -707,44 +697,16 @@
           visionAttemptedPerFrame,
           modelName,
           useVision: true,
+          verifierUseVision,
         });
       } else {
-<<<<<<< HEAD
-        console.log(
-          "[BROWSERBASE] [Debug] No response from act with no chunks left to check",
-        );
-=======
         // Move to the next frame
->>>>>>> 3b31c415
         this.log({
           category: "action",
           message: `No action found in frame ${frameIndex}. Moving to next frame.`,
           level: 1,
         });
-<<<<<<< HEAD
-
-        if (useVision === "fallback") {
-          await this.page.evaluate(() => window.scrollToHeight(0));
-          return this._act({
-            action,
-            steps,
-            modelName: model,
-            useVision: true,
-            verifierUseVision,
-          });
-        }
-        this.recordAction(action, null);
-
-        await this.waitForSettledDom();
-        return {
-          success: false,
-          message:
-            "Action not found on the current page after checking all chunks.",
-          action: action,
-        };
-=======
-        await this.waitForSettledDom();
-        return await this.act({
+        return await this._act({
           action,
           steps,
           frameIndex: frameIndex + 1,
@@ -752,9 +714,9 @@
           chunksSeenPerFrame,
           visionAttemptedPerFrame,
           modelName,
-          useVision: "fallback",
-        });
->>>>>>> 3b31c415
+          useVision,
+          verifierUseVision,
+        });
       }
     }
 
@@ -774,18 +736,14 @@
     this.log({
       category: "action",
       message: `Executing method: ${method} on element: ${elementId} (xpath: ${xpath}) with args: ${JSON.stringify(
-        args
+        args,
       )}`,
       level: 1,
     });
 
-<<<<<<< HEAD
     let urlChangeString = "";
 
     const locator = this.page.locator(`xpath=${path}`).first();
-=======
-    const locator = currentFrame.locator(`xpath=${xpath}`).first();
->>>>>>> 3b31c415
     try {
       const initialUrl = this.page.url();
       if (method === "scrollIntoView") {
@@ -806,13 +764,7 @@
             });
           });
       } else if (method === "fill" || method === "type") {
-<<<<<<< HEAD
         await locator.fill("");
-
-        // Stimulate typing like a human (just in case)
-=======
-        // Simulate typing like a human
->>>>>>> 3b31c415
         await locator.click();
         const text = args[0];
         for (const char of text) {
@@ -820,7 +772,6 @@
             delay: Math.random() * 50 + 25,
           });
         }
-<<<<<<< HEAD
       } else if (
         typeof locator[method as keyof typeof locator] === "function"
       ) {
@@ -839,15 +790,6 @@
             });
             return false;
           });
-=======
-      } else if (typeof locator[method as keyof typeof locator] === "function") {
-        const isLink = await locator.evaluate((element) => {
-          return (
-            element.tagName.toLowerCase() === "a" &&
-            element.hasAttribute("href")
-          );
-        });
->>>>>>> 3b31c415
 
         this.log({
           category: "action",
@@ -909,7 +851,6 @@
               message: `No new page opened after clicking link`,
               level: 1,
             });
-<<<<<<< HEAD
             const newPagePromise = Promise.race([
               new Promise<Page | null>((resolve) => {
                 this.context.once("page", (page) => resolve(page));
@@ -929,31 +870,23 @@
             } else {
               this.log({
                 category: "action",
-                message: `No new page opened after clicking link`,
+                message: `Clicking element, waiting for network to be idle`,
                 level: 1,
               });
+
+              // In case the click causes a navigation, wait for the network to be idle
+              await this.page
+                .waitForLoadState("networkidle", {
+                  timeout: 5_000,
+                })
+                .catch(() => {
+                  this.log({
+                    category: "action",
+                    message: `Network idle timeout`,
+                    level: 1,
+                  });
+                });
             }
-          } else {
-            this.log({
-              category: "action",
-              message: `Clicking element, waiting for network to be idle`,
-              level: 1,
-            });
-
-            // In case the click causes a navigation, wait for the network to be idle
-            await this.page
-              .waitForLoadState("networkidle", {
-                timeout: 5_000,
-              })
-              .catch(() => {
-                this.log({
-                  category: "action",
-                  message: `Network idle timeout`,
-                  level: 1,
-                });
-              });
-=======
->>>>>>> 3b31c415
           }
 
           this.log({
@@ -963,7 +896,6 @@
           });
         }
       } else {
-<<<<<<< HEAD
         this.log({
           category: "action",
           message: `Internal error: Chosen method ${method} is invalid`,
@@ -1002,6 +934,13 @@
       let domElements: string | undefined = undefined;
       let fullpageScreenshot: Buffer | undefined = undefined;
 
+      const frame = this.page.mainFrame() ?? this.page.frames()[0];
+      const screenshotService = new ScreenshotService(
+        frame,
+        selectorMap,
+        this.verbose,
+      );
+
       if (verifierUseVision) {
         fullpageScreenshot = await screenshotService.getScreenshot(true, 15);
       } else {
@@ -1022,38 +961,19 @@
         : false;
 
       if (!actionComplete) {
-=======
-        throw new Error(`Chosen method ${method} is invalid`);
-      }
-
-      if (!response["completed"]) {
->>>>>>> 3b31c415
         this.log({
           category: "action",
           message: `Continuing to next action step`,
           level: 1,
         });
-<<<<<<< HEAD
-        const nextResult = await this._act({
+        return this._act({
           action,
           steps: newSteps,
-          modelName: model,
-=======
-        await this.waitForSettledDom();
-        return await this.act({
-          action,
-          steps:
-            steps +
-            (!steps.endsWith("\n") ? "\n" : "") +
-            `## Step: ${response.step}\n` +
-            `  Element: ${elementText}\n` +
-            `  Action: ${response.method}\n\n`,
+          modelName,
           frameIndex,
           frames,
           chunksSeenPerFrame,
           visionAttemptedPerFrame,
-          modelName,
->>>>>>> 3b31c415
           useVision,
           verifierUseVision,
         });
@@ -1077,7 +997,7 @@
         message: `Error performing action: ${error.message}`,
         level: 1,
       });
-      await this.recordAction(action, '');
+      await this.recordAction(action, "");
       return {
         success: false,
         message: `Error performing action: ${error.message}`,
