import { ApiResponse, ErrorResponse } from "@/types/api";
import { Browserbase } from "@browserbasehq/sdk";
import dotenv from "dotenv";
import fs from "fs";
import os from "os";
import path from "path";
import { Browser, chromium } from "playwright";
import { AgentExecuteOptions, AgentResult } from "../types/agent";
import { BrowserResult } from "../types/browser";
import { EnhancedContext } from "../types/context";
import { LogLine } from "../types/log";
import { AvailableModel, ClientOptions } from "../types/model";
import { BrowserContext, Page } from "../types/page";
import {
  ActOptions,
  AgentConfig,
  ConstructorParams,
  ExtractOptions,
  HistoryEntry,
  InitResult,
  LocalBrowserLaunchOptions,
  ObserveOptions,
  StagehandFunctionName,
  StagehandMetrics,
} from "../types/stagehand";
import { StagehandContext } from "./StagehandContext";
import { StagehandPage } from "./StagehandPage";
import { StagehandAPI } from "./api";
import { scriptContent } from "./dom/build/scriptContent";
import { StagehandAgentHandler } from "./handlers/agentHandler";
import { StagehandOperatorHandler } from "./handlers/operatorHandler";
import { LLMClient } from "./llm/LLMClient";
import { LLMProvider } from "./llm/LLMProvider";
import { StagehandLogger } from "./logger";
import { isRunningInBun, loadApiKeyFromEnv } from "./utils";

import { GotoOptions } from "@/types/playwright";
import { z } from "zod";
import {
  InvalidAISDKModelFormatError,
  MissingEnvironmentVariableError,
  StagehandError,
  StagehandInitError,
  StagehandNotInitializedError,
  UnsupportedAISDKModelProviderError,
  UnsupportedModelError,
} from "../types/stagehandErrors";
<<<<<<< HEAD
import { connectToMCPServer } from "./mcp/connection";
import { resolveTools } from "./mcp/utils";
=======
import { z } from "zod/v3";
import { GotoOptions } from "@/types/playwright";
>>>>>>> 0c7c39be

dotenv.config({ path: ".env" });

const DEFAULT_MODEL_NAME = "openai/gpt-4.1-mini";

// Initialize the global logger
let globalLogger: StagehandLogger;

const defaultLogger = async (logLine: LogLine, disablePino?: boolean) => {
  if (!globalLogger) {
    globalLogger = new StagehandLogger(
      {
        pretty: true,
        usePino: !disablePino,
      },
      undefined,
    );
  }
  globalLogger.log(logLine);
};

async function getBrowser(
  apiKey: string | undefined,
  projectId: string | undefined,
  env: "LOCAL" | "BROWSERBASE" = "LOCAL",
  headless: boolean = false,
  logger: (message: LogLine) => void,
  browserbaseSessionCreateParams?: Browserbase.Sessions.SessionCreateParams,
  browserbaseSessionID?: string,
  localBrowserLaunchOptions?: LocalBrowserLaunchOptions,
): Promise<BrowserResult> {
  if (env === "BROWSERBASE") {
    if (!apiKey) {
      throw new MissingEnvironmentVariableError(
        "BROWSERBASE_API_KEY",
        "Browserbase",
      );
    }
    if (!projectId) {
      throw new MissingEnvironmentVariableError(
        "BROWSERBASE_PROJECT_ID",
        "Browserbase",
      );
    }

    let debugUrl: string | undefined = undefined;
    let sessionUrl: string | undefined = undefined;
    let sessionId: string;
    let connectUrl: string;

    const browserbase = new Browserbase({
      apiKey,
    });

    if (browserbaseSessionID) {
      // Validate the session status
      try {
        const session =
          await browserbase.sessions.retrieve(browserbaseSessionID);

        if (session.status !== "RUNNING") {
          throw new StagehandError(
            `Session ${browserbaseSessionID} is not running (status: ${session.status})`,
          );
        }

        sessionId = browserbaseSessionID;
        connectUrl = session.connectUrl;

        logger({
          category: "init",
          message: "resuming existing browserbase session...",
          level: 1,
          auxiliary: {
            sessionId: {
              value: sessionId,
              type: "string",
            },
          },
        });
      } catch (error) {
        logger({
          category: "init",
          message: "failed to resume session",
          level: 0,
          auxiliary: {
            error: {
              value: error.message,
              type: "string",
            },
            trace: {
              value: error.stack,
              type: "string",
            },
          },
        });
        throw error;
      }
    } else {
      // Create new session (existing code)
      logger({
        category: "init",
        message: "creating new browserbase session...",
        level: 1,
      });

      if (!projectId) {
        throw new StagehandError(
          "BROWSERBASE_PROJECT_ID is required for new Browserbase sessions.",
        );
      }

      const session = await browserbase.sessions.create({
        projectId,
        ...browserbaseSessionCreateParams,
        userMetadata: {
          ...(browserbaseSessionCreateParams?.userMetadata || {}),
          stagehand: "true",
        },
      });

      sessionId = session.id;
      connectUrl = session.connectUrl;
      logger({
        category: "init",
        message: "created new browserbase session",
        level: 1,
        auxiliary: {
          sessionId: {
            value: sessionId,
            type: "string",
          },
        },
      });
    }
    if (!connectUrl.includes("connect.connect")) {
      logger({
        category: "init",
        message: "connecting to browserbase session",
        level: 1,
        auxiliary: {
          connectUrl: {
            value: connectUrl,
            type: "string",
          },
        },
      });
    }
    const browser = await chromium.connectOverCDP(connectUrl);

    const { debuggerUrl } = await browserbase.sessions.debug(sessionId);

    debugUrl = debuggerUrl;
    sessionUrl = `https://www.browserbase.com/sessions/${sessionId}`;

    logger({
      category: "init",
      message: browserbaseSessionID
        ? "browserbase session resumed"
        : "browserbase session started",
      auxiliary: {
        sessionUrl: {
          value: sessionUrl,
          type: "string",
        },
        debugUrl: {
          value: debugUrl,
          type: "string",
        },
        sessionId: {
          value: sessionId,
          type: "string",
        },
      },
    });

    const context = browser.contexts()[0];

    return { browser, context, debugUrl, sessionUrl, sessionId, env };
  } else {
    if (localBrowserLaunchOptions?.cdpUrl) {
      if (!localBrowserLaunchOptions.cdpUrl.includes("connect.connect")) {
        logger({
          category: "init",
          message: "connecting to local browser via CDP URL",
          level: 1,
          auxiliary: {
            cdpUrl: {
              value: localBrowserLaunchOptions.cdpUrl,
              type: "string",
            },
          },
        });
      }

      const browser = await chromium.connectOverCDP(
        localBrowserLaunchOptions.cdpUrl,
      );
      const context = browser.contexts()[0];
      return { browser, context, env: "LOCAL" };
    }

    let userDataDir = localBrowserLaunchOptions?.userDataDir;
    if (!userDataDir) {
      const tmpDirPath = path.join(os.tmpdir(), "stagehand");
      if (!fs.existsSync(tmpDirPath)) {
        fs.mkdirSync(tmpDirPath, { recursive: true });
      }

      const tmpDir = fs.mkdtempSync(path.join(tmpDirPath, "ctx_"));
      fs.mkdirSync(path.join(tmpDir, "userdir/Default"), { recursive: true });

      const defaultPreferences = {
        plugins: {
          always_open_pdf_externally: true,
        },
      };

      fs.writeFileSync(
        path.join(tmpDir, "userdir/Default/Preferences"),
        JSON.stringify(defaultPreferences),
      );
      userDataDir = path.join(tmpDir, "userdir");
    }

    let downloadsPath = localBrowserLaunchOptions?.downloadsPath;
    if (!downloadsPath) {
      downloadsPath = path.join(process.cwd(), "downloads");
      fs.mkdirSync(downloadsPath, { recursive: true });
    }

    const context = await chromium.launchPersistentContext(userDataDir, {
      acceptDownloads: localBrowserLaunchOptions?.acceptDownloads ?? true,
      headless: localBrowserLaunchOptions?.headless ?? headless,
      viewport: {
        width: localBrowserLaunchOptions?.viewport?.width ?? 1024,
        height: localBrowserLaunchOptions?.viewport?.height ?? 768,
      },
      locale: localBrowserLaunchOptions?.locale ?? "en-US",
      timezoneId: localBrowserLaunchOptions?.timezoneId ?? "America/New_York",
      deviceScaleFactor: localBrowserLaunchOptions?.deviceScaleFactor ?? 1,
      args: localBrowserLaunchOptions?.args ?? [
        "--disable-blink-features=AutomationControlled",
      ],
      bypassCSP: localBrowserLaunchOptions?.bypassCSP ?? true,
      proxy: localBrowserLaunchOptions?.proxy,
      geolocation: localBrowserLaunchOptions?.geolocation,
      hasTouch: localBrowserLaunchOptions?.hasTouch ?? true,
      ignoreHTTPSErrors: localBrowserLaunchOptions?.ignoreHTTPSErrors ?? true,
      permissions: localBrowserLaunchOptions?.permissions,
      recordHar: localBrowserLaunchOptions?.recordHar,
      recordVideo: localBrowserLaunchOptions?.recordVideo,
      tracesDir: localBrowserLaunchOptions?.tracesDir,
      extraHTTPHeaders: localBrowserLaunchOptions?.extraHTTPHeaders,
      chromiumSandbox: localBrowserLaunchOptions?.chromiumSandbox ?? false,
      devtools: localBrowserLaunchOptions?.devtools ?? false,
      env: localBrowserLaunchOptions?.env,
      executablePath: localBrowserLaunchOptions?.executablePath,
      handleSIGHUP: localBrowserLaunchOptions?.handleSIGHUP ?? true,
      handleSIGINT: localBrowserLaunchOptions?.handleSIGINT ?? true,
      handleSIGTERM: localBrowserLaunchOptions?.handleSIGTERM ?? true,
      ignoreDefaultArgs: localBrowserLaunchOptions?.ignoreDefaultArgs,
    });

    if (localBrowserLaunchOptions?.cookies) {
      context.addCookies(localBrowserLaunchOptions.cookies);
    }
    // This will always be when null launched with chromium.launchPersistentContext, but not when connected over CDP to an existing browser
    const browser = context.browser();

    logger({
      category: "init",
      message: "local browser started successfully.",
    });

    await applyStealthScripts(context);

    return { browser, context, contextPath: userDataDir, env: "LOCAL" };
  }
}

async function applyStealthScripts(context: BrowserContext) {
  await context.addInitScript(() => {
    // Override the navigator.webdriver property
    Object.defineProperty(navigator, "webdriver", {
      get: () => undefined,
    });

    // Mock languages and plugins to mimic a real browser
    Object.defineProperty(navigator, "languages", {
      get: () => ["en-US", "en"],
    });

    Object.defineProperty(navigator, "plugins", {
      get: () => [1, 2, 3, 4, 5],
    });

    // Remove Playwright-specific properties
    delete window.__playwright;
    delete window.__pw_manual;
    delete window.__PW_inspect;

    // Redefine the headless property
    Object.defineProperty(navigator, "headless", {
      get: () => false,
    });

    // Override the permissions API
    const originalQuery = window.navigator.permissions.query;
    window.navigator.permissions.query = (parameters) =>
      parameters.name === "notifications"
        ? Promise.resolve({
            state: Notification.permission,
          } as PermissionStatus)
        : originalQuery(parameters);
  });
}

export class Stagehand {
  private stagehandPage!: StagehandPage;
  private stagehandContext!: StagehandContext;
  public browserbaseSessionID?: string;
  public readonly domSettleTimeoutMs: number;
  public readonly debugDom: boolean;
  public readonly headless: boolean;
  public verbose: 0 | 1 | 2;
  public llmProvider: LLMProvider;
  public enableCaching: boolean;
  protected apiKey: string | undefined;
  private projectId: string | undefined;
  private externalLogger?: (logLine: LogLine) => void;
  private browserbaseSessionCreateParams?: Browserbase.Sessions.SessionCreateParams;
  public variables: { [key: string]: unknown };
  private contextPath?: string;
  public llmClient: LLMClient;
  public readonly userProvidedInstructions?: string;
  private usingAPI: boolean;
  private modelName: AvailableModel;
  public apiClient: StagehandAPI | undefined;
  public readonly waitForCaptchaSolves: boolean;
  private localBrowserLaunchOptions?: LocalBrowserLaunchOptions;
  public readonly selfHeal: boolean;
  private cleanupCalled = false;
  public readonly actTimeoutMs: number;
  public readonly logInferenceToFile?: boolean;
  private stagehandLogger: StagehandLogger;
  private disablePino: boolean;
  private modelClientOptions: ClientOptions;
  private _env: "LOCAL" | "BROWSERBASE";
  private _browser: Browser | undefined;
  private _isClosed: boolean = false;
  private _history: Array<HistoryEntry> = [];
  public readonly experimental: boolean;
  private _livePageProxy?: Page;

  private createLivePageProxy<T extends Page>(): T {
    const proto = Object.getPrototypeOf(this.stagehandPage.page) as object;
    const target = Object.create(proto) as T;

    const handler: ProxyHandler<T> = {
      get: (_t, prop, receiver) => {
        const real = this.stagehandPage.page as unknown as T;
        const value = Reflect.get(real, prop, receiver);
        return typeof value === "function" ? value.bind(real) : value;
      },
      set: (_t, prop, value) => {
        const real = this.stagehandPage.page as unknown as T;
        Reflect.set(real, prop, value);
        return true;
      },
      has: (_t, prop) => prop in (this.stagehandPage.page as unknown as T),
      getPrototypeOf: () => proto,
    };

    return new Proxy(target, handler);
  }

  public get history(): ReadonlyArray<HistoryEntry> {
    return Object.freeze([...this._history]);
  }
  protected setActivePage(page: StagehandPage): void {
    this.stagehandPage = page;
  }

  public get page(): Page {
    if (!this.stagehandContext) {
      throw new StagehandNotInitializedError("page");
    }
    if (!this._livePageProxy) {
      this._livePageProxy = this.createLivePageProxy<Page>();
    }
    return this._livePageProxy;
  }

  public stagehandMetrics: StagehandMetrics = {
    actPromptTokens: 0,
    actCompletionTokens: 0,
    actInferenceTimeMs: 0,
    extractPromptTokens: 0,
    extractCompletionTokens: 0,
    extractInferenceTimeMs: 0,
    observePromptTokens: 0,
    observeCompletionTokens: 0,
    observeInferenceTimeMs: 0,
    agentPromptTokens: 0,
    agentCompletionTokens: 0,
    agentInferenceTimeMs: 0,
    totalPromptTokens: 0,
    totalCompletionTokens: 0,
    totalInferenceTimeMs: 0,
  };

  public get metrics(): StagehandMetrics {
    return this.stagehandMetrics;
  }

  public get isClosed(): boolean {
    return this._isClosed;
  }

  public updateMetrics(
    functionName: StagehandFunctionName,
    promptTokens: number,
    completionTokens: number,
    inferenceTimeMs: number,
  ): void {
    switch (functionName) {
      case StagehandFunctionName.ACT:
        this.stagehandMetrics.actPromptTokens += promptTokens;
        this.stagehandMetrics.actCompletionTokens += completionTokens;
        this.stagehandMetrics.actInferenceTimeMs += inferenceTimeMs;
        break;

      case StagehandFunctionName.EXTRACT:
        this.stagehandMetrics.extractPromptTokens += promptTokens;
        this.stagehandMetrics.extractCompletionTokens += completionTokens;
        this.stagehandMetrics.extractInferenceTimeMs += inferenceTimeMs;
        break;

      case StagehandFunctionName.OBSERVE:
        this.stagehandMetrics.observePromptTokens += promptTokens;
        this.stagehandMetrics.observeCompletionTokens += completionTokens;
        this.stagehandMetrics.observeInferenceTimeMs += inferenceTimeMs;
        break;

      case StagehandFunctionName.AGENT:
        this.stagehandMetrics.agentPromptTokens += promptTokens;
        this.stagehandMetrics.agentCompletionTokens += completionTokens;
        this.stagehandMetrics.agentInferenceTimeMs += inferenceTimeMs;
        break;
    }
    this.updateTotalMetrics(promptTokens, completionTokens, inferenceTimeMs);
  }

  private updateTotalMetrics(
    promptTokens: number,
    completionTokens: number,
    inferenceTimeMs: number,
  ): void {
    this.stagehandMetrics.totalPromptTokens += promptTokens;
    this.stagehandMetrics.totalCompletionTokens += completionTokens;
    this.stagehandMetrics.totalInferenceTimeMs += inferenceTimeMs;
  }

  constructor(
    {
      env,
      apiKey,
      projectId,
      verbose,
      llmProvider,
      llmClient,
      logger,
      browserbaseSessionCreateParams,
      domSettleTimeoutMs,
      enableCaching,
      browserbaseSessionID,
      modelName,
      modelClientOptions,
      systemPrompt,
      useAPI = true,
      localBrowserLaunchOptions,
      waitForCaptchaSolves = false,
      logInferenceToFile = false,
      selfHeal = false,
      disablePino,
      experimental = false,
    }: ConstructorParams = {
      env: "BROWSERBASE",
    },
  ) {
    this.externalLogger =
      logger || ((logLine: LogLine) => defaultLogger(logLine, disablePino));

    // Initialize the Stagehand logger
    this.stagehandLogger = new StagehandLogger(
      {
        pretty: true,
        // use pino if pino is enabled, and there is no custom logger
        usePino: !logger && !disablePino,
      },
      this.externalLogger,
    );

    this.enableCaching =
      enableCaching ??
      (process.env.ENABLE_CACHING && process.env.ENABLE_CACHING === "true");

    this.llmProvider =
      llmProvider || new LLMProvider(this.logger, this.enableCaching);
    this.apiKey = apiKey ?? process.env.BROWSERBASE_API_KEY;
    this.projectId = projectId ?? process.env.BROWSERBASE_PROJECT_ID;

    // Store the environment value
    this._env = env ?? "BROWSERBASE";

    if (this._env === "BROWSERBASE") {
      if (!this.apiKey) {
        throw new MissingEnvironmentVariableError(
          "BROWSERBASE_API_KEY",
          "Browserbase",
        );
      } else if (!this.projectId) {
        throw new MissingEnvironmentVariableError(
          "BROWSERBASE_PROJECT_ID",
          "Browserbase",
        );
      }
    }

    this.verbose = verbose ?? 0;
    // Update logger verbosity level
    this.stagehandLogger.setVerbosity(this.verbose);
    this.modelName = modelName ?? DEFAULT_MODEL_NAME;

    let modelApiKey: string | undefined;

    if (!modelClientOptions?.apiKey) {
      // If no API key is provided, try to load it from the environment
      if (LLMProvider.getModelProvider(this.modelName) === "aisdk") {
        modelApiKey = loadApiKeyFromEnv(
          this.modelName.split("/")[0],
          this.logger,
        );
      } else {
        // Temporary add for legacy providers
        modelApiKey =
          LLMProvider.getModelProvider(this.modelName) === "openai"
            ? process.env.OPENAI_API_KEY ||
              this.llmClient?.clientOptions?.apiKey
            : LLMProvider.getModelProvider(this.modelName) === "anthropic"
              ? process.env.ANTHROPIC_API_KEY ||
                this.llmClient?.clientOptions?.apiKey
              : LLMProvider.getModelProvider(this.modelName) === "google"
                ? process.env.GOOGLE_API_KEY ||
                  this.llmClient?.clientOptions?.apiKey
                : undefined;
      }
      this.modelClientOptions = {
        ...modelClientOptions,
        apiKey: modelApiKey,
      };
    } else {
      this.modelClientOptions = modelClientOptions;
    }

    if (llmClient) {
      this.llmClient = llmClient;
      this.logger({
        category: "init",
        message: "Custom LLM clients are currently not supported in API mode",
        level: 1,
      });
      this.usingAPI = false;
    } else {
      try {
        // try to set a default LLM client
        this.llmClient = this.llmProvider.getClient(
          this.modelName,
          this.modelClientOptions,
        );
      } catch (error) {
        if (
          error instanceof UnsupportedAISDKModelProviderError ||
          error instanceof InvalidAISDKModelFormatError
        ) {
          throw error;
        }
        this.llmClient = undefined;
      }
    }

    this.domSettleTimeoutMs = domSettleTimeoutMs ?? 30_000;
    this.headless = localBrowserLaunchOptions?.headless ?? false;
    this.browserbaseSessionCreateParams = browserbaseSessionCreateParams;
    this.browserbaseSessionID = browserbaseSessionID;
    this.userProvidedInstructions = systemPrompt;
    this.usingAPI = useAPI;
    if (this.usingAPI && env === "LOCAL") {
      // Make env supersede useAPI
      this.usingAPI = false;
    } else if (
      this.usingAPI &&
      this.llmClient &&
      !["openai", "anthropic", "google", "aisdk"].includes(this.llmClient.type)
    ) {
      throw new UnsupportedModelError(
        ["openai", "anthropic", "google", "aisdk"],
        "API mode",
      );
    }
    this.waitForCaptchaSolves = waitForCaptchaSolves;
    this.localBrowserLaunchOptions = localBrowserLaunchOptions;

    if (this.usingAPI) {
      this.registerSignalHandlers();
    }
    this.logInferenceToFile = logInferenceToFile;
    this.selfHeal = selfHeal;
    this.disablePino = disablePino;
    this.experimental = experimental;
    if (this.experimental) {
      this.stagehandLogger.warn(
        "Experimental mode is enabled. This is a beta feature and may break at any time. Enabling experimental mode will disable the API",
      );
      // Disable API mode in experimental mode
      this.usingAPI = false;
    }
  }

  private registerSignalHandlers() {
    const cleanup = async (signal: string) => {
      if (this.cleanupCalled) return;
      this.cleanupCalled = true;

      this.stagehandLogger.info(
        `[${signal}] received. Ending Browserbase session...`,
      );
      try {
        await this.close();
      } catch (err) {
        this.stagehandLogger.error("Error ending Browserbase session:", {
          error: String(err),
        });
      } finally {
        // Exit explicitly once cleanup is done
        process.exit(0);
      }
    };

    process.once("SIGINT", () => void cleanup("SIGINT"));
    process.once("SIGTERM", () => void cleanup("SIGTERM"));
  }

  public get logger(): (logLine: LogLine) => void {
    return (logLine: LogLine) => {
      this.log(logLine);
    };
  }

  public get env(): "LOCAL" | "BROWSERBASE" {
    if (this._env === "BROWSERBASE") {
      if (!this.apiKey) {
        throw new MissingEnvironmentVariableError(
          "BROWSERBASE_API_KEY",
          "Browserbase",
        );
      } else if (!this.projectId) {
        throw new MissingEnvironmentVariableError(
          "BROWSERBASE_PROJECT_ID",
          "Browserbase",
        );
      }
      return "BROWSERBASE";
    } else {
      return "LOCAL";
    }
  }

  public get downloadsPath(): string {
    return this.env === "BROWSERBASE"
      ? "downloads"
      : (this.localBrowserLaunchOptions?.downloadsPath ??
          path.resolve(process.cwd(), "downloads"));
  }

  public get context(): EnhancedContext {
    if (!this.stagehandContext) {
      throw new StagehandNotInitializedError("context");
    }
    return this.stagehandContext.context;
  }

  async init(): Promise<InitResult> {
    if (isRunningInBun()) {
      throw new StagehandError(
        "Playwright does not currently support the Bun runtime environment. " +
          "Please use Node.js instead. For more information, see: " +
          "https://github.com/microsoft/playwright/issues/27139",
      );
    }

    if (this.usingAPI) {
      this.apiClient = new StagehandAPI({
        apiKey: this.apiKey,
        projectId: this.projectId,
        logger: this.logger,
      });

      const modelApiKey = this.modelClientOptions?.apiKey;
      const { sessionId, available } = await this.apiClient.init({
        modelName: this.modelName,
        modelApiKey: modelApiKey,
        domSettleTimeoutMs: this.domSettleTimeoutMs,
        verbose: this.verbose,
        debugDom: this.debugDom,
        systemPrompt: this.userProvidedInstructions,
        selfHeal: this.selfHeal,
        waitForCaptchaSolves: this.waitForCaptchaSolves,
        actionTimeoutMs: this.actTimeoutMs,
        browserbaseSessionCreateParams: this.browserbaseSessionCreateParams,
        browserbaseSessionID: this.browserbaseSessionID,
      });
      if (!available) {
        this.apiClient = null;
      }
      this.browserbaseSessionID = sessionId;
    }

    const { browser, context, debugUrl, sessionUrl, contextPath, sessionId } =
      await getBrowser(
        this.apiKey,
        this.projectId,
        this.env,
        this.headless,
        this.logger,
        this.browserbaseSessionCreateParams,
        this.browserbaseSessionID,
        this.localBrowserLaunchOptions,
      ).catch((e) => {
        this.stagehandLogger.error("Error in init:", { error: String(e) });
        const br: BrowserResult = {
          context: undefined,
          debugUrl: undefined,
          sessionUrl: undefined,
          sessionId: undefined,
          env: this.env,
        };
        return br;
      });
    this.contextPath = contextPath;
    this._browser = browser;
    if (!context) {
      const errorMessage =
        "The browser context is undefined. This means the CDP connection to the browser failed";
      this.stagehandLogger.error(
        this.env === "LOCAL"
          ? `${errorMessage}. If running locally, please check if the browser is running and the port is open.`
          : errorMessage,
      );
      throw new StagehandInitError(errorMessage);
    }
    this.stagehandContext = await StagehandContext.init(context, this);

    const defaultPage = (await this.stagehandContext.getStagehandPages())[0];
    this.stagehandPage = defaultPage;

    if (this.headless) {
      await this.page.setViewportSize({ width: 1280, height: 720 });
    }

    const guardedScript = `
  if (!window.__stagehandInjected) {
    window.__stagehandInjected = true;
    ${scriptContent}
  }
`;
    await this.context.addInitScript({
      content: guardedScript,
    });

    const session = await this.context.newCDPSession(this.page);
    await session.send("Browser.setDownloadBehavior", {
      behavior: "allow",
      downloadPath: this.downloadsPath,
      eventsEnabled: true,
    });

    this.browserbaseSessionID = sessionId;

    return { debugUrl, sessionUrl, sessionId };
  }

  log(logObj: LogLine): void {
    logObj.level = logObj.level ?? 1;

    // Use our Pino-based logger
    this.stagehandLogger.log(logObj);
  }

  async close(): Promise<void> {
    this._isClosed = true;
    if (this.apiClient) {
      const response = await this.apiClient.end();
      const body: ApiResponse<unknown> = await response.json();
      if (!body.success) {
        if (response.status == 409) {
          this.log({
            category: "close",
            message:
              "Warning: attempted to end a session that is not currently active",
            level: 0,
          });
        } else {
          throw new StagehandError((body as ErrorResponse).message);
        }
      }
      this.apiClient = null;
      return;
    } else {
      await this.context.close();
      if (this._browser) {
        await this._browser.close();
      }
    }

    if (
      this.contextPath &&
      !this.localBrowserLaunchOptions?.preserveUserDataDir
    ) {
      try {
        fs.rmSync(this.contextPath, { recursive: true, force: true });
      } catch (e) {
        console.error("Error deleting context directory:", e);
      }
    }
  }

  public addToHistory(
    method: HistoryEntry["method"],
    parameters:
      | ActOptions
      | ExtractOptions<z.AnyZodObject>
      | ObserveOptions
      | { url: string; options: GotoOptions }
      | string,
    result?: unknown,
  ): void {
    this._history.push({
      method,
      parameters,
      result: result ?? null,
      timestamp: new Date().toISOString(),
    });
  }

  /**
   * Create an agent instance that can be executed with different instructions
   * @returns An agent instance with execute() method
   */
  agent(options?: AgentConfig): {
    execute: (
      instructionOrOptions: string | AgentExecuteOptions,
    ) => Promise<AgentResult>;
  } {
    if (!options || !options.provider) {
      // use open operator agent

      return {
        execute: async (instructionOrOptions: string | AgentExecuteOptions) => {
          const tools = options?.integrations
            ? await resolveTools(options?.integrations, options?.tools)
            : (options?.tools ?? {});

          // later we want to abstract this to a function that also performs filtration/ranking of tools
          return new StagehandOperatorHandler(
            this.stagehandPage,
            this.logger,
            this.llmClient,
            tools,
          ).execute(instructionOrOptions);
        },
      };
    }

    this.log({
      category: "agent",
      message: "Creating agent instance",
      level: 1,
    });

    return {
      execute: async (instructionOrOptions: string | AgentExecuteOptions) => {
        const tools = options?.integrations
          ? await resolveTools(options?.integrations, options?.tools)
          : (options?.tools ?? {});

        const agentHandler = new StagehandAgentHandler(
          this,
          this.stagehandPage,
          this.logger,
          {
            modelName: options.model,
            clientOptions: options.options,
            userProvidedInstructions:
              options.instructions ??
              `You are a helpful assistant that can use a web browser.
        You are currently on the following page: ${this.stagehandPage.page.url()}.
        Do not ask follow up questions, the user will trust your judgement.`,
            agentType: options.provider,
          },
          tools,
        );

        const executeOptions: AgentExecuteOptions =
          typeof instructionOrOptions === "string"
            ? { instruction: instructionOrOptions }
            : instructionOrOptions;

        if (!executeOptions.instruction) {
          throw new StagehandError(
            "Instruction is required for agent execution",
          );
        }

        if (this.usingAPI) {
          if (!this.apiClient) {
            throw new StagehandNotInitializedError("API client");
          }

          if (!options.options) {
            options.options = {};
          }

          if (options.provider === "anthropic") {
            options.options.apiKey = process.env.ANTHROPIC_API_KEY;
          } else if (options.provider === "openai") {
            options.options.apiKey = process.env.OPENAI_API_KEY;
          } else if (options.provider === "google") {
            options.options.apiKey = process.env.GOOGLE_API_KEY;
          }

          if (!options.options.apiKey) {
            throw new StagehandError(
              `API key not found for \`${options.provider}\` provider. Please set the ${options.provider === "anthropic" ? "ANTHROPIC_API_KEY" : "OPENAI_API_KEY"} environment variable or pass an apiKey in the options object.`,
            );
          }

          return await this.apiClient.agentExecute(options, executeOptions);
        }

        return await agentHandler.execute(executeOptions);
      },
    };
  }
}

export * from "../types/agent";
export * from "../types/browser";
export * from "../types/log";
export * from "../types/model";
export * from "../types/operator";
export * from "../types/page";
export * from "../types/playwright";
export * from "../types/stagehand";
export * from "../types/stagehandApiErrors";
export * from "../types/stagehandErrors";
export * from "./llm/LLMClient";
export { connectToMCPServer };<|MERGE_RESOLUTION|>--- conflicted
+++ resolved
@@ -1,10 +1,12 @@
 import { ApiResponse, ErrorResponse } from "@/types/api";
+import { GotoOptions } from "@/types/playwright";
 import { Browserbase } from "@browserbasehq/sdk";
 import dotenv from "dotenv";
 import fs from "fs";
 import os from "os";
 import path from "path";
 import { Browser, chromium } from "playwright";
+import { z } from "zod/v3";
 import { AgentExecuteOptions, AgentResult } from "../types/agent";
 import { BrowserResult } from "../types/browser";
 import { EnhancedContext } from "../types/context";
@@ -23,6 +25,15 @@
   StagehandFunctionName,
   StagehandMetrics,
 } from "../types/stagehand";
+import {
+  InvalidAISDKModelFormatError,
+  MissingEnvironmentVariableError,
+  StagehandError,
+  StagehandInitError,
+  StagehandNotInitializedError,
+  UnsupportedAISDKModelProviderError,
+  UnsupportedModelError,
+} from "../types/stagehandErrors";
 import { StagehandContext } from "./StagehandContext";
 import { StagehandPage } from "./StagehandPage";
 import { StagehandAPI } from "./api";
@@ -32,26 +43,9 @@
 import { LLMClient } from "./llm/LLMClient";
 import { LLMProvider } from "./llm/LLMProvider";
 import { StagehandLogger } from "./logger";
-import { isRunningInBun, loadApiKeyFromEnv } from "./utils";
-
-import { GotoOptions } from "@/types/playwright";
-import { z } from "zod";
-import {
-  InvalidAISDKModelFormatError,
-  MissingEnvironmentVariableError,
-  StagehandError,
-  StagehandInitError,
-  StagehandNotInitializedError,
-  UnsupportedAISDKModelProviderError,
-  UnsupportedModelError,
-} from "../types/stagehandErrors";
-<<<<<<< HEAD
 import { connectToMCPServer } from "./mcp/connection";
 import { resolveTools } from "./mcp/utils";
-=======
-import { z } from "zod/v3";
-import { GotoOptions } from "@/types/playwright";
->>>>>>> 0c7c39be
+import { isRunningInBun, loadApiKeyFromEnv } from "./utils";
 
 dotenv.config({ path: ".env" });
 
