--- conflicted
+++ resolved
@@ -1,9 +1,5 @@
 import { Browserbase } from "@browserbasehq/sdk";
-<<<<<<< HEAD
-import { type BrowserContext, chromium } from "@playwright/test";
-=======
 import { chromium } from "@playwright/test";
->>>>>>> c1cf3453
 import { randomUUID } from "crypto";
 import dotenv from "dotenv";
 import fs from "fs";
@@ -13,11 +9,7 @@
 import { BrowserResult } from "../types/browser";
 import { LogLine } from "../types/log";
 import { GotoOptions } from "../types/playwright";
-<<<<<<< HEAD
-import { Page } from "../types/page";
-=======
 import { Page, BrowserContext } from "../types/page";
->>>>>>> c1cf3453
 import {
   ActOptions,
   ActResult,
@@ -305,8 +297,8 @@
     window.navigator.permissions.query = (parameters) =>
       parameters.name === "notifications"
         ? Promise.resolve({
-            state: Notification.permission,
-          } as PermissionStatus)
+          state: Notification.permission,
+        } as PermissionStatus)
         : originalQuery(parameters);
   });
 }
@@ -331,12 +323,8 @@
   private internalLogger: (logLine: LogLine) => void;
   private apiKey: string | undefined;
   private projectId: string | undefined;
-<<<<<<< HEAD
-  private externalLogger?: (logLine: LogLine) => void;
-=======
   // We want external logger to accept async functions
   private externalLogger?: (logLine: LogLine) => void | Promise<void>;
->>>>>>> c1cf3453
   private browserbaseSessionCreateParams?: Browserbase.Sessions.SessionCreateParams;
   public variables: { [key: string]: unknown };
   private contextPath?: string;
@@ -362,14 +350,10 @@
       modelName,
       modelClientOptions,
     }: ConstructorParams = {
-      env: "BROWSERBASE",
-    },
+        env: "BROWSERBASE",
+      },
   ) {
-<<<<<<< HEAD
-    this.externalLogger = logger;
-=======
     this.externalLogger = logger || defaultLogger;
->>>>>>> c1cf3453
     this.internalLogger = this.log.bind(this);
     this.enableCaching =
       enableCaching ??
@@ -393,14 +377,7 @@
 
   public get logger(): (logLine: LogLine) => void {
     return (logLine: LogLine) => {
-<<<<<<< HEAD
-      this.internalLogger(logLine);
-      if (this.externalLogger) {
-        this.externalLogger(logLine);
-      }
-=======
       this.log(logLine);
->>>>>>> c1cf3453
     };
   }
 
