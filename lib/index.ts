import { ApiResponse, ErrorResponse } from "@/types/api";
import { GotoOptions } from "@/types/playwright";
import { Browserbase } from "@browserbasehq/sdk";
import dotenv from "dotenv";
import fs from "fs";
import os from "os";
import path from "path";
import { Browser, chromium } from "playwright";
import { z } from "zod/v3";
import { AgentExecuteOptions, AgentResult } from "../types/agent";
import { BrowserResult } from "../types/browser";
import { EnhancedContext } from "../types/context";
import { LogLine } from "../types/log";
import { AvailableModel, ClientOptions } from "../types/model";
import { BrowserContext, Page } from "../types/page";
import {
  ActOptions,
  AgentConfig,
  ConstructorParams,
  ExtractOptions,
  HistoryEntry,
  InitResult,
  LocalBrowserLaunchOptions,
  ObserveOptions,
  StagehandFunctionName,
  StagehandMetrics,
} from "../types/stagehand";
import {
  InvalidAISDKModelFormatError,
  MissingEnvironmentVariableError,
  StagehandError,
  StagehandInitError,
  StagehandNotInitializedError,
  UnsupportedAISDKModelProviderError,
  UnsupportedModelError,
} from "../types/stagehandErrors";
import { StagehandContext } from "./StagehandContext";
import { StagehandPage } from "./StagehandPage";
import { StagehandAPI } from "./api";
import { scriptContent } from "./dom/build/scriptContent";
import { LLMClient } from "./llm/LLMClient";
import { LLMProvider } from "./llm/LLMProvider";
import { CuaAgentHandler } from "./handlers/cuaAgentHandler";
import { StagehandAgentHandler } from "./handlers/stagehandAgentHandler";
import { StreamTextResult, ToolSet } from "ai";
import type { AgentTools } from "./agent/tools";
import { StagehandLogger } from "./logger";
import { connectToMCPServer } from "./mcp/connection";
import { resolveTools } from "./mcp/utils";
import { isRunningInBun, loadApiKeyFromEnv } from "./utils";

dotenv.config({ path: ".env" });

const DEFAULT_MODEL_NAME = "openai/gpt-4.1-mini";

// Initialize the global logger
let globalLogger: StagehandLogger;

const defaultLogger = async (logLine: LogLine, disablePino?: boolean) => {
  if (!globalLogger) {
    globalLogger = new StagehandLogger(
      {
        pretty: true,
        usePino: !disablePino,
      },
      undefined,
    );
  }
  globalLogger.log(logLine);
};

async function getBrowser(
  apiKey: string | undefined,
  projectId: string | undefined,
  env: "LOCAL" | "BROWSERBASE" = "LOCAL",
  headless: boolean = false,
  logger: (message: LogLine) => void,
  browserbaseSessionCreateParams?: ConstructorParams["browserbaseSessionCreateParams"],
  browserbaseSessionID?: string,
  localBrowserLaunchOptions?: LocalBrowserLaunchOptions,
): Promise<BrowserResult> {
  if (env === "BROWSERBASE") {
    if (!apiKey) {
      throw new MissingEnvironmentVariableError(
        "BROWSERBASE_API_KEY",
        "Browserbase",
      );
    }
    if (!projectId) {
      throw new MissingEnvironmentVariableError(
        "BROWSERBASE_PROJECT_ID",
        "Browserbase",
      );
    }

    let debugUrl: string | undefined = undefined;
    let sessionUrl: string | undefined = undefined;
    let sessionId: string;
    let connectUrl: string;

    const browserbase = new Browserbase({
      apiKey,
    });

    if (browserbaseSessionID) {
      // Validate the session status
      try {
        const session =
          await browserbase.sessions.retrieve(browserbaseSessionID);

        if (session.status !== "RUNNING") {
          throw new StagehandError(
            `Session ${browserbaseSessionID} is not running (status: ${session.status})`,
          );
        }

        sessionId = browserbaseSessionID;
        connectUrl = session.connectUrl;

        logger({
          category: "init",
          message: "resuming existing browserbase session...",
          level: 1,
          auxiliary: {
            sessionId: {
              value: sessionId,
              type: "string",
            },
          },
        });
      } catch (error) {
        logger({
          category: "init",
          message: "failed to resume session",
          level: 0,
          auxiliary: {
            error: {
              value: error.message,
              type: "string",
            },
            trace: {
              value: error.stack,
              type: "string",
            },
          },
        });
        throw error;
      }
    } else {
      // Create new session (existing code)
      logger({
        category: "init",
        message: "creating new browserbase session...",
        level: 1,
      });

      if (!projectId) {
        throw new StagehandError(
          "BROWSERBASE_PROJECT_ID is required for new Browserbase sessions.",
        );
      }

      const session = await browserbase.sessions.create({
        projectId,
        ...browserbaseSessionCreateParams,
        userMetadata: {
          ...(browserbaseSessionCreateParams?.userMetadata || {}),
          stagehand: "true",
        },
      });
      // Final projectId used: browserbaseSessionCreateParams.projectId || projectId

      sessionId = session.id;
      connectUrl = session.connectUrl;
      logger({
        category: "init",
        message: "created new browserbase session",
        level: 1,
        auxiliary: {
          sessionId: {
            value: sessionId,
            type: "string",
          },
        },
      });
    }
    if (!connectUrl.includes("connect.connect")) {
      logger({
        category: "init",
        message: "connecting to browserbase session",
        level: 1,
        auxiliary: {
          connectUrl: {
            value: connectUrl,
            type: "string",
          },
        },
      });
    }
    const browser = await chromium.connectOverCDP(connectUrl);

    const { debuggerUrl } = await browserbase.sessions.debug(sessionId);

    debugUrl = debuggerUrl;
    sessionUrl = `https://www.browserbase.com/sessions/${sessionId}`;

    logger({
      category: "init",
      message: browserbaseSessionID
        ? "browserbase session resumed"
        : "browserbase session started",
      auxiliary: {
        sessionUrl: {
          value: sessionUrl,
          type: "string",
        },
        debugUrl: {
          value: debugUrl,
          type: "string",
        },
        sessionId: {
          value: sessionId,
          type: "string",
        },
      },
    });

    const context = browser.contexts()[0];

    return { browser, context, debugUrl, sessionUrl, sessionId, env };
  } else {
    if (localBrowserLaunchOptions?.cdpUrl) {
      if (!localBrowserLaunchOptions.cdpUrl.includes("connect.connect")) {
        logger({
          category: "init",
          message: "connecting to local browser via CDP URL",
          level: 1,
          auxiliary: {
            cdpUrl: {
              value: localBrowserLaunchOptions.cdpUrl,
              type: "string",
            },
          },
        });
      }

      const browser = await chromium.connectOverCDP(
        localBrowserLaunchOptions.cdpUrl,
      );
      const context = browser.contexts()[0];
      return { browser, context, env: "LOCAL" };
    }

    let userDataDir = localBrowserLaunchOptions?.userDataDir;
    if (!userDataDir) {
      const tmpDirPath = path.join(os.tmpdir(), "stagehand");
      if (!fs.existsSync(tmpDirPath)) {
        fs.mkdirSync(tmpDirPath, { recursive: true });
      }

      const tmpDir = fs.mkdtempSync(path.join(tmpDirPath, "ctx_"));
      fs.mkdirSync(path.join(tmpDir, "userdir/Default"), { recursive: true });

      const defaultPreferences = {
        plugins: {
          always_open_pdf_externally: true,
        },
      };

      fs.writeFileSync(
        path.join(tmpDir, "userdir/Default/Preferences"),
        JSON.stringify(defaultPreferences),
      );
      userDataDir = path.join(tmpDir, "userdir");
    }

    let downloadsPath = localBrowserLaunchOptions?.downloadsPath;
    if (!downloadsPath) {
      downloadsPath = path.join(process.cwd(), "downloads");
      fs.mkdirSync(downloadsPath, { recursive: true });
    }

    const context = await chromium.launchPersistentContext(userDataDir, {
      acceptDownloads: localBrowserLaunchOptions?.acceptDownloads ?? true,
      headless: localBrowserLaunchOptions?.headless ?? headless,
      viewport: {
        width: localBrowserLaunchOptions?.viewport?.width ?? 1024,
        height: localBrowserLaunchOptions?.viewport?.height ?? 768,
      },
      locale: localBrowserLaunchOptions?.locale ?? "en-US",
      timezoneId: localBrowserLaunchOptions?.timezoneId ?? "America/New_York",
      deviceScaleFactor: localBrowserLaunchOptions?.deviceScaleFactor ?? 1,
      args: localBrowserLaunchOptions?.args ?? [
        "--disable-blink-features=AutomationControlled",
      ],
      bypassCSP: localBrowserLaunchOptions?.bypassCSP ?? true,
      proxy: localBrowserLaunchOptions?.proxy,
      geolocation: localBrowserLaunchOptions?.geolocation,
      hasTouch: localBrowserLaunchOptions?.hasTouch ?? true,
      ignoreHTTPSErrors: localBrowserLaunchOptions?.ignoreHTTPSErrors ?? true,
      permissions: localBrowserLaunchOptions?.permissions,
      recordHar: localBrowserLaunchOptions?.recordHar,
      recordVideo: localBrowserLaunchOptions?.recordVideo,
      tracesDir: localBrowserLaunchOptions?.tracesDir,
      extraHTTPHeaders: localBrowserLaunchOptions?.extraHTTPHeaders,
      chromiumSandbox: localBrowserLaunchOptions?.chromiumSandbox ?? false,
      devtools: localBrowserLaunchOptions?.devtools ?? false,
      env: localBrowserLaunchOptions?.env,
      executablePath: localBrowserLaunchOptions?.executablePath,
      handleSIGHUP: localBrowserLaunchOptions?.handleSIGHUP ?? true,
      handleSIGINT: localBrowserLaunchOptions?.handleSIGINT ?? true,
      handleSIGTERM: localBrowserLaunchOptions?.handleSIGTERM ?? true,
      ignoreDefaultArgs: localBrowserLaunchOptions?.ignoreDefaultArgs,
    });

    if (localBrowserLaunchOptions?.cookies) {
      context.addCookies(localBrowserLaunchOptions.cookies);
    }
    // This will always be when null launched with chromium.launchPersistentContext, but not when connected over CDP to an existing browser
    const browser = context.browser();

    logger({
      category: "init",
      message: "local browser started successfully.",
    });

    await applyStealthScripts(context);

    return { browser, context, contextPath: userDataDir, env: "LOCAL" };
  }
}

async function applyStealthScripts(context: BrowserContext) {
  await context.addInitScript(() => {
    // Override the navigator.webdriver property
    Object.defineProperty(navigator, "webdriver", {
      get: () => undefined,
    });

    // Mock languages and plugins to mimic a real browser
    Object.defineProperty(navigator, "languages", {
      get: () => ["en-US", "en"],
    });

    Object.defineProperty(navigator, "plugins", {
      get: () => [1, 2, 3, 4, 5],
    });

    // Remove Playwright-specific properties
    delete window.__playwright;
    delete window.__pw_manual;
    delete window.__PW_inspect;

    // Redefine the headless property
    Object.defineProperty(navigator, "headless", {
      get: () => false,
    });

    // Override the permissions API
    const originalQuery = window.navigator.permissions.query;
    window.navigator.permissions.query = (parameters) =>
      parameters.name === "notifications"
        ? Promise.resolve({
            state: Notification.permission,
          } as PermissionStatus)
        : originalQuery(parameters);
  });
}

export class Stagehand {
  private stagehandPage!: StagehandPage;
  private stagehandContext!: StagehandContext;
  public browserbaseSessionID?: string;
  public readonly domSettleTimeoutMs: number;
  public readonly debugDom: boolean;
  public readonly headless: boolean;
  public verbose: 0 | 1 | 2;
  public llmProvider: LLMProvider;
  public enableCaching: boolean;
  protected apiKey: string | undefined;
  private projectId: string | undefined;
  private externalLogger?: (logLine: LogLine) => void;
  private browserbaseSessionCreateParams?: ConstructorParams["browserbaseSessionCreateParams"];
  public variables: { [key: string]: unknown };
  private contextPath?: string;
  public llmClient: LLMClient;
  public readonly userProvidedInstructions?: string;
  private usingAPI: boolean;
  private modelName: AvailableModel;
  public apiClient: StagehandAPI | undefined;
  public readonly waitForCaptchaSolves: boolean;
  private localBrowserLaunchOptions?: LocalBrowserLaunchOptions;
  public readonly selfHeal: boolean;
  private cleanupCalled = false;
  public readonly actTimeoutMs: number;
  public readonly logInferenceToFile?: boolean;
  private stagehandLogger: StagehandLogger;
  private disablePino: boolean;
  protected modelClientOptions: ClientOptions;
  private _env: "LOCAL" | "BROWSERBASE";
  private _browser: Browser | undefined;
  private _isClosed: boolean = false;
  private _history: Array<HistoryEntry> = [];
  public readonly experimental: boolean;
  private _livePageProxy?: Page;

  private createLivePageProxy<T extends Page>(): T {
    const proto = Object.getPrototypeOf(this.stagehandPage.page) as object;
    const target = Object.create(proto) as T;

    const handler: ProxyHandler<T> = {
      get: (_t, prop, receiver) => {
        const real = this.stagehandPage.page as unknown as T;
        const value = Reflect.get(real, prop, receiver);
        return typeof value === "function" ? value.bind(real) : value;
      },
      set: (_t, prop, value) => {
        const real = this.stagehandPage.page as unknown as T;
        Reflect.set(real, prop, value);
        return true;
      },
      has: (_t, prop) => prop in (this.stagehandPage.page as unknown as T),
      getPrototypeOf: () => proto,
    };

    return new Proxy(target, handler);
  }

  public get history(): ReadonlyArray<HistoryEntry> {
    return Object.freeze([...this._history]);
  }
  protected setActivePage(page: StagehandPage): void {
    this.stagehandPage = page;
  }

  public get page(): Page {
    if (!this.stagehandContext) {
      throw new StagehandNotInitializedError("page");
    }
    if (!this._livePageProxy) {
      this._livePageProxy = this.createLivePageProxy<Page>();
    }
    return this._livePageProxy;
  }

  public stagehandMetrics: StagehandMetrics = {
    actPromptTokens: 0,
    actCompletionTokens: 0,
    actInferenceTimeMs: 0,
    extractPromptTokens: 0,
    extractCompletionTokens: 0,
    extractInferenceTimeMs: 0,
    observePromptTokens: 0,
    observeCompletionTokens: 0,
    observeInferenceTimeMs: 0,
    agentPromptTokens: 0,
    agentCompletionTokens: 0,
    agentInferenceTimeMs: 0,
    totalPromptTokens: 0,
    totalCompletionTokens: 0,
    totalInferenceTimeMs: 0,
  };

  public get metrics(): StagehandMetrics {
    return this.stagehandMetrics;
  }

  public get isClosed(): boolean {
    return this._isClosed;
  }

  public updateMetrics(
    functionName: StagehandFunctionName,
    promptTokens: number,
    completionTokens: number,
    inferenceTimeMs: number,
  ): void {
    switch (functionName) {
      case StagehandFunctionName.ACT:
        this.stagehandMetrics.actPromptTokens += promptTokens;
        this.stagehandMetrics.actCompletionTokens += completionTokens;
        this.stagehandMetrics.actInferenceTimeMs += inferenceTimeMs;
        break;

      case StagehandFunctionName.EXTRACT:
        this.stagehandMetrics.extractPromptTokens += promptTokens;
        this.stagehandMetrics.extractCompletionTokens += completionTokens;
        this.stagehandMetrics.extractInferenceTimeMs += inferenceTimeMs;
        break;

      case StagehandFunctionName.OBSERVE:
        this.stagehandMetrics.observePromptTokens += promptTokens;
        this.stagehandMetrics.observeCompletionTokens += completionTokens;
        this.stagehandMetrics.observeInferenceTimeMs += inferenceTimeMs;
        break;

      case StagehandFunctionName.AGENT:
        this.stagehandMetrics.agentPromptTokens += promptTokens;
        this.stagehandMetrics.agentCompletionTokens += completionTokens;
        this.stagehandMetrics.agentInferenceTimeMs += inferenceTimeMs;
        break;
    }
    this.updateTotalMetrics(promptTokens, completionTokens, inferenceTimeMs);
  }

  private updateTotalMetrics(
    promptTokens: number,
    completionTokens: number,
    inferenceTimeMs: number,
  ): void {
    this.stagehandMetrics.totalPromptTokens += promptTokens;
    this.stagehandMetrics.totalCompletionTokens += completionTokens;
    this.stagehandMetrics.totalInferenceTimeMs += inferenceTimeMs;
  }

  constructor(
    {
      env,
      apiKey,
      projectId,
      verbose,
      llmProvider,
      llmClient,
      logger,
      browserbaseSessionCreateParams,
      domSettleTimeoutMs,
      enableCaching,
      browserbaseSessionID,
      modelName,
      modelClientOptions,
      systemPrompt,
      useAPI = true,
      localBrowserLaunchOptions,
      waitForCaptchaSolves = false,
      logInferenceToFile = false,
      selfHeal = false,
      disablePino,
      experimental = false,
    }: ConstructorParams = {
      env: "BROWSERBASE",
    },
  ) {
    this.externalLogger =
      logger || ((logLine: LogLine) => defaultLogger(logLine, disablePino));

    // Initialize the Stagehand logger
    this.stagehandLogger = new StagehandLogger(
      {
        pretty: true,
        // use pino if pino is enabled, and there is no custom logger
        usePino: !logger && !disablePino,
      },
      this.externalLogger,
    );

    this.enableCaching =
      enableCaching ??
      (process.env.ENABLE_CACHING && process.env.ENABLE_CACHING === "true");

    this.llmProvider =
      llmProvider || new LLMProvider(this.logger, this.enableCaching);
    this.apiKey = apiKey ?? process.env.BROWSERBASE_API_KEY;
    this.projectId = projectId ?? process.env.BROWSERBASE_PROJECT_ID;

    // Store the environment value
    this._env = env ?? "BROWSERBASE";

    if (this._env === "BROWSERBASE") {
      if (!this.apiKey) {
        throw new MissingEnvironmentVariableError(
          "BROWSERBASE_API_KEY",
          "Browserbase",
        );
      } else if (!this.projectId) {
        throw new MissingEnvironmentVariableError(
          "BROWSERBASE_PROJECT_ID",
          "Browserbase",
        );
      }
    }

    this.verbose = verbose ?? 0;
    // Update logger verbosity level
    this.stagehandLogger.setVerbosity(this.verbose);
    this.modelName = modelName ?? DEFAULT_MODEL_NAME;
    this.usingAPI = useAPI;

    let modelApiKey: string | undefined;

    if (!modelClientOptions?.apiKey) {
      // If no API key is provided, try to load it from the environment
      if (LLMProvider.getModelProvider(this.modelName) === "aisdk") {
        modelApiKey = loadApiKeyFromEnv(
          this.modelName.split("/")[0],
          this.logger,
        );
      } else {
        // Temporary add for legacy providers
        modelApiKey =
          LLMProvider.getModelProvider(this.modelName) === "openai"
            ? process.env.OPENAI_API_KEY ||
              this.llmClient?.clientOptions?.apiKey
            : LLMProvider.getModelProvider(this.modelName) === "anthropic"
              ? process.env.ANTHROPIC_API_KEY ||
                this.llmClient?.clientOptions?.apiKey
              : LLMProvider.getModelProvider(this.modelName) === "google"
                ? process.env.GOOGLE_API_KEY ||
                  this.llmClient?.clientOptions?.apiKey
                : undefined;
      }
      this.modelClientOptions = {
        ...modelClientOptions,
        apiKey: modelApiKey,
      };
    } else {
      this.modelClientOptions = modelClientOptions;
    }

    if (llmClient) {
      this.llmClient = llmClient;
      this.logger({
        category: "init",
        message: "Custom LLM clients are currently not supported in API mode",
        level: 1,
      });
      this.usingAPI = false;
    } else {
      try {
        // try to set a default LLM client
        this.llmClient = this.llmProvider.getClient(
          this.modelName,
          this.modelClientOptions,
        );
      } catch (error) {
        if (
          error instanceof UnsupportedAISDKModelProviderError ||
          error instanceof InvalidAISDKModelFormatError
        ) {
          throw error;
        }
        this.llmClient = undefined;
      }
    }

    this.domSettleTimeoutMs = domSettleTimeoutMs ?? 30_000;
    this.headless = localBrowserLaunchOptions?.headless ?? false;
    this.browserbaseSessionCreateParams = browserbaseSessionCreateParams;
    this.browserbaseSessionID = browserbaseSessionID;
    this.userProvidedInstructions = systemPrompt;

    if (this.usingAPI && env === "LOCAL") {
      // Make env supersede useAPI
      this.usingAPI = false;
    } else if (
      this.usingAPI &&
      this.llmClient &&
      !["openai", "anthropic", "google", "aisdk"].includes(this.llmClient.type)
    ) {
      throw new UnsupportedModelError(
        ["openai", "anthropic", "google", "aisdk"],
        "API mode",
      );
    }
    this.waitForCaptchaSolves = waitForCaptchaSolves;
    this.localBrowserLaunchOptions = localBrowserLaunchOptions;

    if (this.usingAPI) {
      this.registerSignalHandlers();
    }
    this.logInferenceToFile = logInferenceToFile;
    this.selfHeal = selfHeal;
    this.disablePino = disablePino;
    this.experimental = experimental;
    if (this.experimental) {
      this.stagehandLogger.warn(
        "Experimental mode is enabled. This is a beta feature and may break at any time. Enabling experimental mode will disable the API",
      );
      // Disable API mode in experimental mode
      this.usingAPI = false;
    }
  }

  private registerSignalHandlers() {
    const cleanup = async (signal: string) => {
      if (this.cleanupCalled) return;
      this.cleanupCalled = true;

      this.stagehandLogger.info(
        `[${signal}] received. Ending Browserbase session...`,
      );
      try {
        await this.close();
      } catch (err) {
        this.stagehandLogger.error("Error ending Browserbase session:", {
          error: String(err),
        });
      } finally {
        // Exit explicitly once cleanup is done
        process.exit(0);
      }
    };

    process.once("SIGINT", () => void cleanup("SIGINT"));
    process.once("SIGTERM", () => void cleanup("SIGTERM"));
  }

  public get logger(): (logLine: LogLine) => void {
    return (logLine: LogLine) => {
      this.log(logLine);
    };
  }

  public get env(): "LOCAL" | "BROWSERBASE" {
    if (this._env === "BROWSERBASE") {
      if (!this.apiKey) {
        throw new MissingEnvironmentVariableError(
          "BROWSERBASE_API_KEY",
          "Browserbase",
        );
      } else if (!this.projectId) {
        throw new MissingEnvironmentVariableError(
          "BROWSERBASE_PROJECT_ID",
          "Browserbase",
        );
      }
      return "BROWSERBASE";
    } else {
      return "LOCAL";
    }
  }

  public get downloadsPath(): string {
    return this.env === "BROWSERBASE"
      ? "downloads"
      : (this.localBrowserLaunchOptions?.downloadsPath ??
          path.resolve(process.cwd(), "downloads"));
  }

  public get context(): EnhancedContext {
    if (!this.stagehandContext) {
      throw new StagehandNotInitializedError("context");
    }
    return this.stagehandContext.context;
  }

  async init(): Promise<InitResult> {
    if (isRunningInBun()) {
      throw new StagehandError(
        "Playwright does not currently support the Bun runtime environment. " +
          "Please use Node.js instead. For more information, see: " +
          "https://github.com/microsoft/playwright/issues/27139",
      );
    }

    if (this.usingAPI) {
      this.apiClient = new StagehandAPI({
        apiKey: this.apiKey,
        projectId: this.projectId,
        logger: this.logger,
      });

      const modelApiKey = this.modelClientOptions?.apiKey;
      const { sessionId, available } = await this.apiClient.init({
        modelName: this.modelName,
        modelApiKey: modelApiKey,
        domSettleTimeoutMs: this.domSettleTimeoutMs,
        verbose: this.verbose,
        debugDom: this.debugDom,
        systemPrompt: this.userProvidedInstructions,
        selfHeal: this.selfHeal,
        waitForCaptchaSolves: this.waitForCaptchaSolves,
        actionTimeoutMs: this.actTimeoutMs,
        browserbaseSessionCreateParams: this.browserbaseSessionCreateParams,
        browserbaseSessionID: this.browserbaseSessionID,
      });
      if (!available) {
        this.apiClient = null;
      }
      this.browserbaseSessionID = sessionId;
    }

    const { browser, context, debugUrl, sessionUrl, contextPath, sessionId } =
      await getBrowser(
        this.apiKey,
        this.projectId,
        this.env,
        this.headless,
        this.logger,
        this.browserbaseSessionCreateParams,
        this.browserbaseSessionID,
        this.localBrowserLaunchOptions,
      ).catch((e) => {
        this.stagehandLogger.error("Error in init:", { error: String(e) });
        const br: BrowserResult = {
          context: undefined,
          debugUrl: undefined,
          sessionUrl: undefined,
          sessionId: undefined,
          env: this.env,
        };
        return br;
      });
    this.contextPath = contextPath;
    this._browser = browser;
    if (!context) {
      const errorMessage =
        "The browser context is undefined. This means the CDP connection to the browser failed";
      this.stagehandLogger.error(
        this.env === "LOCAL"
          ? `${errorMessage}. If running locally, please check if the browser is running and the port is open.`
          : errorMessage,
      );
      throw new StagehandInitError(errorMessage);
    }
    this.stagehandContext = await StagehandContext.init(context, this);

    const defaultPage = (await this.stagehandContext.getStagehandPages())[0];
    this.stagehandPage = defaultPage;

    if (this.headless) {
      await this.page.setViewportSize({ width: 1280, height: 720 });
    }

    const guardedScript = `
  if (!window.__stagehandInjected) {
    window.__stagehandInjected = true;
    ${scriptContent}
  }
`;
    await this.context.addInitScript({
      content: guardedScript,
    });

    const session = await this.context.newCDPSession(this.page);
    await session.send("Browser.setDownloadBehavior", {
      behavior: "allow",
      downloadPath: this.downloadsPath,
      eventsEnabled: true,
    });

    this.browserbaseSessionID = sessionId;

    return { debugUrl, sessionUrl, sessionId };
  }

  log(logObj: LogLine): void {
    logObj.level = logObj.level ?? 1;

    // Use our Pino-based logger
    this.stagehandLogger.log(logObj);
  }

  async close(): Promise<void> {
    this._isClosed = true;
    if (this.apiClient) {
      const response = await this.apiClient.end();
      const body: ApiResponse<unknown> = await response.json();
      if (!body.success) {
        if (response.status == 409) {
          this.log({
            category: "close",
            message:
              "Warning: attempted to end a session that is not currently active",
            level: 0,
          });
        } else {
          throw new StagehandError((body as ErrorResponse).message);
        }
      }
      this.apiClient = null;
      return;
    } else {
      await this.context.close();
      if (this._browser) {
        await this._browser.close();
      }
    }

    if (
      this.contextPath &&
      !this.localBrowserLaunchOptions?.preserveUserDataDir
    ) {
      try {
        fs.rmSync(this.contextPath, { recursive: true, force: true });
      } catch (e) {
        console.error("Error deleting context directory:", e);
      }
    }
  }

  public addToHistory(
    method: HistoryEntry["method"],
    parameters:
      | ActOptions
      | ExtractOptions<z.AnyZodObject>
      | ObserveOptions
      | { url: string; options: GotoOptions }
      | string,
    result?: unknown,
  ): void {
    this._history.push({
      method,
      parameters,
      result: result ?? null,
      timestamp: new Date().toISOString(),
    });
  }

  /**
   * Create an agent instance that can be executed with different instructions
   * @returns An agent instance with execute() method
   */
  agent(options?: AgentConfig): {
    execute: (
      instructionOrOptions: string | AgentExecuteOptions,
    ) => Promise<AgentResult>;
    stream: (
      instructionOrOptions: string | AgentExecuteOptions,
    ) => Promise<StreamTextResult<AgentTools & ToolSet, never>>;
    stop: () => void;
  } {
    if (!options || !options.provider) {
      const executionModel = options?.executionModel;
      const systemInstructions = options?.instructions;
      let abortController = new AbortController();

      const ensureIntegrationsAllowed = () => {
        if (options?.integrations && !this.experimental) {
          throw new StagehandError(
            "MCP integrations are an experimental feature. Please enable experimental mode by setting experimental: true in the Stagehand constructor params.",
          );
        }
      };

      const getTools = async () =>
        options?.integrations
          ? await resolveTools(options?.integrations, options?.tools)
          : (options?.tools ?? {});

      const ensureAbortSignal = () => {
        if (abortController.signal.aborted) {
          abortController = new AbortController();
        }
        return abortController.signal;
      };

      const normalizeOptionsWithAbort = (
        instructionOrOptions: string | AgentExecuteOptions,
      ): AgentExecuteOptions & { abortSignal: AbortSignal } => {
        const signal = ensureAbortSignal();
        return typeof instructionOrOptions === "string"
          ? { instruction: instructionOrOptions, abortSignal: signal }
          : {
              ...instructionOrOptions,
              abortSignal: instructionOrOptions.abortSignal || signal,
            };
      };

      const createHandler = (tools: ToolSet) =>
        new StagehandAgentHandler(
          this.stagehandPage,
          this.logger,
          this.llmClient,
          executionModel,
          systemInstructions,
          tools,
        );

      return {
        execute: async (instructionOrOptions: string | AgentExecuteOptions) => {
<<<<<<< HEAD
          if (options?.integrations && !this.experimental) {
            throw new StagehandError(
              "MCP integrations are an experimental feature. Please enable experimental mode by setting experimental: true in the Stagehand constructor params.",
            );
          }

          const executeOptions: AgentExecuteOptions =
            typeof instructionOrOptions === "string"
              ? { instruction: instructionOrOptions }
              : instructionOrOptions;

          if (this.usingAPI) {
            const agentConfigForApi: AgentConfig = options;

            return await this.apiClient.agentExecute(
              agentConfigForApi,
              executeOptions,
            );
          }

          const tools = options?.integrations
            ? await resolveTools(options?.integrations, options?.tools)
            : (options?.tools ?? {});
          return new StagehandAgentHandler(
            this.stagehandPage,
            this.logger,
            this.llmClient,
            executionModel,
            systemInstructions,
            tools,
          ).execute(executeOptions);
=======
          ensureIntegrationsAllowed();
          const tools = await getTools();
          const execOptions = normalizeOptionsWithAbort(instructionOrOptions);
          return createHandler(tools).execute(execOptions);
        },
        stream: async (
          instructionOrOptions: string | AgentExecuteOptions,
        ): Promise<StreamTextResult<AgentTools & ToolSet, never>> => {
          ensureIntegrationsAllowed();
          const tools = await getTools();
          const streamOptions = normalizeOptionsWithAbort(instructionOrOptions);
          return createHandler(tools).stream(streamOptions);
        },
        stop: () => {
          this.log({
            category: "agent",
            message: "Stopping agent execution",
            level: 1,
          });
          abortController.abort();
>>>>>>> a5e9bc8a
        },
      };
    }

    this.log({
      category: "agent",
      message: "Creating agent instance",
      level: 1,
    });

    return {
      execute: async (instructionOrOptions: string | AgentExecuteOptions) => {
        // Check if integrations are being used without experimental flag
        if (options?.integrations && !this.experimental) {
          throw new StagehandError(
            "MCP integrations are an experimental feature. Please enable experimental mode by setting experimental: true in the Stagehand constructor params.",
          );
        }

        const tools = options?.integrations
          ? await resolveTools(options?.integrations, options?.tools)
          : (options?.tools ?? {});

        const agentHandler = new CuaAgentHandler(
          this,
          this.stagehandPage,
          this.logger,
          {
            modelName: options.model,
            clientOptions: options.options,
            userProvidedInstructions:
              options.instructions ??
              `You are a helpful assistant that can use a web browser.
        You are currently on the following page: ${this.stagehandPage.page.url()}.
        Do not ask follow up questions, the user will trust your judgement.`,
            agentType: options.provider,
          },
          tools,
        );

        const executeOptions: AgentExecuteOptions =
          typeof instructionOrOptions === "string"
            ? { instruction: instructionOrOptions }
            : instructionOrOptions;

        if (!executeOptions.instruction) {
          throw new StagehandError(
            "Instruction is required for agent execution",
          );
        }

        if (this.usingAPI) {
          if (!this.apiClient) {
            throw new StagehandNotInitializedError("API client");
          }

          if (!options.options) {
            options.options = {};
          }

          if (options.provider === "anthropic") {
            options.options.apiKey = process.env.ANTHROPIC_API_KEY;
          } else if (options.provider === "openai") {
            options.options.apiKey = process.env.OPENAI_API_KEY;
          } else if (options.provider === "google") {
            options.options.apiKey = process.env.GOOGLE_API_KEY;
          }

          if (!options.options.apiKey) {
            throw new StagehandError(
              `API key not found for \`${options.provider}\` provider. Please set the ${options.provider === "anthropic" ? "ANTHROPIC_API_KEY" : "OPENAI_API_KEY"} environment variable or pass an apiKey in the options object.`,
            );
          }

          return await this.apiClient.agentExecute(options, executeOptions);
        }

        return await agentHandler.execute(executeOptions);
      },
      stream: async () => {
        throw new StagehandError(
          "Stream method is only available when using AI SDK models (e.g., openai/gpt-4o-mini). Please create an agent without specifying a provider to use the stream method.",
        );
      },
      stop: () => {
        this.log({
          category: "agent",
          message: "Stop is not supported for legacy providers",
          level: 0,
        });
      },
    };
  }
}

export * from "../types/agent";
export * from "../types/browser";
export * from "../types/log";
export * from "../types/model";
export * from "../types/page";
export * from "../types/playwright";
export * from "../types/stagehand";
export * from "../types/stagehandApiErrors";
export * from "../types/stagehandErrors";
export * from "./llm/LLMClient";
export * from "./llm/aisdk";
export { connectToMCPServer };<|MERGE_RESOLUTION|>--- conflicted
+++ resolved
@@ -968,39 +968,6 @@
 
       return {
         execute: async (instructionOrOptions: string | AgentExecuteOptions) => {
-<<<<<<< HEAD
-          if (options?.integrations && !this.experimental) {
-            throw new StagehandError(
-              "MCP integrations are an experimental feature. Please enable experimental mode by setting experimental: true in the Stagehand constructor params.",
-            );
-          }
-
-          const executeOptions: AgentExecuteOptions =
-            typeof instructionOrOptions === "string"
-              ? { instruction: instructionOrOptions }
-              : instructionOrOptions;
-
-          if (this.usingAPI) {
-            const agentConfigForApi: AgentConfig = options;
-
-            return await this.apiClient.agentExecute(
-              agentConfigForApi,
-              executeOptions,
-            );
-          }
-
-          const tools = options?.integrations
-            ? await resolveTools(options?.integrations, options?.tools)
-            : (options?.tools ?? {});
-          return new StagehandAgentHandler(
-            this.stagehandPage,
-            this.logger,
-            this.llmClient,
-            executionModel,
-            systemInstructions,
-            tools,
-          ).execute(executeOptions);
-=======
           ensureIntegrationsAllowed();
           const tools = await getTools();
           const execOptions = normalizeOptionsWithAbort(instructionOrOptions);
@@ -1021,7 +988,6 @@
             level: 1,
           });
           abortController.abort();
->>>>>>> a5e9bc8a
         },
       };
     }
