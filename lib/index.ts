import { ApiResponse, ErrorResponse } from "@/types/api";
import { GotoOptions } from "@/types/playwright";
import { Browserbase } from "@browserbasehq/sdk";
import dotenv from "dotenv";
import fs from "fs";
import os from "os";
import path from "path";
import { Browser, chromium } from "playwright";
import { z } from "zod/v3";
import { AgentExecuteOptions, AgentResult } from "../types/agent";
import { BrowserResult } from "../types/browser";
import { EnhancedContext } from "../types/context";
import { LogLine } from "../types/log";
import { AvailableModel, ClientOptions } from "../types/model";
import { BrowserContext, Page } from "../types/page";
import {
  ActOptions,
  AgentConfig,
  ConstructorParams,
  ExtractOptions,
  HistoryEntry,
  InitResult,
  LocalBrowserLaunchOptions,
  ObserveOptions,
  StagehandFunctionName,
  StagehandMetrics,
} from "../types/stagehand";
import {
  InvalidAISDKModelFormatError,
  MissingEnvironmentVariableError,
  StagehandError,
  StagehandInitError,
  StagehandNotInitializedError,
  UnsupportedAISDKModelProviderError,
  UnsupportedModelError,
} from "../types/stagehandErrors";
import { StagehandContext } from "./StagehandContext";
import { StagehandPage } from "./StagehandPage";
import { StagehandAPI } from "./api";
import { scriptContent } from "./dom/build/scriptContent";
import { LLMClient } from "./llm/LLMClient";
import { LLMProvider } from "./llm/LLMProvider";
import { CuaAgentHandler } from "./handlers/cuaAgentHandler";
import { StagehandAgentHandler } from "./handlers/stagehandAgentHandler";
import { StagehandLogger } from "./logger";
import { connectToMCPServer } from "./mcp/connection";
import { resolveTools } from "./mcp/utils";
import { isRunningInBun, loadApiKeyFromEnv } from "./utils";

dotenv.config({ path: ".env" });

const DEFAULT_MODEL_NAME = "openai/gpt-4.1-mini";

// Initialize the global logger
let globalLogger: StagehandLogger;

const defaultLogger = async (logLine: LogLine, disablePino?: boolean) => {
  if (!globalLogger) {
    globalLogger = new StagehandLogger(
      {
        pretty: true,
        usePino: !disablePino,
      },
      undefined,
    );
  }
  globalLogger.log(logLine);
};

async function getBrowser(
  apiKey: string | undefined,
  projectId: string | undefined,
  env: "LOCAL" | "BROWSERBASE" = "LOCAL",
  headless: boolean = false,
  logger: (message: LogLine) => void,
  browserbaseSessionCreateParams?: ConstructorParams["browserbaseSessionCreateParams"],
  browserbaseSessionID?: string,
  localBrowserLaunchOptions?: LocalBrowserLaunchOptions,
): Promise<BrowserResult> {
  if (env === "BROWSERBASE") {
    if (!apiKey) {
      throw new MissingEnvironmentVariableError(
        "BROWSERBASE_API_KEY",
        "Browserbase",
      );
    }
    if (!projectId) {
      throw new MissingEnvironmentVariableError(
        "BROWSERBASE_PROJECT_ID",
        "Browserbase",
      );
    }

    let debugUrl: string | undefined = undefined;
    let sessionUrl: string | undefined = undefined;
    let sessionId: string;
    let connectUrl: string;

    const browserbase = new Browserbase({
      apiKey,
    });

    if (browserbaseSessionID) {
      // Validate the session status
      try {
        const session =
          await browserbase.sessions.retrieve(browserbaseSessionID);

        if (session.status !== "RUNNING") {
          throw new StagehandError(
            `Session ${browserbaseSessionID} is not running (status: ${session.status})`,
          );
        }

        sessionId = browserbaseSessionID;
        connectUrl = session.connectUrl;

        logger({
          category: "init",
          message: "resuming existing browserbase session...",
          level: 1,
          auxiliary: {
            sessionId: {
              value: sessionId,
              type: "string",
            },
          },
        });
      } catch (error) {
        logger({
          category: "init",
          message: "failed to resume session",
          level: 0,
          auxiliary: {
            error: {
              value: error.message,
              type: "string",
            },
            trace: {
              value: error.stack,
              type: "string",
            },
          },
        });
        throw error;
      }
    } else {
      // Create new session (existing code)
      logger({
        category: "init",
        message: "creating new browserbase session...",
        level: 1,
      });

      if (!projectId) {
        throw new StagehandError(
          "BROWSERBASE_PROJECT_ID is required for new Browserbase sessions.",
        );
      }

      const session = await browserbase.sessions.create({
        projectId,
        ...browserbaseSessionCreateParams,
        userMetadata: {
          ...(browserbaseSessionCreateParams?.userMetadata || {}),
          stagehand: "true",
        },
      });
      // Final projectId used: browserbaseSessionCreateParams.projectId || projectId

      sessionId = session.id;
      connectUrl = session.connectUrl;
      logger({
        category: "init",
        message: "created new browserbase session",
        level: 1,
        auxiliary: {
          sessionId: {
            value: sessionId,
            type: "string",
          },
        },
      });
    }
    if (!connectUrl.includes("connect.connect")) {
      logger({
        category: "init",
        message: "connecting to browserbase session",
        level: 1,
        auxiliary: {
          connectUrl: {
            value: connectUrl,
            type: "string",
          },
        },
      });
    }
    const browser = await chromium.connectOverCDP(connectUrl);

    const { debuggerUrl } = await browserbase.sessions.debug(sessionId);

    debugUrl = debuggerUrl;
    sessionUrl = `https://www.browserbase.com/sessions/${sessionId}`;

    logger({
      category: "init",
      message: browserbaseSessionID
        ? "browserbase session resumed"
        : "browserbase session started",
      auxiliary: {
        sessionUrl: {
          value: sessionUrl,
          type: "string",
        },
        debugUrl: {
          value: debugUrl,
          type: "string",
        },
        sessionId: {
          value: sessionId,
          type: "string",
        },
      },
    });

    const context = browser.contexts()[0];

    return { browser, context, debugUrl, sessionUrl, sessionId, env };
  } else {
    if (localBrowserLaunchOptions?.cdpUrl) {
      if (!localBrowserLaunchOptions.cdpUrl.includes("connect.connect")) {
        logger({
          category: "init",
          message: "connecting to local browser via CDP URL",
          level: 1,
          auxiliary: {
            cdpUrl: {
              value: localBrowserLaunchOptions.cdpUrl,
              type: "string",
            },
          },
        });
      }

      const browser = await chromium.connectOverCDP(
        localBrowserLaunchOptions.cdpUrl,
      );
      const context = browser.contexts()[0];
      return { browser, context, env: "LOCAL" };
    }

    let userDataDir = localBrowserLaunchOptions?.userDataDir;
    if (!userDataDir) {
      const tmpDirPath = path.join(os.tmpdir(), "stagehand");
      if (!fs.existsSync(tmpDirPath)) {
        fs.mkdirSync(tmpDirPath, { recursive: true });
      }

      const tmpDir = fs.mkdtempSync(path.join(tmpDirPath, "ctx_"));
      fs.mkdirSync(path.join(tmpDir, "userdir/Default"), { recursive: true });

      const defaultPreferences = {
        plugins: {
          always_open_pdf_externally: true,
        },
      };

      fs.writeFileSync(
        path.join(tmpDir, "userdir/Default/Preferences"),
        JSON.stringify(defaultPreferences),
      );
      userDataDir = path.join(tmpDir, "userdir");
    }

    let downloadsPath = localBrowserLaunchOptions?.downloadsPath;
    if (!downloadsPath) {
      downloadsPath = path.join(process.cwd(), "downloads");
      fs.mkdirSync(downloadsPath, { recursive: true });
    }

    const context = await chromium.launchPersistentContext(userDataDir, {
      acceptDownloads: localBrowserLaunchOptions?.acceptDownloads ?? true,
      headless: localBrowserLaunchOptions?.headless ?? headless,
      viewport: {
        width: localBrowserLaunchOptions?.viewport?.width ?? 1024,
        height: localBrowserLaunchOptions?.viewport?.height ?? 768,
      },
      locale: localBrowserLaunchOptions?.locale ?? "en-US",
      timezoneId: localBrowserLaunchOptions?.timezoneId ?? "America/New_York",
      deviceScaleFactor: localBrowserLaunchOptions?.deviceScaleFactor ?? 1,
      args: localBrowserLaunchOptions?.args ?? [
        "--disable-blink-features=AutomationControlled",
      ],
      bypassCSP: localBrowserLaunchOptions?.bypassCSP ?? true,
      proxy: localBrowserLaunchOptions?.proxy,
      geolocation: localBrowserLaunchOptions?.geolocation,
      hasTouch: localBrowserLaunchOptions?.hasTouch ?? true,
      ignoreHTTPSErrors: localBrowserLaunchOptions?.ignoreHTTPSErrors ?? true,
      permissions: localBrowserLaunchOptions?.permissions,
      recordHar: localBrowserLaunchOptions?.recordHar,
      recordVideo: localBrowserLaunchOptions?.recordVideo,
      tracesDir: localBrowserLaunchOptions?.tracesDir,
      extraHTTPHeaders: localBrowserLaunchOptions?.extraHTTPHeaders,
      chromiumSandbox: localBrowserLaunchOptions?.chromiumSandbox ?? false,
      devtools: localBrowserLaunchOptions?.devtools ?? false,
      env: localBrowserLaunchOptions?.env,
      executablePath: localBrowserLaunchOptions?.executablePath,
      handleSIGHUP: localBrowserLaunchOptions?.handleSIGHUP ?? true,
      handleSIGINT: localBrowserLaunchOptions?.handleSIGINT ?? true,
      handleSIGTERM: localBrowserLaunchOptions?.handleSIGTERM ?? true,
      ignoreDefaultArgs: localBrowserLaunchOptions?.ignoreDefaultArgs,
    });

    if (localBrowserLaunchOptions?.cookies) {
      context.addCookies(localBrowserLaunchOptions.cookies);
    }
    // This will always be when null launched with chromium.launchPersistentContext, but not when connected over CDP to an existing browser
    const browser = context.browser();

    logger({
      category: "init",
      message: "local browser started successfully.",
    });

    await applyStealthScripts(context);

    return { browser, context, contextPath: userDataDir, env: "LOCAL" };
  }
}

async function applyStealthScripts(context: BrowserContext) {
  await context.addInitScript(() => {
    // Override the navigator.webdriver property
    Object.defineProperty(navigator, "webdriver", {
      get: () => undefined,
    });

    // Mock languages and plugins to mimic a real browser
    Object.defineProperty(navigator, "languages", {
      get: () => ["en-US", "en"],
    });

    Object.defineProperty(navigator, "plugins", {
      get: () => [1, 2, 3, 4, 5],
    });

    // Remove Playwright-specific properties
    delete window.__playwright;
    delete window.__pw_manual;
    delete window.__PW_inspect;

    // Redefine the headless property
    Object.defineProperty(navigator, "headless", {
      get: () => false,
    });

    // Override the permissions API
    const originalQuery = window.navigator.permissions.query;
    window.navigator.permissions.query = (parameters) =>
      parameters.name === "notifications"
        ? Promise.resolve({
            state: Notification.permission,
          } as PermissionStatus)
        : originalQuery(parameters);
  });
}

export class Stagehand {
  private stagehandPage!: StagehandPage;
  private stagehandContext!: StagehandContext;
  public browserbaseSessionID?: string;
  public readonly domSettleTimeoutMs: number;
  public readonly debugDom: boolean;
  public readonly headless: boolean;
  public verbose: 0 | 1 | 2;
  public llmProvider: LLMProvider;
  public enableCaching: boolean;
  protected apiKey: string | undefined;
  private projectId: string | undefined;
  private externalLogger?: (logLine: LogLine) => void;
  private browserbaseSessionCreateParams?: ConstructorParams["browserbaseSessionCreateParams"];
  public variables: { [key: string]: unknown };
  private contextPath?: string;
  public llmClient: LLMClient;
  public readonly userProvidedInstructions?: string;
  private usingAPI: boolean;
  private modelName: AvailableModel;
  public apiClient: StagehandAPI | undefined;
  public readonly waitForCaptchaSolves: boolean;
  private localBrowserLaunchOptions?: LocalBrowserLaunchOptions;
  public readonly selfHeal: boolean;
  private cleanupCalled = false;
  public readonly actTimeoutMs: number;
  public readonly logInferenceToFile?: boolean;
  private stagehandLogger: StagehandLogger;
  private disablePino: boolean;
  protected modelClientOptions: ClientOptions;
  private _env: "LOCAL" | "BROWSERBASE";
  private _browser: Browser | undefined;
  private _isClosed: boolean = false;
  private _history: Array<HistoryEntry> = [];
  public readonly experimental: boolean;
  private _livePageProxy?: Page;

  private createLivePageProxy<T extends Page>(): T {
    const proto = Object.getPrototypeOf(this.stagehandPage.page) as object;
    const target = Object.create(proto) as T;

    const handler: ProxyHandler<T> = {
      get: (_t, prop, receiver) => {
        const real = this.stagehandPage.page as unknown as T;
        const value = Reflect.get(real, prop, receiver);
        return typeof value === "function" ? value.bind(real) : value;
      },
      set: (_t, prop, value) => {
        const real = this.stagehandPage.page as unknown as T;
        Reflect.set(real, prop, value);
        return true;
      },
      has: (_t, prop) => prop in (this.stagehandPage.page as unknown as T),
      getPrototypeOf: () => proto,
    };

    return new Proxy(target, handler);
  }

  public get history(): ReadonlyArray<HistoryEntry> {
    return Object.freeze([...this._history]);
  }
  protected setActivePage(page: StagehandPage): void {
    this.stagehandPage = page;
  }

  public get page(): Page {
    if (!this.stagehandContext) {
      throw new StagehandNotInitializedError("page");
    }
    if (!this._livePageProxy) {
      this._livePageProxy = this.createLivePageProxy<Page>();
    }
    return this._livePageProxy;
  }

  public stagehandMetrics: StagehandMetrics = {
    actPromptTokens: 0,
    actCompletionTokens: 0,
    actInferenceTimeMs: 0,
    extractPromptTokens: 0,
    extractCompletionTokens: 0,
    extractInferenceTimeMs: 0,
    observePromptTokens: 0,
    observeCompletionTokens: 0,
    observeInferenceTimeMs: 0,
    agentPromptTokens: 0,
    agentCompletionTokens: 0,
    agentInferenceTimeMs: 0,
    totalPromptTokens: 0,
    totalCompletionTokens: 0,
    totalInferenceTimeMs: 0,
  };

  public get metrics(): StagehandMetrics {
    return this.stagehandMetrics;
  }

  public get isClosed(): boolean {
    return this._isClosed;
  }

  public updateMetrics(
    functionName: StagehandFunctionName,
    promptTokens: number,
    completionTokens: number,
    inferenceTimeMs: number,
  ): void {
    switch (functionName) {
      case StagehandFunctionName.ACT:
        this.stagehandMetrics.actPromptTokens += promptTokens;
        this.stagehandMetrics.actCompletionTokens += completionTokens;
        this.stagehandMetrics.actInferenceTimeMs += inferenceTimeMs;
        break;

      case StagehandFunctionName.EXTRACT:
        this.stagehandMetrics.extractPromptTokens += promptTokens;
        this.stagehandMetrics.extractCompletionTokens += completionTokens;
        this.stagehandMetrics.extractInferenceTimeMs += inferenceTimeMs;
        break;

      case StagehandFunctionName.OBSERVE:
        this.stagehandMetrics.observePromptTokens += promptTokens;
        this.stagehandMetrics.observeCompletionTokens += completionTokens;
        this.stagehandMetrics.observeInferenceTimeMs += inferenceTimeMs;
        break;

      case StagehandFunctionName.AGENT:
        this.stagehandMetrics.agentPromptTokens += promptTokens;
        this.stagehandMetrics.agentCompletionTokens += completionTokens;
        this.stagehandMetrics.agentInferenceTimeMs += inferenceTimeMs;
        break;
    }
    this.updateTotalMetrics(promptTokens, completionTokens, inferenceTimeMs);
  }

  private updateTotalMetrics(
    promptTokens: number,
    completionTokens: number,
    inferenceTimeMs: number,
  ): void {
    this.stagehandMetrics.totalPromptTokens += promptTokens;
    this.stagehandMetrics.totalCompletionTokens += completionTokens;
    this.stagehandMetrics.totalInferenceTimeMs += inferenceTimeMs;
  }

  constructor(
    {
      env,
      apiKey,
      projectId,
      verbose,
      llmProvider,
      llmClient,
      logger,
      browserbaseSessionCreateParams,
      domSettleTimeoutMs,
      enableCaching,
      browserbaseSessionID,
      modelName,
      modelClientOptions,
      systemPrompt,
      useAPI = true,
      localBrowserLaunchOptions,
      waitForCaptchaSolves = false,
      logInferenceToFile = false,
      selfHeal = false,
      disablePino,
      experimental = false,
    }: ConstructorParams = {
      env: "BROWSERBASE",
    },
  ) {
    this.externalLogger =
      logger || ((logLine: LogLine) => defaultLogger(logLine, disablePino));

    // Initialize the Stagehand logger
    this.stagehandLogger = new StagehandLogger(
      {
        pretty: true,
        // use pino if pino is enabled, and there is no custom logger
        usePino: !logger && !disablePino,
      },
      this.externalLogger,
    );

    this.enableCaching =
      enableCaching ??
      (process.env.ENABLE_CACHING && process.env.ENABLE_CACHING === "true");

    this.llmProvider =
      llmProvider || new LLMProvider(this.logger, this.enableCaching);
    this.apiKey = apiKey ?? process.env.BROWSERBASE_API_KEY;
    this.projectId = projectId ?? process.env.BROWSERBASE_PROJECT_ID;

    // Store the environment value
    this._env = env ?? "BROWSERBASE";

    if (this._env === "BROWSERBASE") {
      if (!this.apiKey) {
        throw new MissingEnvironmentVariableError(
          "BROWSERBASE_API_KEY",
          "Browserbase",
        );
      } else if (!this.projectId) {
        throw new MissingEnvironmentVariableError(
          "BROWSERBASE_PROJECT_ID",
          "Browserbase",
        );
      }
    }

    this.verbose = verbose ?? 0;
    // Update logger verbosity level
    this.stagehandLogger.setVerbosity(this.verbose);
    this.modelName = modelName ?? DEFAULT_MODEL_NAME;
    this.usingAPI = useAPI;

    let modelApiKey: string | undefined;

    if (!modelClientOptions?.apiKey) {
      // If no API key is provided, try to load it from the environment
      if (LLMProvider.getModelProvider(this.modelName) === "aisdk") {
        modelApiKey = loadApiKeyFromEnv(
          this.modelName.split("/")[0],
          this.logger,
        );
      } else {
        // Temporary add for legacy providers
        modelApiKey =
          LLMProvider.getModelProvider(this.modelName) === "openai"
            ? process.env.OPENAI_API_KEY ||
              this.llmClient?.clientOptions?.apiKey
            : LLMProvider.getModelProvider(this.modelName) === "anthropic"
              ? process.env.ANTHROPIC_API_KEY ||
                this.llmClient?.clientOptions?.apiKey
              : LLMProvider.getModelProvider(this.modelName) === "google"
                ? process.env.GOOGLE_API_KEY ||
                  this.llmClient?.clientOptions?.apiKey
                : undefined;
      }
      this.modelClientOptions = {
        ...modelClientOptions,
        apiKey: modelApiKey,
      };
    } else {
      this.modelClientOptions = modelClientOptions;
    }

    if (llmClient) {
      this.llmClient = llmClient;
      this.logger({
        category: "init",
        message: "Custom LLM clients are currently not supported in API mode",
        level: 1,
      });
      this.usingAPI = false;
    } else {
      try {
        // try to set a default LLM client
        this.llmClient = this.llmProvider.getClient(
          this.modelName,
          this.modelClientOptions,
        );
      } catch (error) {
        if (
          error instanceof UnsupportedAISDKModelProviderError ||
          error instanceof InvalidAISDKModelFormatError
        ) {
          throw error;
        }
        this.llmClient = undefined;
      }
    }

    this.domSettleTimeoutMs = domSettleTimeoutMs ?? 30_000;
    this.headless = localBrowserLaunchOptions?.headless ?? false;
    this.browserbaseSessionCreateParams = browserbaseSessionCreateParams;
    this.browserbaseSessionID = browserbaseSessionID;
    this.userProvidedInstructions = systemPrompt;

    if (this.usingAPI && env === "LOCAL") {
      // Make env supersede useAPI
      this.usingAPI = false;
    } else if (
      this.usingAPI &&
      this.llmClient &&
      !["openai", "anthropic", "google", "aisdk"].includes(this.llmClient.type)
    ) {
      throw new UnsupportedModelError(
        ["openai", "anthropic", "google", "aisdk"],
        "API mode",
      );
    }
    this.waitForCaptchaSolves = waitForCaptchaSolves;
    this.localBrowserLaunchOptions = localBrowserLaunchOptions;

    if (this.usingAPI) {
      this.registerSignalHandlers();
    }
    this.logInferenceToFile = logInferenceToFile;
    this.selfHeal = selfHeal;
    this.disablePino = disablePino;
    this.experimental = experimental;
    if (this.experimental) {
      this.stagehandLogger.warn(
        "Experimental mode is enabled. This is a beta feature and may break at any time. Enabling experimental mode will disable the API",
      );
      // Disable API mode in experimental mode
      this.usingAPI = false;
    }
  }

  private registerSignalHandlers() {
    const cleanup = async (signal: string) => {
      if (this.cleanupCalled) return;
      this.cleanupCalled = true;

      this.stagehandLogger.info(
        `[${signal}] received. Ending Browserbase session...`,
      );
      try {
        await this.close();
      } catch (err) {
        this.stagehandLogger.error("Error ending Browserbase session:", {
          error: String(err),
        });
      } finally {
        // Exit explicitly once cleanup is done
        process.exit(0);
      }
    };

    process.once("SIGINT", () => void cleanup("SIGINT"));
    process.once("SIGTERM", () => void cleanup("SIGTERM"));
  }

  public get logger(): (logLine: LogLine) => void {
    return (logLine: LogLine) => {
      this.log(logLine);
    };
  }

  public get env(): "LOCAL" | "BROWSERBASE" {
    if (this._env === "BROWSERBASE") {
      if (!this.apiKey) {
        throw new MissingEnvironmentVariableError(
          "BROWSERBASE_API_KEY",
          "Browserbase",
        );
      } else if (!this.projectId) {
        throw new MissingEnvironmentVariableError(
          "BROWSERBASE_PROJECT_ID",
          "Browserbase",
        );
      }
      return "BROWSERBASE";
    } else {
      return "LOCAL";
    }
  }

  public get downloadsPath(): string {
    return this.env === "BROWSERBASE"
      ? "downloads"
      : (this.localBrowserLaunchOptions?.downloadsPath ??
          path.resolve(process.cwd(), "downloads"));
  }

  public get context(): EnhancedContext {
    if (!this.stagehandContext) {
      throw new StagehandNotInitializedError("context");
    }
    return this.stagehandContext.context;
  }

  async init(): Promise<InitResult> {
    if (isRunningInBun()) {
      throw new StagehandError(
        "Playwright does not currently support the Bun runtime environment. " +
          "Please use Node.js instead. For more information, see: " +
          "https://github.com/microsoft/playwright/issues/27139",
      );
    }

    if (this.usingAPI) {
      this.apiClient = new StagehandAPI({
        apiKey: this.apiKey,
        projectId: this.projectId,
        logger: this.logger,
      });

      const modelApiKey = this.modelClientOptions?.apiKey;
      const { sessionId, available } = await this.apiClient.init({
        modelName: this.modelName,
        modelApiKey: modelApiKey,
        domSettleTimeoutMs: this.domSettleTimeoutMs,
        verbose: this.verbose,
        debugDom: this.debugDom,
        systemPrompt: this.userProvidedInstructions,
        selfHeal: this.selfHeal,
        waitForCaptchaSolves: this.waitForCaptchaSolves,
        actionTimeoutMs: this.actTimeoutMs,
        browserbaseSessionCreateParams: this.browserbaseSessionCreateParams,
        browserbaseSessionID: this.browserbaseSessionID,
      });
      if (!available) {
        this.apiClient = null;
      }
      this.browserbaseSessionID = sessionId;
    }

    const { browser, context, debugUrl, sessionUrl, contextPath, sessionId } =
      await getBrowser(
        this.apiKey,
        this.projectId,
        this.env,
        this.headless,
        this.logger,
        this.browserbaseSessionCreateParams,
        this.browserbaseSessionID,
        this.localBrowserLaunchOptions,
      ).catch((e) => {
        this.stagehandLogger.error("Error in init:", { error: String(e) });
        const br: BrowserResult = {
          context: undefined,
          debugUrl: undefined,
          sessionUrl: undefined,
          sessionId: undefined,
          env: this.env,
        };
        return br;
      });
    this.contextPath = contextPath;
    this._browser = browser;
    if (!context) {
      const errorMessage =
        "The browser context is undefined. This means the CDP connection to the browser failed";
      this.stagehandLogger.error(
        this.env === "LOCAL"
          ? `${errorMessage}. If running locally, please check if the browser is running and the port is open.`
          : errorMessage,
      );
      throw new StagehandInitError(errorMessage);
    }
    this.stagehandContext = await StagehandContext.init(context, this);

    const defaultPage = (await this.stagehandContext.getStagehandPages())[0];
    this.stagehandPage = defaultPage;

    if (this.headless) {
      await this.page.setViewportSize({ width: 1280, height: 720 });
    }

    const guardedScript = `
  if (!window.__stagehandInjected) {
    window.__stagehandInjected = true;
    ${scriptContent}
  }
`;
    await this.context.addInitScript({
      content: guardedScript,
    });

    const session = await this.context.newCDPSession(this.page);
    await session.send("Browser.setDownloadBehavior", {
      behavior: "allow",
      downloadPath: this.downloadsPath,
      eventsEnabled: true,
    });

    this.browserbaseSessionID = sessionId;

    return { debugUrl, sessionUrl, sessionId };
  }

  log(logObj: LogLine): void {
    logObj.level = logObj.level ?? 1;

    // Use our Pino-based logger
    this.stagehandLogger.log(logObj);
  }

  async close(): Promise<void> {
    this._isClosed = true;
    if (this.apiClient) {
      const response = await this.apiClient.end();
      const body: ApiResponse<unknown> = await response.json();
      if (!body.success) {
        if (response.status == 409) {
          this.log({
            category: "close",
            message:
              "Warning: attempted to end a session that is not currently active",
            level: 0,
          });
        } else {
          throw new StagehandError((body as ErrorResponse).message);
        }
      }
      this.apiClient = null;
      return;
    } else {
      await this.context.close();
      if (this._browser) {
        await this._browser.close();
      }
    }

    if (
      this.contextPath &&
      !this.localBrowserLaunchOptions?.preserveUserDataDir
    ) {
      try {
        fs.rmSync(this.contextPath, { recursive: true, force: true });
      } catch (e) {
        console.error("Error deleting context directory:", e);
      }
    }
  }

  public addToHistory(
    method: HistoryEntry["method"],
    parameters:
      | ActOptions
      | ExtractOptions<z.AnyZodObject>
      | ObserveOptions
      | { url: string; options: GotoOptions }
      | string,
    result?: unknown,
  ): void {
    this._history.push({
      method,
      parameters,
      result: result ?? null,
      timestamp: new Date().toISOString(),
    });
  }

  /**
   * Create an agent instance that can be executed with different instructions
   * @returns An agent instance with execute() method
   */
  agent(options?: AgentConfig): {
    execute: (
      instructionOrOptions: string | AgentExecuteOptions,
    ) => Promise<AgentResult>;
    setScreenshotCollector?: (collector: unknown) => void;
  } {
<<<<<<< HEAD
=======
    if (!options || !options.provider) {
      const executionModel = options?.executionModel;
      const systemInstructions = options?.instructions;

      return {
        execute: async (instructionOrOptions: string | AgentExecuteOptions) => {
          if (options?.integrations && !this.experimental) {
            throw new StagehandError(
              "MCP integrations are an experimental feature. Please enable experimental mode by setting experimental: true in the Stagehand constructor params.",
            );
          }

          const executeOptions: AgentExecuteOptions =
            typeof instructionOrOptions === "string"
              ? { instruction: instructionOrOptions }
              : instructionOrOptions;

          if (this.usingAPI) {
            const agentConfigForApi: AgentConfig = options;

            return await this.apiClient.agentExecute(
              agentConfigForApi,
              executeOptions,
            );
          }

          const tools = options?.integrations
            ? await resolveTools(options?.integrations, options?.tools)
            : (options?.tools ?? {});
          return new StagehandAgentHandler(
            this,
            this.logger,
            this.llmClient,
            executionModel,
            systemInstructions,
            tools,
          ).execute(executeOptions);
        },
      };
    }

>>>>>>> 8c0fd01c
    this.log({
      category: "agent",
      message: "Creating agent instance",
      level: 1,
    });
    let agentHandler: StagehandAgentHandler | CuaAgentHandler | undefined;
    if (options?.integrations && !this.experimental) {
      throw new StagehandError(
        "MCP integrations are an experimental feature. Please enable experimental mode by setting experimental: true in the Stagehand constructor params.",
      );
    }
    if (!options || !options.provider) {
      const executionModel = options?.executionModel;
      const systemInstructions = options?.instructions;

      agentHandler = new StagehandAgentHandler(
        this.stagehandPage,
        this.logger,
        this.llmClient,
        executionModel,
        systemInstructions,
        undefined,
      );
    } else {
      agentHandler = new CuaAgentHandler(
        this,
        this.stagehandPage,
        this.logger,
        {
          modelName: options.model,
          clientOptions: options.options,
          userProvidedInstructions:
            options.instructions ??
            `You are a helpful assistant that can use a web browser.
      You are currently on the following page: ${this.stagehandPage.page.url()}.
      Do not ask follow up questions, the user will trust your judgement.`,
          agentType: options.provider,
        },
        undefined,
      );
    }
    return {
      execute: async (instructionOrOptions: string | AgentExecuteOptions) => {
        // Check if integrations are being used without experimental flag
        if (options?.integrations && !this.experimental) {
          throw new StagehandError(
            "MCP integrations are an experimental feature. Please enable experimental mode by setting experimental: true in the Stagehand constructor params.",
          );
        }

        const tools = options?.integrations
          ? await resolveTools(options?.integrations, options?.tools)
          : (options?.tools ?? {});

        if (agentHandler) {
          agentHandler.setTools(tools);
        }

        const executeOptions: AgentExecuteOptions =
          typeof instructionOrOptions === "string"
            ? { instruction: instructionOrOptions }
            : instructionOrOptions;

        if (!executeOptions.instruction) {
          throw new StagehandError(
            "Instruction is required for agent execution",
          );
        }

        if (this.usingAPI) {
          if (!this.apiClient) {
            throw new StagehandNotInitializedError("API client");
          }

          if (!options.options) {
            options.options = {};
          }
          if (options.provider) {
            if (options.provider === "anthropic") {
              options.options.apiKey = process.env.ANTHROPIC_API_KEY;
            } else if (options.provider === "openai") {
              options.options.apiKey = process.env.OPENAI_API_KEY;
            } else if (options.provider === "google") {
              options.options.apiKey = process.env.GOOGLE_API_KEY;
            }

            if (!options.options.apiKey) {
              throw new StagehandError(
                `API key not found for \`${options.provider}\` provider. Please set the ${options.provider === "anthropic" ? "ANTHROPIC_API_KEY" : "OPENAI_API_KEY"} environment variable or pass an apiKey in the options object.`,
              );
            }
          }

          return await this.apiClient.agentExecute(options, executeOptions);
        }

        return await agentHandler.execute(executeOptions);
      },
      setScreenshotCollector: (collector: unknown) => {
        // eslint-disable-next-line @typescript-eslint/no-explicit-any
        agentHandler.setScreenshotCollector(collector as any);
      },
    };
  }
}

export * from "../types/agent";
export * from "../types/browser";
export * from "../types/log";
export * from "../types/model";
export * from "../types/page";
export * from "../types/playwright";
export * from "../types/stagehand";
export * from "../types/stagehandApiErrors";
export * from "../types/stagehandErrors";
export * from "./llm/LLMClient";
export * from "./llm/aisdk";
export { connectToMCPServer };<|MERGE_RESOLUTION|>--- conflicted
+++ resolved
@@ -914,50 +914,6 @@
     ) => Promise<AgentResult>;
     setScreenshotCollector?: (collector: unknown) => void;
   } {
-<<<<<<< HEAD
-=======
-    if (!options || !options.provider) {
-      const executionModel = options?.executionModel;
-      const systemInstructions = options?.instructions;
-
-      return {
-        execute: async (instructionOrOptions: string | AgentExecuteOptions) => {
-          if (options?.integrations && !this.experimental) {
-            throw new StagehandError(
-              "MCP integrations are an experimental feature. Please enable experimental mode by setting experimental: true in the Stagehand constructor params.",
-            );
-          }
-
-          const executeOptions: AgentExecuteOptions =
-            typeof instructionOrOptions === "string"
-              ? { instruction: instructionOrOptions }
-              : instructionOrOptions;
-
-          if (this.usingAPI) {
-            const agentConfigForApi: AgentConfig = options;
-
-            return await this.apiClient.agentExecute(
-              agentConfigForApi,
-              executeOptions,
-            );
-          }
-
-          const tools = options?.integrations
-            ? await resolveTools(options?.integrations, options?.tools)
-            : (options?.tools ?? {});
-          return new StagehandAgentHandler(
-            this,
-            this.logger,
-            this.llmClient,
-            executionModel,
-            systemInstructions,
-            tools,
-          ).execute(executeOptions);
-        },
-      };
-    }
-
->>>>>>> 8c0fd01c
     this.log({
       category: "agent",
       message: "Creating agent instance",
@@ -974,7 +930,7 @@
       const systemInstructions = options?.instructions;
 
       agentHandler = new StagehandAgentHandler(
-        this.stagehandPage,
+        this,
         this.logger,
         this.llmClient,
         executionModel,
