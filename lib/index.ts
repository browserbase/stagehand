--- conflicted
+++ resolved
@@ -914,89 +914,8 @@
     execute: (
       instructionOrOptions: string | AgentExecuteOptions,
     ) => Promise<AgentResult>;
-<<<<<<< HEAD
-    stream: (
-      instructionOrOptions: string | AgentExecuteOptions,
-    ) => Promise<StreamTextResult<AgentTools & ToolSet, never>>;
-    stop: () => void;
-  } {
-    if (!options || !options.provider) {
-      const executionModel = options?.executionModel;
-      const systemInstructions = options?.instructions;
-      let abortController = new AbortController();
-
-      const ensureIntegrationsAllowed = () => {
-        if (options?.integrations && !this.experimental) {
-          throw new StagehandError(
-            "MCP integrations are an experimental feature. Please enable experimental mode by setting experimental: true in the Stagehand constructor params.",
-          );
-        }
-      };
-
-      const getTools = async () =>
-        options?.integrations
-          ? await resolveTools(options?.integrations, options?.tools)
-          : (options?.tools ?? {});
-
-      const ensureAbortSignal = () => {
-        if (abortController.signal.aborted) {
-          abortController = new AbortController();
-        }
-        return abortController.signal;
-      };
-
-      const normalizeOptionsWithAbort = (
-        instructionOrOptions: string | AgentExecuteOptions,
-      ): AgentExecuteOptions & { abortSignal: AbortSignal } => {
-        const signal = ensureAbortSignal();
-        return typeof instructionOrOptions === "string"
-          ? { instruction: instructionOrOptions, abortSignal: signal }
-          : {
-              ...instructionOrOptions,
-              abortSignal: instructionOrOptions.abortSignal || signal,
-            };
-      };
-
-      const createHandler = (tools: ToolSet) =>
-        new StagehandAgentHandler(
-          this.stagehandPage,
-          this.logger,
-          this.llmClient,
-          executionModel,
-          systemInstructions,
-          tools,
-        );
-
-      return {
-        execute: async (instructionOrOptions: string | AgentExecuteOptions) => {
-          ensureIntegrationsAllowed();
-          const tools = await getTools();
-          const execOptions = normalizeOptionsWithAbort(instructionOrOptions);
-          return createHandler(tools).execute(execOptions);
-        },
-        stream: async (
-          instructionOrOptions: string | AgentExecuteOptions,
-        ): Promise<StreamTextResult<AgentTools & ToolSet, never>> => {
-          ensureIntegrationsAllowed();
-          const tools = await getTools();
-          const streamOptions = normalizeOptionsWithAbort(instructionOrOptions);
-          return createHandler(tools).stream(streamOptions);
-        },
-        stop: () => {
-          this.log({
-            category: "agent",
-            message: "Stopping agent execution",
-            level: 1,
-          });
-          abortController.abort();
-        },
-      };
-    }
-
-=======
     setScreenshotCollector?: (collector: unknown) => void;
   } {
->>>>>>> 0791404c
     this.log({
       category: "agent",
       message: "Creating agent instance",
@@ -1095,23 +1014,9 @@
 
         return await agentHandler.execute(executeOptions);
       },
-<<<<<<< HEAD
-      stream: async () => {
-        throw new StagehandError(
-          "Stream method is only available when using AI SDK models (e.g., openai/gpt-4o-mini). Please create an agent without specifying a provider to use the stream method.",
-        );
-      },
-      stop: () => {
-        this.log({
-          category: "agent",
-          message: "Stop is not supported for legacy providers",
-          level: 0,
-        });
-=======
       setScreenshotCollector: (collector: unknown) => {
         // eslint-disable-next-line @typescript-eslint/no-explicit-any
         agentHandler.setScreenshotCollector(collector as any);
->>>>>>> 0791404c
       },
     };
   }
