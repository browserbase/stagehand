--- conflicted
+++ resolved
@@ -393,11 +393,7 @@
 
     // Overload the page.goto method
     const originalGoto = this.page.goto.bind(this.page);
-<<<<<<< HEAD
     this.page.goto = async (url: string, options: GotoOptions) => {
-=======
-    this.page.goto = async (url: string, options) => {
->>>>>>> 1ade5c7d
       const result = await originalGoto(url, options);
       if (this.debugDom) {
         await this.page.evaluate(() => (window.showChunks = this.debugDom));
