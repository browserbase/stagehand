import { ApiResponse, ErrorResponse } from "@/types/api";
import { GotoOptions } from "@/types/playwright";
import { Browserbase } from "@browserbasehq/sdk";
import dotenv from "dotenv";
import fs from "fs";
import os from "os";
import path from "path";
import { Browser, chromium } from "playwright";
import { z } from "zod/v3";
import { AgentExecuteOptions, AgentResult } from "../types/agent";
import { BrowserResult } from "../types/browser";
import { EnhancedContext } from "../types/context";
import { LogLine } from "../types/log";
import { AvailableModel, ClientOptions } from "../types/model";
import { BrowserContext, Page } from "../types/page";
import {
  ActOptions,
  AgentConfig,
  ConstructorParams,
  ExtractOptions,
  HistoryEntry,
  InitResult,
  LocalBrowserLaunchOptions,
  ObserveOptions,
  StagehandFunctionName,
  StagehandMetrics,
} from "../types/stagehand";
import {
  InvalidAISDKModelFormatError,
  MissingEnvironmentVariableError,
  StagehandError,
  StagehandInitError,
  StagehandNotInitializedError,
  UnsupportedAISDKModelProviderError,
  UnsupportedModelError,
} from "../types/stagehandErrors";
import { StagehandContext } from "./StagehandContext";
import { StagehandPage } from "./StagehandPage";
import { StagehandAPI } from "./api";
import { scriptContent } from "./dom/build/scriptContent";
<<<<<<< HEAD
import { LLMClient } from "./llm/LLMClient";
import { LLMProvider } from "./llm/LLMProvider";
import { CuaAgentHandler } from "./handlers/cuaAgentHandler";
import { StagehandAgentHandler } from "./handlers/stagehandAgentHandler";
=======
import { StagehandAgentHandler } from "./handlers/agentHandler";
import { StagehandOperatorHandler } from "./handlers/operatorHandler";
import { LLMClient } from "./llm/LLMClient";
import { LLMProvider } from "./llm/LLMProvider";
>>>>>>> 8244ab24
import { StagehandLogger } from "./logger";
import { connectToMCPServer } from "./mcp/connection";
import { resolveTools } from "./mcp/utils";
import { isRunningInBun, loadApiKeyFromEnv } from "./utils";

dotenv.config({ path: ".env" });

const DEFAULT_MODEL_NAME = "openai/gpt-4.1-mini";

// Initialize the global logger
let globalLogger: StagehandLogger;

const defaultLogger = async (logLine: LogLine, disablePino?: boolean) => {
  if (!globalLogger) {
    globalLogger = new StagehandLogger(
      {
        pretty: true,
        usePino: !disablePino,
      },
      undefined,
    );
  }
  globalLogger.log(logLine);
};

async function getBrowser(
  apiKey: string | undefined,
  projectId: string | undefined,
  env: "LOCAL" | "BROWSERBASE" = "LOCAL",
  headless: boolean = false,
  logger: (message: LogLine) => void,
  browserbaseSessionCreateParams?: Browserbase.Sessions.SessionCreateParams,
  browserbaseSessionID?: string,
  localBrowserLaunchOptions?: LocalBrowserLaunchOptions,
): Promise<BrowserResult> {
  if (env === "BROWSERBASE") {
    if (!apiKey) {
      throw new MissingEnvironmentVariableError(
        "BROWSERBASE_API_KEY",
        "Browserbase",
      );
    }
    if (!projectId) {
      throw new MissingEnvironmentVariableError(
        "BROWSERBASE_PROJECT_ID",
        "Browserbase",
      );
    }

    let debugUrl: string | undefined = undefined;
    let sessionUrl: string | undefined = undefined;
    let sessionId: string;
    let connectUrl: string;

    const browserbase = new Browserbase({
      apiKey,
    });

    if (browserbaseSessionID) {
      // Validate the session status
      try {
        const session =
          await browserbase.sessions.retrieve(browserbaseSessionID);

        if (session.status !== "RUNNING") {
          throw new StagehandError(
            `Session ${browserbaseSessionID} is not running (status: ${session.status})`,
          );
        }

        sessionId = browserbaseSessionID;
        connectUrl = session.connectUrl;

        logger({
          category: "init",
          message: "resuming existing browserbase session...",
          level: 1,
          auxiliary: {
            sessionId: {
              value: sessionId,
              type: "string",
            },
          },
        });
      } catch (error) {
        logger({
          category: "init",
          message: "failed to resume session",
          level: 0,
          auxiliary: {
            error: {
              value: error.message,
              type: "string",
            },
            trace: {
              value: error.stack,
              type: "string",
            },
          },
        });
        throw error;
      }
    } else {
      // Create new session (existing code)
      logger({
        category: "init",
        message: "creating new browserbase session...",
        level: 1,
      });

      if (!projectId) {
        throw new StagehandError(
          "BROWSERBASE_PROJECT_ID is required for new Browserbase sessions.",
        );
      }

      const session = await browserbase.sessions.create({
        projectId,
        ...browserbaseSessionCreateParams,
        userMetadata: {
          ...(browserbaseSessionCreateParams?.userMetadata || {}),
          stagehand: "true",
        },
      });

      sessionId = session.id;
      connectUrl = session.connectUrl;
      logger({
        category: "init",
        message: "created new browserbase session",
        level: 1,
        auxiliary: {
          sessionId: {
            value: sessionId,
            type: "string",
          },
        },
      });
    }
    if (!connectUrl.includes("connect.connect")) {
      logger({
        category: "init",
        message: "connecting to browserbase session",
        level: 1,
        auxiliary: {
          connectUrl: {
            value: connectUrl,
            type: "string",
          },
        },
      });
    }
    const browser = await chromium.connectOverCDP(connectUrl);

    const { debuggerUrl } = await browserbase.sessions.debug(sessionId);

    debugUrl = debuggerUrl;
    sessionUrl = `https://www.browserbase.com/sessions/${sessionId}`;

    logger({
      category: "init",
      message: browserbaseSessionID
        ? "browserbase session resumed"
        : "browserbase session started",
      auxiliary: {
        sessionUrl: {
          value: sessionUrl,
          type: "string",
        },
        debugUrl: {
          value: debugUrl,
          type: "string",
        },
        sessionId: {
          value: sessionId,
          type: "string",
        },
      },
    });

    const context = browser.contexts()[0];

    return { browser, context, debugUrl, sessionUrl, sessionId, env };
  } else {
    if (localBrowserLaunchOptions?.cdpUrl) {
      if (!localBrowserLaunchOptions.cdpUrl.includes("connect.connect")) {
        logger({
          category: "init",
          message: "connecting to local browser via CDP URL",
          level: 1,
          auxiliary: {
            cdpUrl: {
              value: localBrowserLaunchOptions.cdpUrl,
              type: "string",
            },
          },
        });
      }

      const browser = await chromium.connectOverCDP(
        localBrowserLaunchOptions.cdpUrl,
      );
      const context = browser.contexts()[0];
      return { browser, context, env: "LOCAL" };
    }

    let userDataDir = localBrowserLaunchOptions?.userDataDir;
    if (!userDataDir) {
      const tmpDirPath = path.join(os.tmpdir(), "stagehand");
      if (!fs.existsSync(tmpDirPath)) {
        fs.mkdirSync(tmpDirPath, { recursive: true });
      }

      const tmpDir = fs.mkdtempSync(path.join(tmpDirPath, "ctx_"));
      fs.mkdirSync(path.join(tmpDir, "userdir/Default"), { recursive: true });

      const defaultPreferences = {
        plugins: {
          always_open_pdf_externally: true,
        },
      };

      fs.writeFileSync(
        path.join(tmpDir, "userdir/Default/Preferences"),
        JSON.stringify(defaultPreferences),
      );
      userDataDir = path.join(tmpDir, "userdir");
    }

    let downloadsPath = localBrowserLaunchOptions?.downloadsPath;
    if (!downloadsPath) {
      downloadsPath = path.join(process.cwd(), "downloads");
      fs.mkdirSync(downloadsPath, { recursive: true });
    }

    const context = await chromium.launchPersistentContext(userDataDir, {
      acceptDownloads: localBrowserLaunchOptions?.acceptDownloads ?? true,
      headless: localBrowserLaunchOptions?.headless ?? headless,
      viewport: {
        width: localBrowserLaunchOptions?.viewport?.width ?? 1024,
        height: localBrowserLaunchOptions?.viewport?.height ?? 768,
      },
      locale: localBrowserLaunchOptions?.locale ?? "en-US",
      timezoneId: localBrowserLaunchOptions?.timezoneId ?? "America/New_York",
      deviceScaleFactor: localBrowserLaunchOptions?.deviceScaleFactor ?? 1,
      args: localBrowserLaunchOptions?.args ?? [
        "--disable-blink-features=AutomationControlled",
      ],
      bypassCSP: localBrowserLaunchOptions?.bypassCSP ?? true,
      proxy: localBrowserLaunchOptions?.proxy,
      geolocation: localBrowserLaunchOptions?.geolocation,
      hasTouch: localBrowserLaunchOptions?.hasTouch ?? true,
      ignoreHTTPSErrors: localBrowserLaunchOptions?.ignoreHTTPSErrors ?? true,
      permissions: localBrowserLaunchOptions?.permissions,
      recordHar: localBrowserLaunchOptions?.recordHar,
      recordVideo: localBrowserLaunchOptions?.recordVideo,
      tracesDir: localBrowserLaunchOptions?.tracesDir,
      extraHTTPHeaders: localBrowserLaunchOptions?.extraHTTPHeaders,
      chromiumSandbox: localBrowserLaunchOptions?.chromiumSandbox ?? false,
      devtools: localBrowserLaunchOptions?.devtools ?? false,
      env: localBrowserLaunchOptions?.env,
      executablePath: localBrowserLaunchOptions?.executablePath,
      handleSIGHUP: localBrowserLaunchOptions?.handleSIGHUP ?? true,
      handleSIGINT: localBrowserLaunchOptions?.handleSIGINT ?? true,
      handleSIGTERM: localBrowserLaunchOptions?.handleSIGTERM ?? true,
      ignoreDefaultArgs: localBrowserLaunchOptions?.ignoreDefaultArgs,
    });

    if (localBrowserLaunchOptions?.cookies) {
      context.addCookies(localBrowserLaunchOptions.cookies);
    }
    // This will always be when null launched with chromium.launchPersistentContext, but not when connected over CDP to an existing browser
    const browser = context.browser();

    logger({
      category: "init",
      message: "local browser started successfully.",
    });

    await applyStealthScripts(context);

    return { browser, context, contextPath: userDataDir, env: "LOCAL" };
  }
}

async function applyStealthScripts(context: BrowserContext) {
  await context.addInitScript(() => {
    // Override the navigator.webdriver property
    Object.defineProperty(navigator, "webdriver", {
      get: () => undefined,
    });

    // Mock languages and plugins to mimic a real browser
    Object.defineProperty(navigator, "languages", {
      get: () => ["en-US", "en"],
    });

    Object.defineProperty(navigator, "plugins", {
      get: () => [1, 2, 3, 4, 5],
    });

    // Remove Playwright-specific properties
    delete window.__playwright;
    delete window.__pw_manual;
    delete window.__PW_inspect;

    // Redefine the headless property
    Object.defineProperty(navigator, "headless", {
      get: () => false,
    });

    // Override the permissions API
    const originalQuery = window.navigator.permissions.query;
    window.navigator.permissions.query = (parameters) =>
      parameters.name === "notifications"
        ? Promise.resolve({
            state: Notification.permission,
          } as PermissionStatus)
        : originalQuery(parameters);
  });
}

export class Stagehand {
  private stagehandPage!: StagehandPage;
  private stagehandContext!: StagehandContext;
  public browserbaseSessionID?: string;
  public readonly domSettleTimeoutMs: number;
  public readonly debugDom: boolean;
  public readonly headless: boolean;
  public verbose: 0 | 1 | 2;
  public llmProvider: LLMProvider;
  public enableCaching: boolean;
  protected apiKey: string | undefined;
  private projectId: string | undefined;
  private externalLogger?: (logLine: LogLine) => void;
  private browserbaseSessionCreateParams?: Browserbase.Sessions.SessionCreateParams;
  public variables: { [key: string]: unknown };
  private contextPath?: string;
  public llmClient: LLMClient;
  public readonly userProvidedInstructions?: string;
  private usingAPI: boolean;
  private modelName: AvailableModel;
  public apiClient: StagehandAPI | undefined;
  public readonly waitForCaptchaSolves: boolean;
  private localBrowserLaunchOptions?: LocalBrowserLaunchOptions;
  public readonly selfHeal: boolean;
  private cleanupCalled = false;
  public readonly actTimeoutMs: number;
  public readonly logInferenceToFile?: boolean;
  private stagehandLogger: StagehandLogger;
  private disablePino: boolean;
  protected modelClientOptions: ClientOptions;
  private _env: "LOCAL" | "BROWSERBASE";
  private _browser: Browser | undefined;
  private _isClosed: boolean = false;
  private _history: Array<HistoryEntry> = [];
  public readonly experimental: boolean;
  private _livePageProxy?: Page;

  private createLivePageProxy<T extends Page>(): T {
    const proto = Object.getPrototypeOf(this.stagehandPage.page) as object;
    const target = Object.create(proto) as T;

    const handler: ProxyHandler<T> = {
      get: (_t, prop, receiver) => {
        const real = this.stagehandPage.page as unknown as T;
        const value = Reflect.get(real, prop, receiver);
        return typeof value === "function" ? value.bind(real) : value;
      },
      set: (_t, prop, value) => {
        const real = this.stagehandPage.page as unknown as T;
        Reflect.set(real, prop, value);
        return true;
      },
      has: (_t, prop) => prop in (this.stagehandPage.page as unknown as T),
      getPrototypeOf: () => proto,
    };

    return new Proxy(target, handler);
  }

  public get history(): ReadonlyArray<HistoryEntry> {
    return Object.freeze([...this._history]);
  }
  protected setActivePage(page: StagehandPage): void {
    this.stagehandPage = page;
  }

  public get page(): Page {
    if (!this.stagehandContext) {
      throw new StagehandNotInitializedError("page");
    }
    if (!this._livePageProxy) {
      this._livePageProxy = this.createLivePageProxy<Page>();
    }
    return this._livePageProxy;
  }

  public stagehandMetrics: StagehandMetrics = {
    actPromptTokens: 0,
    actCompletionTokens: 0,
    actInferenceTimeMs: 0,
    extractPromptTokens: 0,
    extractCompletionTokens: 0,
    extractInferenceTimeMs: 0,
    observePromptTokens: 0,
    observeCompletionTokens: 0,
    observeInferenceTimeMs: 0,
    agentPromptTokens: 0,
    agentCompletionTokens: 0,
    agentInferenceTimeMs: 0,
    totalPromptTokens: 0,
    totalCompletionTokens: 0,
    totalInferenceTimeMs: 0,
  };

  public get metrics(): StagehandMetrics {
    return this.stagehandMetrics;
  }

  public get isClosed(): boolean {
    return this._isClosed;
  }

  public updateMetrics(
    functionName: StagehandFunctionName,
    promptTokens: number,
    completionTokens: number,
    inferenceTimeMs: number,
  ): void {
    switch (functionName) {
      case StagehandFunctionName.ACT:
        this.stagehandMetrics.actPromptTokens += promptTokens;
        this.stagehandMetrics.actCompletionTokens += completionTokens;
        this.stagehandMetrics.actInferenceTimeMs += inferenceTimeMs;
        break;

      case StagehandFunctionName.EXTRACT:
        this.stagehandMetrics.extractPromptTokens += promptTokens;
        this.stagehandMetrics.extractCompletionTokens += completionTokens;
        this.stagehandMetrics.extractInferenceTimeMs += inferenceTimeMs;
        break;

      case StagehandFunctionName.OBSERVE:
        this.stagehandMetrics.observePromptTokens += promptTokens;
        this.stagehandMetrics.observeCompletionTokens += completionTokens;
        this.stagehandMetrics.observeInferenceTimeMs += inferenceTimeMs;
        break;

      case StagehandFunctionName.AGENT:
        this.stagehandMetrics.agentPromptTokens += promptTokens;
        this.stagehandMetrics.agentCompletionTokens += completionTokens;
        this.stagehandMetrics.agentInferenceTimeMs += inferenceTimeMs;
        break;
    }
    this.updateTotalMetrics(promptTokens, completionTokens, inferenceTimeMs);
  }

  private updateTotalMetrics(
    promptTokens: number,
    completionTokens: number,
    inferenceTimeMs: number,
  ): void {
    this.stagehandMetrics.totalPromptTokens += promptTokens;
    this.stagehandMetrics.totalCompletionTokens += completionTokens;
    this.stagehandMetrics.totalInferenceTimeMs += inferenceTimeMs;
  }

  constructor(
    {
      env,
      apiKey,
      projectId,
      verbose,
      llmProvider,
      llmClient,
      logger,
      browserbaseSessionCreateParams,
      domSettleTimeoutMs,
      enableCaching,
      browserbaseSessionID,
      modelName,
      modelClientOptions,
      systemPrompt,
      useAPI = true,
      localBrowserLaunchOptions,
      waitForCaptchaSolves = false,
      logInferenceToFile = false,
      selfHeal = false,
      disablePino,
      experimental = false,
    }: ConstructorParams = {
      env: "BROWSERBASE",
    },
  ) {
    this.externalLogger =
      logger || ((logLine: LogLine) => defaultLogger(logLine, disablePino));

    // Initialize the Stagehand logger
    this.stagehandLogger = new StagehandLogger(
      {
        pretty: true,
        // use pino if pino is enabled, and there is no custom logger
        usePino: !logger && !disablePino,
      },
      this.externalLogger,
    );

    this.enableCaching =
      enableCaching ??
      (process.env.ENABLE_CACHING && process.env.ENABLE_CACHING === "true");

    this.llmProvider =
      llmProvider || new LLMProvider(this.logger, this.enableCaching);
    this.apiKey = apiKey ?? process.env.BROWSERBASE_API_KEY;
    this.projectId = projectId ?? process.env.BROWSERBASE_PROJECT_ID;

    // Store the environment value
    this._env = env ?? "BROWSERBASE";

    if (this._env === "BROWSERBASE") {
      if (!this.apiKey) {
        throw new MissingEnvironmentVariableError(
          "BROWSERBASE_API_KEY",
          "Browserbase",
        );
      } else if (!this.projectId) {
        throw new MissingEnvironmentVariableError(
          "BROWSERBASE_PROJECT_ID",
          "Browserbase",
        );
      }
    }

    this.verbose = verbose ?? 0;
    // Update logger verbosity level
    this.stagehandLogger.setVerbosity(this.verbose);
    this.modelName = modelName ?? DEFAULT_MODEL_NAME;
    this.usingAPI = useAPI;

    let modelApiKey: string | undefined;

    if (!modelClientOptions?.apiKey) {
      // If no API key is provided, try to load it from the environment
      if (LLMProvider.getModelProvider(this.modelName) === "aisdk") {
        modelApiKey = loadApiKeyFromEnv(
          this.modelName.split("/")[0],
          this.logger,
        );
      } else {
        // Temporary add for legacy providers
        modelApiKey =
          LLMProvider.getModelProvider(this.modelName) === "openai"
            ? process.env.OPENAI_API_KEY ||
              this.llmClient?.clientOptions?.apiKey
            : LLMProvider.getModelProvider(this.modelName) === "anthropic"
              ? process.env.ANTHROPIC_API_KEY ||
                this.llmClient?.clientOptions?.apiKey
              : LLMProvider.getModelProvider(this.modelName) === "google"
                ? process.env.GOOGLE_API_KEY ||
                  this.llmClient?.clientOptions?.apiKey
                : undefined;
      }
      this.modelClientOptions = {
        ...modelClientOptions,
        apiKey: modelApiKey,
      };
    } else {
      this.modelClientOptions = modelClientOptions;
    }

    if (llmClient) {
      this.llmClient = llmClient;
      this.logger({
        category: "init",
        message: "Custom LLM clients are currently not supported in API mode",
        level: 1,
      });
      this.usingAPI = false;
    } else {
      try {
        // try to set a default LLM client
        this.llmClient = this.llmProvider.getClient(
          this.modelName,
          this.modelClientOptions,
        );
      } catch (error) {
        if (
          error instanceof UnsupportedAISDKModelProviderError ||
          error instanceof InvalidAISDKModelFormatError
        ) {
          throw error;
        }
        this.llmClient = undefined;
      }
    }

    this.domSettleTimeoutMs = domSettleTimeoutMs ?? 30_000;
    this.headless = localBrowserLaunchOptions?.headless ?? false;
    this.browserbaseSessionCreateParams = browserbaseSessionCreateParams;
    this.browserbaseSessionID = browserbaseSessionID;
    this.userProvidedInstructions = systemPrompt;

    if (this.usingAPI && env === "LOCAL") {
      // Make env supersede useAPI
      this.usingAPI = false;
    } else if (
      this.usingAPI &&
      this.llmClient &&
      !["openai", "anthropic", "google", "aisdk"].includes(this.llmClient.type)
    ) {
      throw new UnsupportedModelError(
        ["openai", "anthropic", "google", "aisdk"],
        "API mode",
      );
    }
    this.waitForCaptchaSolves = waitForCaptchaSolves;
    this.localBrowserLaunchOptions = localBrowserLaunchOptions;

    if (this.usingAPI) {
      this.registerSignalHandlers();
    }
    this.logInferenceToFile = logInferenceToFile;
    this.selfHeal = selfHeal;
    this.disablePino = disablePino;
    this.experimental = experimental;
    if (this.experimental) {
      this.stagehandLogger.warn(
        "Experimental mode is enabled. This is a beta feature and may break at any time. Enabling experimental mode will disable the API",
      );
      // Disable API mode in experimental mode
      this.usingAPI = false;
    }
  }

  private registerSignalHandlers() {
    const cleanup = async (signal: string) => {
      if (this.cleanupCalled) return;
      this.cleanupCalled = true;

      this.stagehandLogger.info(
        `[${signal}] received. Ending Browserbase session...`,
      );
      try {
        await this.close();
      } catch (err) {
        this.stagehandLogger.error("Error ending Browserbase session:", {
          error: String(err),
        });
      } finally {
        // Exit explicitly once cleanup is done
        process.exit(0);
      }
    };

    process.once("SIGINT", () => void cleanup("SIGINT"));
    process.once("SIGTERM", () => void cleanup("SIGTERM"));
  }

  public get logger(): (logLine: LogLine) => void {
    return (logLine: LogLine) => {
      this.log(logLine);
    };
  }

  public get env(): "LOCAL" | "BROWSERBASE" {
    if (this._env === "BROWSERBASE") {
      if (!this.apiKey) {
        throw new MissingEnvironmentVariableError(
          "BROWSERBASE_API_KEY",
          "Browserbase",
        );
      } else if (!this.projectId) {
        throw new MissingEnvironmentVariableError(
          "BROWSERBASE_PROJECT_ID",
          "Browserbase",
        );
      }
      return "BROWSERBASE";
    } else {
      return "LOCAL";
    }
  }

  public get downloadsPath(): string {
    return this.env === "BROWSERBASE"
      ? "downloads"
      : (this.localBrowserLaunchOptions?.downloadsPath ??
          path.resolve(process.cwd(), "downloads"));
  }

  public get context(): EnhancedContext {
    if (!this.stagehandContext) {
      throw new StagehandNotInitializedError("context");
    }
    return this.stagehandContext.context;
  }

  async init(): Promise<InitResult> {
    if (isRunningInBun()) {
      throw new StagehandError(
        "Playwright does not currently support the Bun runtime environment. " +
          "Please use Node.js instead. For more information, see: " +
          "https://github.com/microsoft/playwright/issues/27139",
      );
    }

    if (this.usingAPI) {
      this.apiClient = new StagehandAPI({
        apiKey: this.apiKey,
        projectId: this.projectId,
        logger: this.logger,
      });

      const modelApiKey = this.modelClientOptions?.apiKey;
      const { sessionId, available } = await this.apiClient.init({
        modelName: this.modelName,
        modelApiKey: modelApiKey,
        domSettleTimeoutMs: this.domSettleTimeoutMs,
        verbose: this.verbose,
        debugDom: this.debugDom,
        systemPrompt: this.userProvidedInstructions,
        selfHeal: this.selfHeal,
        waitForCaptchaSolves: this.waitForCaptchaSolves,
        actionTimeoutMs: this.actTimeoutMs,
        browserbaseSessionCreateParams: this.browserbaseSessionCreateParams,
        browserbaseSessionID: this.browserbaseSessionID,
      });
      if (!available) {
        this.apiClient = null;
      }
      this.browserbaseSessionID = sessionId;
    }

    const { browser, context, debugUrl, sessionUrl, contextPath, sessionId } =
      await getBrowser(
        this.apiKey,
        this.projectId,
        this.env,
        this.headless,
        this.logger,
        this.browserbaseSessionCreateParams,
        this.browserbaseSessionID,
        this.localBrowserLaunchOptions,
      ).catch((e) => {
        this.stagehandLogger.error("Error in init:", { error: String(e) });
        const br: BrowserResult = {
          context: undefined,
          debugUrl: undefined,
          sessionUrl: undefined,
          sessionId: undefined,
          env: this.env,
        };
        return br;
      });
    this.contextPath = contextPath;
    this._browser = browser;
    if (!context) {
      const errorMessage =
        "The browser context is undefined. This means the CDP connection to the browser failed";
      this.stagehandLogger.error(
        this.env === "LOCAL"
          ? `${errorMessage}. If running locally, please check if the browser is running and the port is open.`
          : errorMessage,
      );
      throw new StagehandInitError(errorMessage);
    }
    this.stagehandContext = await StagehandContext.init(context, this);

    const defaultPage = (await this.stagehandContext.getStagehandPages())[0];
    this.stagehandPage = defaultPage;

    if (this.headless) {
      await this.page.setViewportSize({ width: 1280, height: 720 });
    }

    const guardedScript = `
  if (!window.__stagehandInjected) {
    window.__stagehandInjected = true;
    ${scriptContent}
  }
`;
    await this.context.addInitScript({
      content: guardedScript,
    });

    const session = await this.context.newCDPSession(this.page);
    await session.send("Browser.setDownloadBehavior", {
      behavior: "allow",
      downloadPath: this.downloadsPath,
      eventsEnabled: true,
    });

    this.browserbaseSessionID = sessionId;

    return { debugUrl, sessionUrl, sessionId };
  }

  log(logObj: LogLine): void {
    logObj.level = logObj.level ?? 1;

    // Use our Pino-based logger
    this.stagehandLogger.log(logObj);
  }

  async close(): Promise<void> {
    this._isClosed = true;
    if (this.apiClient) {
      const response = await this.apiClient.end();
      const body: ApiResponse<unknown> = await response.json();
      if (!body.success) {
        if (response.status == 409) {
          this.log({
            category: "close",
            message:
              "Warning: attempted to end a session that is not currently active",
            level: 0,
          });
        } else {
          throw new StagehandError((body as ErrorResponse).message);
        }
      }
      this.apiClient = null;
      return;
    } else {
      await this.context.close();
      if (this._browser) {
        await this._browser.close();
      }
    }

    if (
      this.contextPath &&
      !this.localBrowserLaunchOptions?.preserveUserDataDir
    ) {
      try {
        fs.rmSync(this.contextPath, { recursive: true, force: true });
      } catch (e) {
        console.error("Error deleting context directory:", e);
      }
    }
  }

  public addToHistory(
    method: HistoryEntry["method"],
    parameters:
      | ActOptions
      | ExtractOptions<z.AnyZodObject>
      | ObserveOptions
      | { url: string; options: GotoOptions }
      | string,
    result?: unknown,
  ): void {
    this._history.push({
      method,
      parameters,
      result: result ?? null,
      timestamp: new Date().toISOString(),
    });
  }

  /**
   * Create an agent instance that can be executed with different instructions
   * @returns An agent instance with execute() method
   */
  agent(options?: AgentConfig): {
    execute: (
      instructionOrOptions: string | AgentExecuteOptions,
    ) => Promise<AgentResult>;
  } {
    if (!options || !options.provider) {
<<<<<<< HEAD
      const executionModel = options?.executionModel;
      const systemInstructions = options?.instructions;

      return {
        execute: async (instructionOrOptions: string | AgentExecuteOptions) => {
          const tools = options?.integrations
            ? await resolveTools(options?.integrations, options?.tools)
            : (options?.tools ?? {});
          return new StagehandAgentHandler(
            this.stagehandPage,
            this.logger,
            this.llmClient,
            executionModel,
            systemInstructions,
            tools,
=======
      // use open operator agent

      return {
        execute: async (instructionOrOptions: string | AgentExecuteOptions) => {
          // Check if integrations are being used without experimental flag
          if (options?.integrations && !this.experimental) {
            throw new StagehandError(
              "MCP integrations are an experimental feature. Please enable experimental mode by setting experimental: true in the Stagehand constructor params.",
            );
          }

          const tools = options?.integrations
            ? await resolveTools(options?.integrations, options?.tools)
            : (options?.tools ?? {});

          // later we want to abstract this to a function that also performs filtration/ranking of tools
          return new StagehandOperatorHandler(
            this.stagehandPage,
            this.logger,
            this.llmClient,
            tools,
            this.logInferenceToFile,
>>>>>>> 8244ab24
          ).execute(instructionOrOptions);
        },
      };
    }

    this.log({
      category: "agent",
      message: "Creating agent instance",
      level: 1,
    });

    return {
      execute: async (instructionOrOptions: string | AgentExecuteOptions) => {
<<<<<<< HEAD
=======
        // Check if integrations are being used without experimental flag
        if (options?.integrations && !this.experimental) {
          throw new StagehandError(
            "MCP integrations are an experimental feature. Please enable experimental mode by setting experimental: true in the Stagehand constructor params.",
          );
        }

>>>>>>> 8244ab24
        const tools = options?.integrations
          ? await resolveTools(options?.integrations, options?.tools)
          : (options?.tools ?? {});

<<<<<<< HEAD
        const agentHandler = new CuaAgentHandler(
=======
        const agentHandler = new StagehandAgentHandler(
>>>>>>> 8244ab24
          this,
          this.stagehandPage,
          this.logger,
          {
            modelName: options.model,
            clientOptions: options.options,
            userProvidedInstructions:
              options.instructions ??
              `You are a helpful assistant that can use a web browser.
        You are currently on the following page: ${this.stagehandPage.page.url()}.
        Do not ask follow up questions, the user will trust your judgement.`,
            agentType: options.provider,
          },
          tools,
        );

        const executeOptions: AgentExecuteOptions =
          typeof instructionOrOptions === "string"
            ? { instruction: instructionOrOptions }
            : instructionOrOptions;

        if (!executeOptions.instruction) {
          throw new StagehandError(
            "Instruction is required for agent execution",
          );
        }

        if (this.usingAPI) {
          if (!this.apiClient) {
            throw new StagehandNotInitializedError("API client");
          }

          if (!options.options) {
            options.options = {};
          }

          if (options.provider === "anthropic") {
            options.options.apiKey = process.env.ANTHROPIC_API_KEY;
          } else if (options.provider === "openai") {
            options.options.apiKey = process.env.OPENAI_API_KEY;
          } else if (options.provider === "google") {
            options.options.apiKey = process.env.GOOGLE_API_KEY;
          }

          if (!options.options.apiKey) {
            throw new StagehandError(
              `API key not found for \`${options.provider}\` provider. Please set the ${options.provider === "anthropic" ? "ANTHROPIC_API_KEY" : "OPENAI_API_KEY"} environment variable or pass an apiKey in the options object.`,
            );
          }

          return await this.apiClient.agentExecute(options, executeOptions);
        }

        return await agentHandler.execute(executeOptions);
      },
    };
  }
}

export * from "../types/agent";
export * from "../types/browser";
export * from "../types/log";
export * from "../types/model";
export * from "../types/operator";
export * from "../types/page";
export * from "../types/playwright";
export * from "../types/stagehand";
export * from "../types/stagehandApiErrors";
export * from "../types/stagehandErrors";
export * from "./llm/LLMClient";
export { connectToMCPServer };<|MERGE_RESOLUTION|>--- conflicted
+++ resolved
@@ -38,17 +38,10 @@
 import { StagehandPage } from "./StagehandPage";
 import { StagehandAPI } from "./api";
 import { scriptContent } from "./dom/build/scriptContent";
-<<<<<<< HEAD
 import { LLMClient } from "./llm/LLMClient";
 import { LLMProvider } from "./llm/LLMProvider";
 import { CuaAgentHandler } from "./handlers/cuaAgentHandler";
 import { StagehandAgentHandler } from "./handlers/stagehandAgentHandler";
-=======
-import { StagehandAgentHandler } from "./handlers/agentHandler";
-import { StagehandOperatorHandler } from "./handlers/operatorHandler";
-import { LLMClient } from "./llm/LLMClient";
-import { LLMProvider } from "./llm/LLMProvider";
->>>>>>> 8244ab24
 import { StagehandLogger } from "./logger";
 import { connectToMCPServer } from "./mcp/connection";
 import { resolveTools } from "./mcp/utils";
@@ -920,12 +913,16 @@
     ) => Promise<AgentResult>;
   } {
     if (!options || !options.provider) {
-<<<<<<< HEAD
       const executionModel = options?.executionModel;
       const systemInstructions = options?.instructions;
 
       return {
         execute: async (instructionOrOptions: string | AgentExecuteOptions) => {
+          if (options?.integrations && !this.experimental) {
+            throw new StagehandError(
+              "MCP integrations are an experimental feature. Please enable experimental mode by setting experimental: true in the Stagehand constructor params.",
+            );
+          }
           const tools = options?.integrations
             ? await resolveTools(options?.integrations, options?.tools)
             : (options?.tools ?? {});
@@ -936,30 +933,6 @@
             executionModel,
             systemInstructions,
             tools,
-=======
-      // use open operator agent
-
-      return {
-        execute: async (instructionOrOptions: string | AgentExecuteOptions) => {
-          // Check if integrations are being used without experimental flag
-          if (options?.integrations && !this.experimental) {
-            throw new StagehandError(
-              "MCP integrations are an experimental feature. Please enable experimental mode by setting experimental: true in the Stagehand constructor params.",
-            );
-          }
-
-          const tools = options?.integrations
-            ? await resolveTools(options?.integrations, options?.tools)
-            : (options?.tools ?? {});
-
-          // later we want to abstract this to a function that also performs filtration/ranking of tools
-          return new StagehandOperatorHandler(
-            this.stagehandPage,
-            this.logger,
-            this.llmClient,
-            tools,
-            this.logInferenceToFile,
->>>>>>> 8244ab24
           ).execute(instructionOrOptions);
         },
       };
@@ -973,8 +946,6 @@
 
     return {
       execute: async (instructionOrOptions: string | AgentExecuteOptions) => {
-<<<<<<< HEAD
-=======
         // Check if integrations are being used without experimental flag
         if (options?.integrations && !this.experimental) {
           throw new StagehandError(
@@ -982,16 +953,11 @@
           );
         }
 
->>>>>>> 8244ab24
         const tools = options?.integrations
           ? await resolveTools(options?.integrations, options?.tools)
           : (options?.tools ?? {});
 
-<<<<<<< HEAD
         const agentHandler = new CuaAgentHandler(
-=======
-        const agentHandler = new StagehandAgentHandler(
->>>>>>> 8244ab24
           this,
           this.stagehandPage,
           this.logger,
@@ -1055,7 +1021,6 @@
 export * from "../types/browser";
 export * from "../types/log";
 export * from "../types/model";
-export * from "../types/operator";
 export * from "../types/page";
 export * from "../types/playwright";
 export * from "../types/stagehand";
