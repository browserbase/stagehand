--- conflicted
+++ resolved
@@ -8,7 +8,6 @@
 
 const IFRAME_STEP_RE = /^iframe(\[[^\]]+])?$/i;
 
-<<<<<<< HEAD
 export function deepLocator(
   root: Page | FrameLocator,
   rawXPath: string,
@@ -20,11 +19,6 @@
   // separate elements in the array. This preserves separators like '//'.
   // e.g., '//a/b' becomes ['//', 'a', '/', 'b']
   const parts = xpath.split(/(\/+)/).filter(Boolean);
-=======
-export function deepLocator(root: Page | FrameLocator, xpath: string): Locator {
-  // 1 ─ prepend with slash if not already included
-  if (!xpath.startsWith("/")) xpath = "/" + xpath;
->>>>>>> 472266af
 
   let ctx: Page | FrameLocator = root;
   let buffer: string[] = [];
