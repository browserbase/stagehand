import { Page, Locator, FrameLocator } from "playwright";
import { PlaywrightCommandException } from "../../../types/playwright";
import { StagehandPage } from "../../StagehandPage";
import { Logger } from "../../../types/log";
import { MethodHandlerContext } from "@/types/act";
import {
  StagehandClickError,
  StagehandShadowRootMissingError,
  StagehandShadowSegmentEmptyError,
  StagehandShadowSegmentNotFoundError,
} from "@/types/stagehandErrors";

const IFRAME_STEP_RE = /^iframe(\[[^\]]+])?$/i;

<<<<<<< HEAD
export function deepLocator(
  root: Page | FrameLocator,
  rawXPath: string,
): Locator {
  // 1 ─ strip optional 'xpath=' prefix and whitespace
  const xpath = rawXPath.replace(/^xpath=/i, "").trim();

  // Split the path by sequences of slashes, but keep the slashes as
  // separate elements in the array. This preserves separators like '//'.
  // e.g., '//a/b' becomes ['//', 'a', '/', 'b']
  const parts = xpath.split(/(\/+)/).filter(Boolean);
=======
function stepToCss(step: string): string {
  const m = step.match(/^([a-zA-Z*][\w-]*)(?:\[(\d+)])?$/);
  if (!m) return step;
  const [, tag, idxRaw] = m;
  const idx = idxRaw ? Number(idxRaw) : null;
  if (tag === "*") return idx ? `*:nth-child(${idx})` : `*`;
  return idx ? `${tag}:nth-of-type(${idx})` : tag;
}

const buildDirect = (steps: string[]) => steps.map(stepToCss).join(" > ");
const buildDesc = (steps: string[]) => steps.map(stepToCss).join(" ");

/** Resolve one contiguous shadow segment and return a stable Locator. */
async function resolveShadowSegment(
  hostLoc: Locator,
  shadowSteps: string[],
  attr = "data-__stagehand-id",
  timeout = 1500,
): Promise<Locator> {
  const direct = buildDirect(shadowSteps);
  const desc = buildDesc(shadowSteps);

  type Result = { id: string | null; noRoot: boolean };

  const { id, noRoot } = await hostLoc.evaluate<
    Result,
    { direct: string; desc: string; attr: string; timeout: number }
  >(
    (host, { direct, desc, attr, timeout }) => {
      interface StagehandClosedAccess {
        getClosedRoot?: (h: Element) => ShadowRoot | undefined;
      }
      const backdoor = (
        window as Window & {
          __stagehand__?: StagehandClosedAccess;
        }
      ).__stagehand__;

      const root =
        (host as HTMLElement).shadowRoot ?? backdoor?.getClosedRoot?.(host);
      if (!root) return { id: null, noRoot: true };

      const tryFind = () =>
        (root.querySelector(direct) as Element | null) ??
        (root.querySelector(desc) as Element | null);

      return new Promise<Result>((resolve) => {
        const mark = (el: Element): Result => {
          let v = el.getAttribute(attr);
          if (!v) {
            v =
              "sh_" +
              Math.random().toString(36).slice(2) +
              Date.now().toString(36);
            el.setAttribute(attr, v);
          }
          return { id: v, noRoot: false };
        };

        const first = tryFind();
        if (first) return resolve(mark(first));

        const start = Date.now();
        const tick = () => {
          const el = tryFind();
          if (el) return resolve(mark(el));
          if (Date.now() - start >= timeout)
            return resolve({ id: null, noRoot: false });
          setTimeout(tick, 50);
        };
        tick();
      });
    },
    { direct, desc, attr, timeout },
  );

  if (noRoot) {
    throw new StagehandShadowRootMissingError(
      `segment='${shadowSteps.join("/")}'`,
    );
  }
  if (!id) {
    throw new StagehandShadowSegmentNotFoundError(shadowSteps.join("/"));
  }

  return hostLoc.locator(`stagehand=${id}`);
}

export async function deepLocatorWithShadow(
  root: Page | FrameLocator,
  xpath: string,
): Promise<Locator> {
  // 1 ─ prepend with slash if not already included
  if (!xpath.startsWith("/")) xpath = "/" + xpath;
  const tokens = xpath.split("/"); // keep "" from "//"

  let ctx: Page | FrameLocator | Locator = root;
  let buffer: string[] = [];
  let elementScoped = false;

  const xp = () => (elementScoped ? "xpath=./" : "xpath=/");

  const flushIntoFrame = () => {
    if (!buffer.length) return;
    ctx = (ctx as Page | FrameLocator | Locator).frameLocator(
      xp() + buffer.join("/"),
    );
    buffer = [];
    elementScoped = false;
  };

  const flushIntoLocator = () => {
    if (!buffer.length) return;
    ctx = (ctx as Page | FrameLocator | Locator).locator(
      xp() + buffer.join("/"),
    );
    buffer = [];
    elementScoped = true;
  };

  for (let i = 1; i < tokens.length; i++) {
    const step = tokens[i];

    // Shadow hop: “//”
    if (step === "") {
      flushIntoLocator();

      // collect full shadow segment until next hop/iframe/end
      const seg: string[] = [];
      let j = i + 1;
      for (; j < tokens.length; j++) {
        const t = tokens[j];
        if (t === "" || IFRAME_STEP_RE.test(t)) break;
        seg.push(t);
      }
      if (!seg.length) throw new StagehandShadowSegmentEmptyError();

      // resolve inside the shadow root
      ctx = await resolveShadowSegment(ctx as Locator, seg);
      elementScoped = true;

      i = j - 1;
      continue;
    }

    // Normal DOM step
    buffer.push(step);

    // iframe hop → descend into frame
    if (IFRAME_STEP_RE.test(step)) flushIntoFrame();
  }

  if (buffer.length === 0) {
    // If we’re already element-scoped, we already have the final Locator.
    if (elementScoped) return ctx as Locator;

    // Otherwise (page/frame scoped), return the root element of the current doc.
    return (ctx as Page | FrameLocator).locator("xpath=/");
  }

  // Otherwise, resolve the remaining buffered steps.
  return (ctx as Page | FrameLocator | Locator).locator(
    xp() + buffer.join("/"),
  );
}

export function deepLocator(root: Page | FrameLocator, xpath: string): Locator {
  // 1 ─ prepend with slash if not already included
  if (!xpath.startsWith("/")) xpath = "/" + xpath;
>>>>>>> 3a0dc588

  let ctx: Page | FrameLocator = root;
  let buffer: string[] = [];

  const flushIntoFrame = () => {
    if (buffer.length === 0) return;

    // Join the buffered parts to form the selector for the iframe.
    // .join('') is used because the separators are already in the buffer.
    const selector = "xpath=" + buffer.join("");
    ctx = (ctx as Page | FrameLocator).frameLocator(selector);
    buffer = []; // Reset buffer for the next path segment.
  };

  // Iterate through all parts (which include both steps and their separators).
  for (const part of parts) {
    buffer.push(part);

    // A "step" is a part of the path that is NOT a separator.
    // We test if the current step (a non-slash part) is an iframe locator.
    const isStep = !/^\/+$/.test(part);
    if (isStep && IFRAME_STEP_RE.test(part)) {
      flushIntoFrame();
    }
  }

  // If the XPath ended with an iframe, the buffer will be empty. In this case,
  // we return a locator for the root element ('*') within the final frame.
  if (buffer.length === 0) {
    return (ctx as Page | FrameLocator).locator("xpath=/*");
  }

  // Join the remaining parts for the final locator.
  const finalSelector = "xpath=" + buffer.join("");
  return (ctx as Page | FrameLocator).locator(finalSelector);
}

/**
 * A mapping of playwright methods that may be chosen by the LLM to their
 * implementation.
 */
export const methodHandlerMap: Record<
  string,
  (ctx: MethodHandlerContext) => Promise<void>
> = {
  scrollIntoView: scrollElementIntoView,
  scrollTo: scrollElementToPercentage,
  scroll: scrollElementToPercentage,
  "mouse.wheel": scrollElementToPercentage,
  fill: fillOrType,
  type: fillOrType,
  press: pressKey,
  click: clickElement,
  nextChunk: scrollToNextChunk,
  prevChunk: scrollToPreviousChunk,
  selectOptionFromDropdown: selectOption,
};

export async function scrollToNextChunk(ctx: MethodHandlerContext) {
  const { locator, logger, xpath } = ctx;

  logger({
    category: "action",
    message: "scrolling to next chunk",
    level: 2,
    auxiliary: {
      xpath: { value: xpath, type: "string" },
    },
  });

  try {
    await locator.evaluate(
      (element) => {
        const waitForScrollEnd = (el: HTMLElement | Element) =>
          new Promise<void>((resolve) => {
            let last = el.scrollTop ?? 0;
            const check = () => {
              const cur = el.scrollTop ?? 0;
              if (cur === last) return resolve();
              last = cur;
              requestAnimationFrame(check);
            };
            requestAnimationFrame(check);
          });

        const tagName = element.tagName.toLowerCase();

        if (tagName === "html" || tagName === "body") {
          const height = window.visualViewport?.height ?? window.innerHeight;

          window.scrollBy({ top: height, left: 0, behavior: "smooth" });

          const scrollingRoot = (document.scrollingElement ??
            document.documentElement) as HTMLElement;

          return waitForScrollEnd(scrollingRoot);
        }

        const height = (element as HTMLElement).getBoundingClientRect().height;

        (element as HTMLElement).scrollBy({
          top: height,
          left: 0,
          behavior: "smooth",
        });

        return waitForScrollEnd(element);
      },
      undefined,
      { timeout: 10_000 },
    );
  } catch (e) {
    logger({
      category: "action",
      message: "error scrolling to next chunk",
      level: 1,
      auxiliary: {
        error: { value: e.message, type: "string" },
        trace: { value: e.stack, type: "string" },
        xpath: { value: xpath, type: "string" },
      },
    });
    throw new PlaywrightCommandException(e.message);
  }
}

export async function scrollToPreviousChunk(ctx: MethodHandlerContext) {
  const { locator, logger, xpath } = ctx;

  logger({
    category: "action",
    message: "scrolling to previous chunk",
    level: 2,
    auxiliary: {
      xpath: { value: xpath, type: "string" },
    },
  });

  try {
    await locator.evaluate(
      (element) => {
        const waitForScrollEnd = (el: HTMLElement | Element) =>
          new Promise<void>((resolve) => {
            let last = el.scrollTop ?? 0;
            const check = () => {
              const cur = el.scrollTop ?? 0;
              if (cur === last) return resolve();
              last = cur;
              requestAnimationFrame(check);
            };
            requestAnimationFrame(check);
          });

        const tagName = element.tagName.toLowerCase();

        if (tagName === "html" || tagName === "body") {
          const height = window.visualViewport?.height ?? window.innerHeight;
          window.scrollBy({ top: -height, left: 0, behavior: "smooth" });

          const rootScrollingEl = (document.scrollingElement ??
            document.documentElement) as HTMLElement;

          return waitForScrollEnd(rootScrollingEl);
        }
        const height = (element as HTMLElement).getBoundingClientRect().height;
        (element as HTMLElement).scrollBy({
          top: -height,
          left: 0,
          behavior: "smooth",
        });
        return waitForScrollEnd(element);
      },
      undefined,
      { timeout: 10_000 },
    );
  } catch (e) {
    logger({
      category: "action",
      message: "error scrolling to previous chunk",
      level: 1,
      auxiliary: {
        error: { value: e.message, type: "string" },
        trace: { value: e.stack, type: "string" },
        xpath: { value: xpath, type: "string" },
      },
    });
    throw new PlaywrightCommandException(e.message);
  }
}

export async function scrollElementIntoView(ctx: MethodHandlerContext) {
  const { locator, xpath, logger } = ctx;

  logger({
    category: "action",
    message: "scrolling element into view",
    level: 2,
    auxiliary: {
      xpath: { value: xpath, type: "string" },
    },
  });

  try {
    await locator.evaluate((element: HTMLElement) => {
      element.scrollIntoView({ behavior: "smooth", block: "center" });
    });
  } catch (e) {
    logger({
      category: "action",
      message: "error scrolling element into view",
      level: 1,
      auxiliary: {
        error: { value: e.message, type: "string" },
        trace: { value: e.stack, type: "string" },
        xpath: { value: xpath, type: "string" },
      },
    });
    throw new PlaywrightCommandException(e.message);
  }
}

export async function scrollElementToPercentage(ctx: MethodHandlerContext) {
  const { args, xpath, logger, locator } = ctx;

  logger({
    category: "action",
    message: "scrolling element vertically to specified percentage",
    level: 2,
    auxiliary: {
      xpath: { value: xpath, type: "string" },
      coordinate: { value: JSON.stringify(args), type: "string" },
    },
  });

  try {
    const [yArg = "0%"] = args as string[];

    await locator.evaluate<void, { yArg: string }>(
      (element, { yArg }) => {
        function parsePercent(val: string): number {
          const cleaned = val.trim().replace("%", "");
          const num = parseFloat(cleaned);
          return Number.isNaN(num) ? 0 : Math.max(0, Math.min(num, 100));
        }

        const yPct = parsePercent(yArg);

        if (element.tagName.toLowerCase() === "html") {
          const scrollHeight = document.body.scrollHeight;
          const viewportHeight = window.innerHeight;
          const scrollTop = (scrollHeight - viewportHeight) * (yPct / 100);
          window.scrollTo({
            top: scrollTop,
            left: window.scrollX,
            behavior: "smooth",
          });
        } else {
          const scrollHeight = element.scrollHeight;
          const clientHeight = element.clientHeight;
          const scrollTop = (scrollHeight - clientHeight) * (yPct / 100);
          element.scrollTo({
            top: scrollTop,
            left: element.scrollLeft,
            behavior: "smooth",
          });
        }
      },
      { yArg },
      { timeout: 10_000 },
    );
  } catch (e) {
    logger({
      category: "action",
      message: "error scrolling element vertically to percentage",
      level: 1,
      auxiliary: {
        error: { value: e.message, type: "string" },
        trace: { value: e.stack, type: "string" },
        xpath: { value: xpath, type: "string" },
        args: { value: JSON.stringify(args), type: "object" },
      },
    });
    throw new PlaywrightCommandException(e.message);
  }
}

export async function fillOrType(ctx: MethodHandlerContext) {
  const { locator, xpath, args, logger } = ctx;

  try {
    await locator.fill("", { force: true });
    const text = args[0]?.toString() || "";
    await locator.fill(text, { force: true });
  } catch (e) {
    logger({
      category: "action",
      message: "error filling element",
      level: 1,
      auxiliary: {
        error: { value: e.message, type: "string" },
        trace: { value: e.stack, type: "string" },
        xpath: { value: xpath, type: "string" },
      },
    });
    throw new PlaywrightCommandException(e.message);
  }
}

export async function pressKey(ctx: MethodHandlerContext) {
  const {
    locator,
    xpath,
    args,
    logger,
    stagehandPage,
    initialUrl,
    domSettleTimeoutMs,
  } = ctx;
  try {
    const key = args[0]?.toString() ?? "";
    await locator.page().keyboard.press(key);

    await handlePossiblePageNavigation(
      "press",
      xpath,
      initialUrl,
      stagehandPage,
      logger,
      domSettleTimeoutMs,
    );
  } catch (e) {
    logger({
      category: "action",
      message: "error pressing key",
      level: 1,
      auxiliary: {
        error: { value: e.message, type: "string" },
        trace: { value: e.stack, type: "string" },
        key: { value: args[0]?.toString() ?? "unknown", type: "string" },
      },
    });
    throw new PlaywrightCommandException(e.message);
  }
}

export async function selectOption(ctx: MethodHandlerContext) {
  const { locator, xpath, args, logger } = ctx;
  try {
    const text = args[0]?.toString() || "";
    await locator.selectOption(text, { timeout: 5000 });
  } catch (e) {
    logger({
      category: "action",
      message: "error selecting option",
      level: 0,
      auxiliary: {
        error: { value: e.message, type: "string" },
        trace: { value: e.stack, type: "string" },
        xpath: { value: xpath, type: "string" },
      },
    });
    throw new PlaywrightCommandException(e.message);
  }
}

export async function clickElement(ctx: MethodHandlerContext) {
  const {
    locator,
    xpath,
    args,
    logger,
    stagehandPage,
    initialUrl,
    domSettleTimeoutMs,
  } = ctx;

  logger({
    category: "action",
    message: "page URL before click",
    level: 2,
    auxiliary: {
      url: {
        value: stagehandPage.page.url(),
        type: "string",
      },
    },
  });

  try {
    await locator.click({ timeout: 3_500 });
  } catch (e) {
    logger({
      category: "action",
      message: "Playwright click failed, falling back to JS click",
      level: 1,
      auxiliary: {
        error: { value: e.message, type: "string" },
        trace: { value: e.stack, type: "string" },
        xpath: { value: xpath, type: "string" },
        method: { value: "click", type: "string" },
        args: { value: JSON.stringify(args), type: "object" },
      },
    });

    try {
      await locator.evaluate((el) => (el as HTMLElement).click(), undefined, {
        timeout: 3_500,
      });
    } catch (e) {
      logger({
        category: "action",
        message: "error performing click (JS fallback)",
        level: 0,
        auxiliary: {
          error: { value: e.message, type: "string" },
          trace: { value: e.stack, type: "string" },
          xpath: { value: xpath, type: "string" },
          method: { value: "click", type: "string" },
          args: { value: JSON.stringify(args), type: "object" },
        },
      });
      throw new StagehandClickError(xpath, e.message);
    }
  }

  await handlePossiblePageNavigation(
    "click",
    xpath,
    initialUrl,
    stagehandPage,
    logger,
    domSettleTimeoutMs,
  );
}

/**
 * Fallback method: if method is not in our map but *is* a valid Playwright locator method.
 */
export async function fallbackLocatorMethod(ctx: MethodHandlerContext) {
  const { locator, xpath, method, args, logger } = ctx;

  logger({
    category: "action",
    message: "page URL before action",
    level: 2,
    auxiliary: {
      url: { value: locator.page().url(), type: "string" },
    },
  });

  try {
    await (
      locator[method as keyof Locator] as unknown as (
        ...a: string[]
      ) => Promise<void>
    )(...args.map((arg) => arg?.toString() || ""));
  } catch (e) {
    logger({
      category: "action",
      message: "error performing method",
      level: 1,
      auxiliary: {
        error: { value: e.message, type: "string" },
        trace: { value: e.stack, type: "string" },
        xpath: { value: xpath, type: "string" },
        method: { value: method, type: "string" },
        args: { value: JSON.stringify(args), type: "object" },
      },
    });
    throw new PlaywrightCommandException(e.message);
  }
}

async function handlePossiblePageNavigation(
  actionDescription: string,
  xpath: string,
  initialUrl: string,
  stagehandPage: StagehandPage,
  logger: Logger,
  domSettleTimeoutMs?: number,
): Promise<void> {
  logger({
    category: "action",
    message: `${actionDescription}, checking for page navigation`,
    level: 1,
    auxiliary: {
      xpath: { value: xpath, type: "string" },
    },
  });

  const newOpenedTab = await Promise.race([
    new Promise<Page | null>((resolve) => {
      stagehandPage.context.once("page", (page) => resolve(page));
      setTimeout(() => resolve(null), 1500);
    }),
  ]);

  logger({
    category: "action",
    message: `${actionDescription} complete`,
    level: 1,
    auxiliary: {
      newOpenedTab: {
        value: newOpenedTab ? "opened a new tab" : "no new tabs opened",
        type: "string",
      },
    },
  });

  if (newOpenedTab && newOpenedTab.url() !== "about:blank") {
    logger({
      category: "action",
      message: "new page detected (new tab) with URL",
      level: 1,
      auxiliary: {
        url: { value: newOpenedTab.url(), type: "string" },
      },
    });
    await stagehandPage.page.waitForLoadState("domcontentloaded");
  }

  try {
    await stagehandPage._waitForSettledDom(domSettleTimeoutMs);
  } catch (e) {
    logger({
      category: "action",
      message: "wait for settled DOM timeout hit",
      level: 1,
      auxiliary: {
        trace: { value: e.stack, type: "string" },
        message: { value: e.message, type: "string" },
      },
    });
  }

  logger({
    category: "action",
    message: "finished waiting for (possible) page navigation",
    level: 1,
  });

  if (stagehandPage.page.url() !== initialUrl) {
    logger({
      category: "action",
      message: "new page detected with URL",
      level: 1,
      auxiliary: {
        url: { value: stagehandPage.page.url(), type: "string" },
      },
    });
  }
}<|MERGE_RESOLUTION|>--- conflicted
+++ resolved
@@ -12,19 +12,6 @@
 
 const IFRAME_STEP_RE = /^iframe(\[[^\]]+])?$/i;
 
-<<<<<<< HEAD
-export function deepLocator(
-  root: Page | FrameLocator,
-  rawXPath: string,
-): Locator {
-  // 1 ─ strip optional 'xpath=' prefix and whitespace
-  const xpath = rawXPath.replace(/^xpath=/i, "").trim();
-
-  // Split the path by sequences of slashes, but keep the slashes as
-  // separate elements in the array. This preserves separators like '//'.
-  // e.g., '//a/b' becomes ['//', 'a', '/', 'b']
-  const parts = xpath.split(/(\/+)/).filter(Boolean);
-=======
 function stepToCss(step: string): string {
   const m = step.match(/^([a-zA-Z*][\w-]*)(?:\[(\d+)])?$/);
   if (!m) return step;
@@ -191,10 +178,17 @@
   );
 }
 
-export function deepLocator(root: Page | FrameLocator, xpath: string): Locator {
-  // 1 ─ prepend with slash if not already included
-  if (!xpath.startsWith("/")) xpath = "/" + xpath;
->>>>>>> 3a0dc588
+export function deepLocator(
+  root: Page | FrameLocator,
+  rawXPath: string,
+): Locator {
+  // 1 ─ strip optional 'xpath=' prefix and whitespace
+  const xpath = rawXPath.replace(/^xpath=/i, "").trim();
+
+  // Split the path by sequences of slashes, but keep the slashes as
+  // separate elements in the array. This preserves separators like '//'.
+  // e.g., '//a/b' becomes ['//', 'a', '/', 'b']
+  const parts = xpath.split(/(\/+)/).filter(Boolean);
 
   let ctx: Page | FrameLocator = root;
   let buffer: string[] = [];
