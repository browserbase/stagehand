--- conflicted
+++ resolved
@@ -19,11 +19,8 @@
 } from "@/types/stagehand";
 import { SupportedPlaywrightAction } from "@/types/act";
 import { buildActObservePrompt } from "../prompt";
-<<<<<<< HEAD
+import { getNodeFromXpath } from "@/lib/dom/utils";
 import { Stagehand } from "@/lib";
-=======
-import { getNodeFromXpath } from "@/lib/dom/utils";
->>>>>>> 98166d76
 /**
  * NOTE: Vision support has been removed from this version of Stagehand.
  * If useVision or verifierUseVision is set to true, a warning is logged and
@@ -340,7 +337,7 @@
         },
       });
 
-      // NEW: verifyActCompletion now returns { completed, prompt_tokens, ... }
+      // Always use text-based DOM verification (no vision).
       const verifyResult = await verifyActCompletion({
         goal: action,
         steps,
