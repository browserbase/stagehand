--- conflicted
+++ resolved
@@ -77,10 +77,6 @@
     });
 
     try {
-<<<<<<< HEAD
-      const { systemPrompt, messages, allTools, wrappedModel } =
-        this.prepareLLM(options.instruction);
-=======
       const systemPrompt = this.buildSystemPrompt(
         options.instruction,
         this.systemInstructions,
@@ -136,7 +132,6 @@
           },
         },
       });
->>>>>>> 0791404c
 
       const result = await this.llmClient.generateText({
         model: wrappedModel,
@@ -147,18 +142,10 @@
         temperature: 1,
         toolChoice: "auto",
         onStepFinish: async (event) => {
-<<<<<<< HEAD
           if (options.onStepFinish) {
             await options.onStepFinish(event);
           }
-          this.logger({
-            category: "agent",
-            message: `Step finished: ${event.finishReason}`,
-            level: 2,
-          });
-
-=======
->>>>>>> 0791404c
+
           if (event.toolCalls && event.toolCalls.length > 0) {
             for (let i = 0; i < event.toolCalls.length; i++) {
               const toolCall = event.toolCalls[i];
@@ -187,11 +174,6 @@
 
               // Get the tool result if available to enrich action (act tool)
               const toolResult = event.toolResults?.[i];
-<<<<<<< HEAD
-              actions.push(
-                this.buildAction(toolCall, args, event.text, toolResult),
-              );
-=======
 
               const getPlaywrightArguments = () => {
                 if (toolCall.toolName !== "act" || !toolResult) {
@@ -217,7 +199,6 @@
               };
 
               actions.push(action);
->>>>>>> 0791404c
             }
           }
         },
@@ -376,8 +357,8 @@
       instruction,
       this.systemInstructions,
     );
-    const tools = this.createTools();
-    const allTools = { ...tools, ...this.mcpTools } as AgentTools & ToolSet;
+    const defaultTools = this.createTools();
+    const allTools = { ...defaultTools, ...this.tools };
     const messages: CoreMessage[] = [
       {
         role: "user",
