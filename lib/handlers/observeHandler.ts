import { LogLine } from "../../types/log";
import { Stagehand } from "../index";
import { observe } from "../inference";
import { LLMClient } from "../llm/LLMClient";
import { LLMProvider } from "../llm/LLMProvider";
import { generateId } from "../utils";
import { ScreenshotService } from "../vision";

export class StagehandObserveHandler {
  private readonly stagehand: Stagehand;
  private readonly logger: (logLine: LogLine) => void;
  private readonly waitForSettledDom: (
    domSettleTimeoutMs?: number,
  ) => Promise<void>;
  private readonly startDomDebug: () => Promise<void>;
  private readonly cleanupDomDebug: () => Promise<void>;
  private readonly llmProvider: LLMProvider;
  private readonly verbose: 0 | 1 | 2;
  private readonly llmClient: LLMClient;
  private observations: {
    [key: string]: {
      result: { selector: string; description: string }[];
      instruction: string;
    };
  };

  constructor({
    stagehand,
    logger,
    waitForSettledDom,
    startDomDebug,
    cleanupDomDebug,
    llmProvider,
    verbose,
    llmClient,
  }: {
    stagehand: Stagehand;
    logger: (logLine: LogLine) => void;
    waitForSettledDom: (domSettleTimeoutMs?: number) => Promise<void>;
    startDomDebug: () => Promise<void>;
    cleanupDomDebug: () => Promise<void>;
    llmProvider: LLMProvider;
    verbose: 0 | 1 | 2;
    llmClient: LLMClient;
  }) {
    this.stagehand = stagehand;
    this.logger = logger;
    this.waitForSettledDom = waitForSettledDom;
    this.startDomDebug = startDomDebug;
    this.cleanupDomDebug = cleanupDomDebug;
    this.llmProvider = llmProvider;
    this.verbose = verbose;
    this.llmClient = llmClient;
    this.observations = {};
  }

  private async _recordObservation(
    instruction: string,
    result: { selector: string; description: string }[],
  ): Promise<string> {
    const id = generateId(instruction);

    this.observations[id] = { result, instruction };

    return id;
  }

  public async observe({
    instruction,
    useVision,
    fullPage,
    llmClient,
    requestId,
    domSettleTimeoutMs,
  }: {
    instruction: string;
    useVision: boolean;
    fullPage: boolean;
    llmClient: LLMClient;
    requestId?: string;
    domSettleTimeoutMs?: number;
  }): Promise<{ selector: string; description: string }[]> {
    if (!instruction) {
      instruction = `Find elements that can be used for any future actions in the page. These may be navigation links, related pages, section/subsection links, buttons, or other interactive elements. Be comprehensive: if there are multiple elements that may be relevant for future actions, return all of them.`;
    }
    this.logger({
      category: "observation",
      message: "starting observation",
      level: 1,
      auxiliary: {
        instruction: {
          value: instruction,
          type: "string",
        },
      },
    });

    await this.waitForSettledDom(domSettleTimeoutMs);
    await this.startDomDebug();
<<<<<<< HEAD

    // eslint-disable-next-line
    const { selectorMap, outputString } = await this.stagehand.page.evaluate(
=======
    const evalResult = await this.stagehand.page.evaluate(
>>>>>>> 1ade5c7d
      (fullPage: boolean) =>
        fullPage ? window.processAllOfDom() : window.processDom([]),
      fullPage,
    );

    const { selectorMap } = evalResult;
    let { outputString } = evalResult;

    let annotatedScreenshot: Buffer | undefined;
    if (useVision === true) {
      if (!llmClient.hasVision) {
        this.logger({
          category: "observation",
          message: "Model does not support vision. Skipping vision processing.",
          level: 1,
          auxiliary: {
            model: {
              value: llmClient.modelName,
              type: "string",
            },
          },
        });
      } else {
        const screenshotService = new ScreenshotService(
          this.stagehand.page,
          selectorMap,
          this.verbose,
          this.logger,
        );

        annotatedScreenshot =
          await screenshotService.getAnnotatedScreenshot(fullPage);
        outputString = "n/a. use the image to find the elements.";
      }
    }

    const observationResponse = await observe({
      instruction,
      domElements: outputString,
      llmClient,
      image: annotatedScreenshot,
      requestId,
    });

    const elementsWithSelectors = observationResponse.elements.map(
      (element) => {
        const { elementId, ...rest } = element;

        return {
          ...rest,
          selector: `xpath=${selectorMap[elementId][0]}`,
        };
      },
    );

    await this.cleanupDomDebug();

    this.logger({
      category: "observation",
      message: "found elements",
      level: 1,
      auxiliary: {
        elements: {
          value: JSON.stringify(elementsWithSelectors),
          type: "object",
        },
      },
    });

    await this._recordObservation(instruction, elementsWithSelectors);
    return elementsWithSelectors;
  }
}<|MERGE_RESOLUTION|>--- conflicted
+++ resolved
@@ -97,19 +97,14 @@
 
     await this.waitForSettledDom(domSettleTimeoutMs);
     await this.startDomDebug();
-<<<<<<< HEAD
-
-    // eslint-disable-next-line
-    const { selectorMap, outputString } = await this.stagehand.page.evaluate(
-=======
     const evalResult = await this.stagehand.page.evaluate(
->>>>>>> 1ade5c7d
       (fullPage: boolean) =>
         fullPage ? window.processAllOfDom() : window.processDom([]),
       fullPage,
     );
 
     const { selectorMap } = evalResult;
+    // has to be like this atm because of the re-assignment
     let { outputString } = evalResult;
 
     let annotatedScreenshot: Buffer | undefined;
