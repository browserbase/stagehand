--- conflicted
+++ resolved
@@ -11,14 +11,10 @@
 } from "@/types/agent";
 import { LogLine } from "@/types/log";
 import { AgentScreenshotProviderError } from "@/types/stagehandErrors";
-<<<<<<< HEAD
 import Anthropic from "@anthropic-ai/sdk";
 import { ToolSet } from "ai";
 import { AgentClient } from "./AgentClient";
-=======
-import { compressConversationImages } from "./utils/imageCompression";
 import { mapKeyToPlaywright } from "./utils/cuaKeyMapping";
->>>>>>> fc063db6
 
 export type ResponseInputItem = AnthropicMessage | AnthropicToolResult;
 
