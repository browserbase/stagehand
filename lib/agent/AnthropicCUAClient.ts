import {
  AgentAction,
  AgentExecutionOptions,
  AgentResult,
  AgentType,
  AnthropicContentBlock,
  AnthropicMessage,
  AnthropicTextBlock,
  AnthropicToolResult,
  ToolUseItem,
} from "@/types/agent";
import { LogLine } from "@/types/log";
import { AgentScreenshotProviderError } from "@/types/stagehandErrors";
import Anthropic from "@anthropic-ai/sdk";
import { ToolSet } from "ai";
import { AgentClient } from "./AgentClient";
import { mapKeyToPlaywright } from "./utils/cuaKeyMapping";
import { compressConversationImages } from "./utils/imageCompression";

export type ResponseInputItem = AnthropicMessage | AnthropicToolResult;

/**
 * Client for Anthropic's Computer Use API
 * This implementation uses the official Anthropic Messages API for Computer Use
 */
export class AnthropicCUAClient extends AgentClient {
  private apiKey: string;
  private baseURL?: string;
  private client: Anthropic;
  public lastMessageId?: string;
  private currentViewport = { width: 1024, height: 768 };
  private currentUrl?: string;
  private screenshotProvider?: () => Promise<string>;
  private actionHandler?: (action: AgentAction) => Promise<void>;
  private thinkingBudget: number | null = null;
  private tools?: ToolSet;

  constructor(
    type: AgentType,
    modelName: string,
    userProvidedInstructions?: string,
    clientOptions?: Record<string, unknown>,
    tools?: ToolSet,
  ) {
    super(type, modelName, userProvidedInstructions);

    // Process client options
    this.apiKey =
      (clientOptions?.apiKey as string) || process.env.ANTHROPIC_API_KEY || "";
    this.baseURL = (clientOptions?.baseURL as string) || undefined;

    // Get thinking budget if specified
    if (
      clientOptions?.thinkingBudget &&
      typeof clientOptions.thinkingBudget === "number"
    ) {
      this.thinkingBudget = clientOptions.thinkingBudget;
    }

    // Store client options for reference
    this.clientOptions = {
      apiKey: this.apiKey,
    };

    if (this.baseURL) {
      this.clientOptions.baseUrl = this.baseURL;
    }

    // Initialize the Anthropic client
    this.client = new Anthropic(this.clientOptions);

    this.tools = tools;
  }

  setViewport(width: number, height: number): void {
    this.currentViewport = { width, height };
  }

  setCurrentUrl(url: string): void {
    this.currentUrl = url;
  }

  setScreenshotProvider(provider: () => Promise<string>): void {
    this.screenshotProvider = provider;
  }

  setActionHandler(handler: (action: AgentAction) => Promise<void>): void {
    this.actionHandler = handler;
  }

  /**
   * Execute a task with the Anthropic CUA
   * This is the main entry point for the agent
   * @implements AgentClient.execute
   */
  async execute(executionOptions: AgentExecutionOptions): Promise<AgentResult> {
    const { options, logger } = executionOptions;
    const { instruction } = options;
    const maxSteps = options.maxSteps || 10;

    let currentStep = 0;
    let completed = false;
    const actions: AgentAction[] = [];
    const messageList: string[] = [];
    let finalMessage = "";

    // Start with the initial instruction
    let inputItems: ResponseInputItem[] =
      this.createInitialInputItems(instruction);

    logger({
      category: "agent",
      message: `Starting Anthropic agent execution with instruction: ${instruction}`,
      level: 1,
    });

    let totalInputTokens = 0;
    let totalOutputTokens = 0;
    let totalInferenceTime = 0;

    try {
      // Execute steps until completion or max steps reached
      while (!completed && currentStep < maxSteps) {
        logger({
          category: "agent",
          message: `Executing step ${currentStep + 1}/${maxSteps}`,
          level: 2,
        });

        const result = await this.executeStep(inputItems, logger);
        totalInputTokens += result.usage.input_tokens;
        totalOutputTokens += result.usage.output_tokens;
        totalInferenceTime += result.usage.inference_time_ms;

        // Add actions to the list
        if (result.actions.length > 0) {
          logger({
            category: "agent",
            message: `Step ${currentStep + 1} performed ${result.actions.length} actions`,
            level: 2,
          });
          actions.push(...result.actions);
        }

        // Update completion status
        completed = result.completed;

        // Update the input items for the next step if we're continuing
        if (!completed) {
          inputItems = result.nextInputItems;
        }

        // Record any message for this step
        if (result.message) {
          messageList.push(result.message);
          finalMessage = result.message;
        }

        // Increment step counter
        currentStep++;
      }

      logger({
        category: "agent",
        message: `Anthropic agent execution completed: ${completed}, with ${actions.length} total actions performed`,
        level: 1,
      });

      // Return the final result
      return {
        success: completed,
        actions,
        message: finalMessage,
        completed,
        usage: {
          input_tokens: totalInputTokens,
          output_tokens: totalOutputTokens,
          inference_time_ms: totalInferenceTime,
        },
      };
    } catch (error) {
      const errorMessage =
        error instanceof Error ? error.message : String(error);
      logger({
        category: "agent",
        message: `Error executing agent task: ${errorMessage}`,
        level: 0,
      });

      return {
        success: false,
        actions,
        message: `Failed to execute task: ${errorMessage}`,
        completed: false,
        usage: {
          input_tokens: totalInputTokens,
          output_tokens: totalOutputTokens,
          inference_time_ms: totalInferenceTime,
        },
      };
    }
  }

  async executeStep(
    inputItems: ResponseInputItem[],
    logger: (message: LogLine) => void,
  ): Promise<{
    actions: AgentAction[];
    message: string;
    completed: boolean;
    nextInputItems: ResponseInputItem[];
    usage: {
      input_tokens: number;
      output_tokens: number;
      inference_time_ms: number;
    };
  }> {
    try {
      // Get response from the model
      const result = await this.getAction(inputItems);
      const content = result.content;
      const usage = {
        input_tokens: result.usage.input_tokens,
        output_tokens: result.usage.output_tokens,
        inference_time_ms: result.usage.inference_time_ms,
      };

      logger({
        category: "agent",
        message: `Received response with ${content.length} content blocks`,
        level: 2,
      });

      // Extract actions from the content
      const stepActions: AgentAction[] = [];
      const toolUseItems: ToolUseItem[] = [];
      let message = "";

      // Process content blocks to find tool use items and text content
      for (const block of content) {
        logger({
          category: "agent",
          message: `Processing block type: ${block.type}, id: ${block.id || "unknown"}`,
          level: 2,
        });

        if (block.type === "tool_use") {
          // Direct handling of tool_use type
          logger({
            category: "agent",
            message: `Found tool_use block: ${JSON.stringify(block)}`,
            level: 2,
          });

          // Cast to ToolUseItem and add to list
          const toolUseItem = block as ToolUseItem;
          toolUseItems.push(toolUseItem);

          logger({
            category: "agent",
            message: `Added tool_use item: ${toolUseItem.name}, action: ${JSON.stringify(toolUseItem.input)}`,
            level: 2,
          });

          // Convert tool use to action and add to actions list
          const action = this.convertToolUseToAction(toolUseItem);
          if (action) {
            logger({
              category: "agent",
              message: `Created action from tool_use: ${toolUseItem.name}, action: ${action.type}`,
              level: 2,
            });
            stepActions.push(action);
          }
        } else if (block.type === "text") {
          // Safe to cast here since we've verified it's a text block
          const textBlock = block as unknown as AnthropicTextBlock;
          message += textBlock.text + "\n";

          logger({
            category: "agent",
            message: `Found text block: ${textBlock.text.substring(0, 50)}...`,
            level: 2,
          });
        } else {
          logger({
            category: "agent",
            message: `Found unknown block type: ${block.type}`,
            level: 2,
          });
        }
      }

      // Execute actions if an action handler is provided
      if (this.actionHandler && stepActions.length > 0) {
        for (const action of stepActions) {
          try {
            logger({
              category: "agent",
              message: `Executing action: ${action.type}`,
              level: 1,
            });
            await this.actionHandler(action);
          } catch (error) {
            const errorMessage =
              error instanceof Error ? error.message : String(error);
            logger({
              category: "agent",
              message: `Error executing action ${action.type}: ${errorMessage}`,
              level: 0,
            });
          }
        }
      }

      // Create the assistant response message with all content blocks
      const assistantMessage: AnthropicMessage = {
        role: "assistant",
        content: content as unknown as AnthropicContentBlock[],
      };

      // Keep track of the conversation history by preserving all previous messages
      // and adding new messages at the end
      const nextInputItems: ResponseInputItem[] = [...inputItems];

      // Add the assistant message with tool_use blocks to the history
<<<<<<< HEAD
=======
      compressConversationImages(nextInputItems);

>>>>>>> 8244ab24
      nextInputItems.push(assistantMessage);

      // Generate tool results and add them as a user message
      if (toolUseItems.length > 0) {
        const toolResults = await this.takeAction(toolUseItems, logger);

        if (toolResults.length > 0) {
          // Tool results are AnthropicToolResult[] which are compatible with AnthropicContentBlock[]
          const userToolResultsMessage: AnthropicMessage = {
            role: "user",
            content: toolResults as unknown as AnthropicContentBlock[],
          };
          nextInputItems.push(userToolResultsMessage);
        }
      }

      // The step is completed only if there were no tool_use items
      const completed = toolUseItems.length === 0;

      logger({
        category: "agent",
        message: `Step processed ${toolUseItems.length} tool use items, completed: ${completed}`,
        level: 2,
      });

      return {
        actions: stepActions,
        message: message.trim(),
        completed,
        nextInputItems,
        usage: usage,
      };
    } catch (error) {
      const errorMessage =
        error instanceof Error ? error.message : String(error);
      logger({
        category: "agent",
        message: `Error executing step: ${errorMessage}`,
        level: 0,
      });

      throw error;
    }
  }

  private createInitialInputItems(instruction: string): AnthropicMessage[] {
    // For the initial request, we use a simple array with the user's instruction
    return [
      {
        role: "system",
        content: this.userProvidedInstructions,
      },
      {
        role: "user",
        content: instruction,
      },
    ];
  }

  async getAction(inputItems: ResponseInputItem[]): Promise<{
    content: AnthropicContentBlock[];
    id: string;
    usage: Record<string, number>;
  }> {
    try {
      // For the API request, we use the inputItems directly
      // These should already be properly formatted as a sequence of user/assistant messages
      const messages: AnthropicMessage[] = [];

      for (const item of inputItems) {
        if ("role" in item) {
          // Skip system messages as Anthropic requires system as a top-level parameter
          if (item.role !== "system") {
            messages.push(item);
          }
        }
        // Note: We don't need special handling for tool_result items here anymore
        // as they should already be properly wrapped in user messages
      }

      // Configure thinking capability if available
      const thinking = this.thinkingBudget
        ? { type: "enabled" as const, budget_tokens: this.thinkingBudget }
        : undefined;

      // Create the request parameters
      const requestParams: Record<string, unknown> = {
        model: this.modelName,
        max_tokens: 4096,
        messages: messages,
        tools: [
          {
            type: "computer_20250124", // Use the latest version for Claude 3.7 Sonnet
            name: "computer",
            display_width_px: this.currentViewport.width,
            display_height_px: this.currentViewport.height,
            display_number: 1,
          },
        ],
        betas: ["computer-use-2025-01-24"],
      };

      // Add custom tools if available
      if (this.tools && Object.keys(this.tools).length > 0) {
        const customTools = Object.entries(this.tools).map(([name, tool]) => {
          // Convert Zod schema to proper JSON schema format for Anthropic
          let inputSchema = tool.parameters;

          // Ensure the schema has the required 'type' field at root level
          if (typeof inputSchema === "object" && inputSchema !== null) {
            if (!("type" in inputSchema)) {
              inputSchema = {
                type: "object",
                ...inputSchema,
              };
            }
          }

          return {
            name,
            description: tool.description,
            input_schema: inputSchema,
          };
        });

        requestParams.tools = [
          ...(requestParams.tools as Record<string, unknown>[]),
          ...customTools,
        ];
      }

      // Add system parameter if provided
      if (this.userProvidedInstructions) {
        requestParams.system = this.userProvidedInstructions;
      }

      // Add thinking parameter if available
      if (thinking) {
        requestParams.thinking = thinking;
      }

      const startTime = Date.now();
      // Create the message using the Anthropic Messages API
      // @ts-expect-error - The Anthropic SDK types are stricter than what we need
      const response = await this.client.beta.messages.create(requestParams);
      const endTime = Date.now();
      const elapsedMs = endTime - startTime;
      const usage = {
        input_tokens: response.usage.input_tokens,
        output_tokens: response.usage.output_tokens,
        inference_time_ms: elapsedMs,
      };

      // Store the message ID for future use
      this.lastMessageId = response.id;

      // Return the content and message ID
      return {
        // Cast the response content to our internal type
        content: response.content as unknown as AnthropicContentBlock[],
        id: response.id,
        usage,
      };
    } catch (error) {
      console.error("Error getting action from Anthropic:", error);
      throw error;
    }
  }

  async takeAction(
    toolUseItems: ToolUseItem[],
    logger: (message: LogLine) => void,
  ): Promise<AnthropicToolResult[]> {
    const toolResults: AnthropicToolResult[] = [];

    logger({
      category: "agent",
      message: `Taking action on ${toolUseItems.length} tool use items`,
      level: 2,
    });

    // Process each tool use item
    for (const item of toolUseItems) {
      try {
        logger({
          category: "agent",
          message: `Processing tool use: ${item.name}, id: ${item.id}, action: ${JSON.stringify(item.input)}`,
          level: 2,
        });

        // TODO: Normalize and migrate to agentHandler

        // For computer tool, capture screenshot and return image
        if (item.name === "computer") {
          // Get action type
          const action = item.input.action as string;
          logger({
            category: "agent",
            message: `Computer action type: ${action}`,
            level: 2,
          });

          // Capture a screenshot for the response
          const screenshot = await this.captureScreenshot();
          logger({
            category: "agent",
            message: `Screenshot captured, length: ${screenshot.length}`,
            level: 2,
          });

          // Create proper image content block for Anthropic
          const imageContent = [
            {
              type: "image",
              source: {
                type: "base64",
                media_type: "image/png",
                data: screenshot.replace(/^data:image\/png;base64,/, ""),
              },
            },
          ];

          // Add current URL if available
          if (this.currentUrl) {
            toolResults.push({
              type: "tool_result",
              tool_use_id: item.id,
              content: [
                ...imageContent,
                {
                  type: "text",
                  text: `Current URL: ${this.currentUrl}`,
                },
              ],
            });
          } else {
            toolResults.push({
              type: "tool_result",
              tool_use_id: item.id,
              content: imageContent,
            });
          }

          logger({
            category: "agent",
            message: `Added computer tool result for tool_use_id: ${item.id}`,
            level: 2,
          });
        } else {
          // Handle custom tools
          let toolResult = "Tool executed successfully";
          if (this.tools && item.name in this.tools) {
            try {
              const tool = this.tools[item.name];

              logger({
                category: "agent",
                message: `Executing tool call: ${item.name} with args: ${JSON.stringify(item.input)}`,
                level: 1,
              });

              const result = await tool.execute(item.input, {
                toolCallId: item.id,
                messages: [],
              });
              toolResult = JSON.stringify(result);

              logger({
                category: "agent",
                message: `Tool ${item.name} completed successfully. Result: ${toolResult}`,
                level: 1,
              });
            } catch (toolError) {
              const errorMessage =
                toolError instanceof Error
                  ? toolError.message
                  : String(toolError);
              toolResult = `Error executing tool: ${errorMessage}`;

              logger({
                category: "agent",
                message: `Error executing tool ${item.name}: ${errorMessage}`,
                level: 0,
              });
            }
          }

          toolResults.push({
            type: "tool_result",
            tool_use_id: item.id,
            content: [
              {
                type: "text",
                text: toolResult,
              },
            ],
          });

          logger({
            category: "agent",
            message: `Added custom tool result for tool ${item.name}, tool_use_id: ${item.id}`,
            level: 2,
          });
        }
      } catch (error) {
        const errorMessage =
          error instanceof Error ? error.message : String(error);

        logger({
          category: "agent",
          message: `Error executing tool use: ${errorMessage}`,
          level: 0,
        });

        try {
          // For computer tool, try to capture a screenshot even on error
          if (item.name === "computer") {
            const screenshot = await this.captureScreenshot();

            toolResults.push({
              type: "tool_result",
              tool_use_id: item.id,
              content: [
                {
                  type: "image",
                  source: {
                    type: "base64",
                    media_type: "image/png",
                    data: screenshot.replace(/^data:image\/png;base64,/, ""),
                  },
                },
                {
                  type: "text",
                  text: `Error: ${errorMessage}`,
                },
              ],
            });

            logger({
              category: "agent",
              message: `Added error tool result with screenshot for tool_use_id: ${item.id}`,
              level: 1,
            });
          } else {
            // For other tools, return an error message as a text content block
            toolResults.push({
              type: "tool_result",
              tool_use_id: item.id,
              content: [
                {
                  type: "text",
                  text: `Error: ${errorMessage}`,
                },
              ],
            });

            logger({
              category: "agent",
              message: `Added error tool result for tool_use_id: ${item.id}`,
              level: 1,
            });
          }
        } catch (screenshotError) {
          // If we can't capture a screenshot, just send the error
          logger({
            category: "agent",
            message: `Error capturing screenshot: ${String(screenshotError)}`,
            level: 0,
          });

          toolResults.push({
            type: "tool_result",
            tool_use_id: item.id,
            content: [
              {
                type: "text",
                text: `Error: ${errorMessage}`,
              },
            ],
          });

          logger({
            category: "agent",
            message: `Added text error tool result for tool_use_id: ${item.id}`,
            level: 1,
          });
        }
      }
    }

    logger({
      category: "agent",
      message: `Prepared ${toolResults.length} tool results for next request`,
      level: 2,
    });

    return toolResults;
  }

  private convertToolUseToAction(item: ToolUseItem): AgentAction | null {
    try {
      const { name, input } = item;

      if (name === "computer") {
        // For computer actions, format according to the action type
        const action = input.action as string;

        if (!action) {
          console.warn("Missing action in tool use item:", item);
          return null;
        }

        // Handle different action types specifically
        if (action === "screenshot") {
          return {
            type: "screenshot",
            ...input,
          };
        } else if (action === "click") {
          return {
            type: "click",
            x: input.x as number,
            y: input.y as number,
            button: (input.button as string) || "left",
            ...input,
          };
        } else if (action === "type") {
          return {
            type: "type",
            text: input.text as string,
            ...input,
          };
        } else if (action === "keypress") {
          return {
            type: "keypress",
            keys: input.keys as string[],
            ...input,
          };
        } else if (action === "double_click" || action === "doubleClick") {
          return {
            type: action,
            x: input.x as number,
            y: input.y as number,
            ...input,
          };
        } else if (action === "scroll") {
          // Convert Anthropic's coordinate, scroll_amount and scroll_direction into scroll_x and scroll_y
          const x =
            (input.x as number) ||
            (input.coordinate ? (input.coordinate as number[])[0] : 0);
          const y =
            (input.y as number) ||
            (input.coordinate ? (input.coordinate as number[])[1] : 0);

          // Calculate scroll_x and scroll_y based on scroll_amount and scroll_direction
          let scroll_x = 0;
          let scroll_y = 0;

          const scrollAmount = (input.scroll_amount as number) || 5;
          const scrollMultiplier = 100; // Pixels per unit of scroll_amount

          if (input.scroll_direction) {
            const direction = input.scroll_direction as string;
            if (direction === "down") {
              scroll_y = scrollAmount * scrollMultiplier;
            } else if (direction === "up") {
              scroll_y = -scrollAmount * scrollMultiplier;
            } else if (direction === "right") {
              scroll_x = scrollAmount * scrollMultiplier;
            } else if (direction === "left") {
              scroll_x = -scrollAmount * scrollMultiplier;
            }
          } else {
            // Use direct scroll_x and scroll_y if provided
            scroll_x = (input.scroll_x as number) || 0;
            scroll_y = (input.scroll_y as number) || 0;
          }

          return {
            type: "scroll",
            x: x,
            y: y,
            scroll_x: scroll_x,
            scroll_y: scroll_y,
            ...input,
          };
        } else if (action === "move") {
          // Handle Anthropic's coordinate format
          const coordinates = input.coordinate as number[] | undefined;
          const x = coordinates ? coordinates[0] : (input.x as number) || 0;
          const y = coordinates ? coordinates[1] : (input.y as number) || 0;

          return {
            type: "move",
            x: x,
            y: y,
            ...input,
          };
        } else if (action === "drag") {
          // Make sure path is properly formatted
          const path =
            (input.path as { x: number; y: number }[]) ||
            (input.coordinate
              ? [
                  {
                    x: (input.start_coordinate as number[])[0],
                    y: (input.start_coordinate as number[])[1],
                  },
                  {
                    x: (input.coordinate as number[])[0],
                    y: (input.coordinate as number[])[1],
                  },
                ]
              : []);

          return {
            type: "drag",
            path: path,
            ...input,
          };
        } else if (action === "wait") {
          return {
            type: "wait",
            ...input,
          };
        } else if (action === "key") {
          const text = input.text as string;
          const mappedKey = mapKeyToPlaywright(text);

          return {
            type: "key",
            text: mappedKey,
            ...input,
          };
        } else if (action === "left_click") {
          // Convert left_click to regular click
          const coordinates = input.coordinate as number[] | undefined;
          const x = coordinates ? coordinates[0] : (input.x as number) || 0;
          const y = coordinates ? coordinates[1] : (input.y as number) || 0;

          return {
            type: "click",
            x: x,
            y: y,
            button: "left",
            ...input,
          };
        } else {
          // For other computer actions, use the action type directly
          return {
            type: action,
            ...input,
          };
        }
      } else if (name === "str_replace_editor" || name === "bash") {
        // For editor or bash tools
        return {
          type: name,
          params: input,
        };
      }

      console.warn(`Unknown tool name: ${name}`);
      return null;
    } catch (error) {
      console.error("Error converting tool use to action:", error);
      return null;
    }
  }

  async captureScreenshot(options?: {
    base64Image?: string;
    currentUrl?: string;
  }): Promise<string> {
    // Use provided options if available
    if (options?.base64Image) {
      return `data:image/png;base64,${options.base64Image}`;
    }

    // Use the screenshot provider if available
    if (this.screenshotProvider) {
      try {
        const base64Image = await this.screenshotProvider();
        return `data:image/png;base64,${base64Image}`;
      } catch (error) {
        console.error("Error capturing screenshot:", error);
        throw error;
      }
    }

    throw new AgentScreenshotProviderError(
      "`screenshotProvider` has not been set. " +
        "Please call `setScreenshotProvider()` with a valid function that returns a base64-encoded image",
    );
  }
}<|MERGE_RESOLUTION|>--- conflicted
+++ resolved
@@ -324,11 +324,8 @@
       const nextInputItems: ResponseInputItem[] = [...inputItems];
 
       // Add the assistant message with tool_use blocks to the history
-<<<<<<< HEAD
-=======
       compressConversationImages(nextInputItems);
 
->>>>>>> 8244ab24
       nextInputItems.push(assistantMessage);
 
       // Generate tool results and add them as a user message
