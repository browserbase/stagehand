import Anthropic from "@anthropic-ai/sdk";
import { LogLine } from "@/types/log";
import {
  AgentAction,
  AgentResult,
  AgentType,
  AgentExecutionOptions,
  ToolUseItem,
  AnthropicMessage,
  AnthropicContentBlock,
  AnthropicTextBlock,
  AnthropicToolResult,
} from "@/types/agent";
import { AgentClient } from "./AgentClient";
import { AgentScreenshotProviderError } from "@/types/stagehandErrors";
<<<<<<< HEAD
import { ToolSet } from "ai/dist";
=======
import { compressConversationImages } from "./imageCompressionUtils";
>>>>>>> a728379d

export type ResponseInputItem = AnthropicMessage | AnthropicToolResult;

/**
 * Client for Anthropic's Computer Use API
 * This implementation uses the official Anthropic Messages API for Computer Use
 */
export class AnthropicCUAClient extends AgentClient {
  private apiKey: string;
  private baseURL?: string;
  private client: Anthropic;
  public lastMessageId?: string;
  private currentViewport = { width: 1024, height: 768 };
  private currentUrl?: string;
  private screenshotProvider?: () => Promise<string>;
  private actionHandler?: (action: AgentAction) => Promise<void>;
  private thinkingBudget: number | null = null;
<<<<<<< HEAD
  private tools?: ToolSet;
=======
  private experimental: boolean = false;
>>>>>>> a728379d

  constructor(
    type: AgentType,
    modelName: string,
    userProvidedInstructions?: string,
    clientOptions?: Record<string, unknown>,
<<<<<<< HEAD
    tools?: ToolSet,
=======
    experimental?: boolean,
>>>>>>> a728379d
  ) {
    super(type, modelName, userProvidedInstructions);

    // Process client options
    this.apiKey =
      (clientOptions?.apiKey as string) || process.env.ANTHROPIC_API_KEY || "";
    this.baseURL = (clientOptions?.baseURL as string) || undefined;

    // Get thinking budget if specified
    if (
      clientOptions?.thinkingBudget &&
      typeof clientOptions.thinkingBudget === "number"
    ) {
      this.thinkingBudget = clientOptions.thinkingBudget;
    }
    this.experimental = experimental || false;

    // Store client options for reference
    this.clientOptions = {
      apiKey: this.apiKey,
    };

    if (this.baseURL) {
      this.clientOptions.baseUrl = this.baseURL;
    }

    // Initialize the Anthropic client
    this.client = new Anthropic(this.clientOptions);

    this.tools = tools;
  }

  setViewport(width: number, height: number): void {
    this.currentViewport = { width, height };
  }

  setCurrentUrl(url: string): void {
    this.currentUrl = url;
  }

  setScreenshotProvider(provider: () => Promise<string>): void {
    this.screenshotProvider = provider;
  }

  setActionHandler(handler: (action: AgentAction) => Promise<void>): void {
    this.actionHandler = handler;
  }

  /**
   * Execute a task with the Anthropic CUA
   * This is the main entry point for the agent
   * @implements AgentClient.execute
   */
  async execute(executionOptions: AgentExecutionOptions): Promise<AgentResult> {
    const { options, logger } = executionOptions;
    const { instruction } = options;
    const maxSteps = options.maxSteps || 10;

    let currentStep = 0;
    let completed = false;
    const actions: AgentAction[] = [];
    const messageList: string[] = [];
    let finalMessage = "";

    // Start with the initial instruction
    let inputItems: ResponseInputItem[] =
      this.createInitialInputItems(instruction);

    logger({
      category: "agent",
      message: `Starting Anthropic agent execution with instruction: ${instruction}`,
      level: 1,
    });

    let totalInputTokens = 0;
    let totalOutputTokens = 0;
    let totalInferenceTime = 0;

    try {
      // Execute steps until completion or max steps reached
      while (!completed && currentStep < maxSteps) {
        logger({
          category: "agent",
          message: `Executing step ${currentStep + 1}/${maxSteps}`,
          level: 2,
        });

        const result = await this.executeStep(inputItems, logger);
        totalInputTokens += result.usage.input_tokens;
        totalOutputTokens += result.usage.output_tokens;
        totalInferenceTime += result.usage.inference_time_ms;

        // Add actions to the list
        if (result.actions.length > 0) {
          logger({
            category: "agent",
            message: `Step ${currentStep + 1} performed ${result.actions.length} actions`,
            level: 2,
          });
          actions.push(...result.actions);
        }

        // Update completion status
        completed = result.completed;

        // Update the input items for the next step if we're continuing
        if (!completed) {
          inputItems = result.nextInputItems;
        }

        // Record any message for this step
        if (result.message) {
          messageList.push(result.message);
          finalMessage = result.message;
        }

        // Increment step counter
        currentStep++;
      }

      logger({
        category: "agent",
        message: `Anthropic agent execution completed: ${completed}, with ${actions.length} total actions performed`,
        level: 1,
      });

      // Return the final result
      return {
        success: completed,
        actions,
        message: finalMessage,
        completed,
        usage: {
          input_tokens: totalInputTokens,
          output_tokens: totalOutputTokens,
          inference_time_ms: totalInferenceTime,
        },
      };
    } catch (error) {
      const errorMessage =
        error instanceof Error ? error.message : String(error);
      logger({
        category: "agent",
        message: `Error executing agent task: ${errorMessage}`,
        level: 0,
      });

      return {
        success: false,
        actions,
        message: `Failed to execute task: ${errorMessage}`,
        completed: false,
        usage: {
          input_tokens: totalInputTokens,
          output_tokens: totalOutputTokens,
          inference_time_ms: totalInferenceTime,
        },
      };
    }
  }

  async executeStep(
    inputItems: ResponseInputItem[],
    logger: (message: LogLine) => void,
  ): Promise<{
    actions: AgentAction[];
    message: string;
    completed: boolean;
    nextInputItems: ResponseInputItem[];
    usage: {
      input_tokens: number;
      output_tokens: number;
      inference_time_ms: number;
    };
  }> {
    try {
      // Get response from the model
      const result = await this.getAction(inputItems);
      const content = result.content;
      const usage = {
        input_tokens: result.usage.input_tokens,
        output_tokens: result.usage.output_tokens,
        inference_time_ms: result.usage.inference_time_ms,
      };

      logger({
        category: "agent",
        message: `Received response with ${content.length} content blocks`,
        level: 2,
      });

      // Extract actions from the content
      const stepActions: AgentAction[] = [];
      const toolUseItems: ToolUseItem[] = [];
      let message = "";

      // Process content blocks to find tool use items and text content
      for (const block of content) {
        logger({
          category: "agent",
          message: `Processing block type: ${block.type}, id: ${block.id || "unknown"}`,
          level: 2,
        });

        if (block.type === "tool_use") {
          // Direct handling of tool_use type
          logger({
            category: "agent",
            message: `Found tool_use block: ${JSON.stringify(block)}`,
            level: 2,
          });

          // Cast to ToolUseItem and add to list
          const toolUseItem = block as ToolUseItem;
          toolUseItems.push(toolUseItem);

          logger({
            category: "agent",
            message: `Added tool_use item: ${toolUseItem.name}, action: ${JSON.stringify(toolUseItem.input)}`,
            level: 2,
          });

          // Convert tool use to action and add to actions list
          const action = this.convertToolUseToAction(toolUseItem);
          if (action) {
            logger({
              category: "agent",
              message: `Created action from tool_use: ${toolUseItem.name}, action: ${action.type}`,
              level: 2,
            });
            stepActions.push(action);
          }
        } else if (block.type === "text") {
          // Safe to cast here since we've verified it's a text block
          const textBlock = block as unknown as AnthropicTextBlock;
          message += textBlock.text + "\n";

          logger({
            category: "agent",
            message: `Found text block: ${textBlock.text.substring(0, 50)}...`,
            level: 2,
          });
        } else {
          logger({
            category: "agent",
            message: `Found unknown block type: ${block.type}`,
            level: 2,
          });
        }
      }

      // Execute actions if an action handler is provided
      if (this.actionHandler && stepActions.length > 0) {
        for (const action of stepActions) {
          try {
            logger({
              category: "agent",
              message: `Executing action: ${action.type}`,
              level: 1,
            });
            await this.actionHandler(action);
          } catch (error) {
            const errorMessage =
              error instanceof Error ? error.message : String(error);
            logger({
              category: "agent",
              message: `Error executing action ${action.type}: ${errorMessage}`,
              level: 0,
            });
          }
        }
      }

      // Create the assistant response message with all content blocks
      const assistantMessage: AnthropicMessage = {
        role: "assistant",
        content: content as unknown as AnthropicContentBlock[],
      };

      // Keep track of the conversation history by preserving all previous messages
      // and adding new messages at the end
      const nextInputItems: ResponseInputItem[] = [...inputItems];

      // Add the assistant message with tool_use blocks to the history
      if (this.experimental) {
        compressConversationImages(nextInputItems);
      }
      nextInputItems.push(assistantMessage);

      // Generate tool results and add them as a user message
      if (toolUseItems.length > 0) {
        const toolResults = await this.takeAction(toolUseItems, logger);

        if (toolResults.length > 0) {
          // We wrap the tool results in a user message
          const userToolResultsMessage: AnthropicMessage = {
            role: "user",
            content: toolResults as unknown as AnthropicContentBlock[],
          };
          nextInputItems.push(userToolResultsMessage);
        }
      }

      // The step is completed only if there were no tool_use items
      const completed = toolUseItems.length === 0;

      logger({
        category: "agent",
        message: `Step processed ${toolUseItems.length} tool use items, completed: ${completed}`,
        level: 2,
      });

      return {
        actions: stepActions,
        message: message.trim(),
        completed,
        nextInputItems,
        usage: usage,
      };
    } catch (error) {
      const errorMessage =
        error instanceof Error ? error.message : String(error);
      logger({
        category: "agent",
        message: `Error executing step: ${errorMessage}`,
        level: 0,
      });

      throw error;
    }
  }

  private createInitialInputItems(instruction: string): AnthropicMessage[] {
    // For the initial request, we use a simple array with the user's instruction
    return [
      {
        role: "system",
        content: this.userProvidedInstructions,
      },
      {
        role: "user",
        content: instruction,
      },
    ];
  }

  async getAction(inputItems: ResponseInputItem[]): Promise<{
    content: AnthropicContentBlock[];
    id: string;
    usage: Record<string, number>;
  }> {
    try {
      // For the API request, we use the inputItems directly
      // These should already be properly formatted as a sequence of user/assistant messages
      const messages: AnthropicMessage[] = [];

      for (const item of inputItems) {
        if ("role" in item) {
          // Skip system messages as Anthropic requires system as a top-level parameter
          if (item.role !== "system") {
            messages.push(item);
          }
        }
        // Note: We don't need special handling for tool_result items here anymore
        // as they should already be properly wrapped in user messages
      }

      // Configure thinking capability if available
      const thinking = this.thinkingBudget
        ? { type: "enabled" as const, budget_tokens: this.thinkingBudget }
        : undefined;

      // Create the request parameters
      const requestParams: Record<string, unknown> = {
        model: this.modelName,
        max_tokens: 4096,
        messages: messages,
        tools: [
          {
            type: "computer_20250124", // Use the latest version for Claude 3.7 Sonnet
            name: "computer",
            display_width_px: this.currentViewport.width,
            display_height_px: this.currentViewport.height,
            display_number: 1,
          },
        ],
        betas: ["computer-use-2025-01-24"],
      };

      // Add custom tools if available
      if (this.tools && Object.keys(this.tools).length > 0) {
        const customTools = Object.entries(this.tools).map(([name, tool]) => {
          // Convert Zod schema to proper JSON schema format for Anthropic
          let inputSchema = tool.parameters;

          // Ensure the schema has the required 'type' field at root level
          if (typeof inputSchema === "object" && inputSchema !== null) {
            if (!("type" in inputSchema)) {
              inputSchema = {
                type: "object",
                ...inputSchema,
              };
            }
          }

          return {
            name,
            description: tool.description,
            input_schema: inputSchema,
          };
        });

        requestParams.tools = [
          ...(requestParams.tools as Record<string, unknown>[]),
          ...customTools,
        ];
      }

      // Add system parameter if provided
      if (this.userProvidedInstructions) {
        requestParams.system = this.userProvidedInstructions;
      }

      // Add thinking parameter if available
      if (thinking) {
        requestParams.thinking = thinking;
      }

      const startTime = Date.now();
      // Create the message using the Anthropic Messages API
      // @ts-expect-error - The Anthropic SDK types are stricter than what we need
      const response = await this.client.beta.messages.create(requestParams);
      const endTime = Date.now();
      const elapsedMs = endTime - startTime;
      const usage = {
        input_tokens: response.usage.input_tokens,
        output_tokens: response.usage.output_tokens,
        inference_time_ms: elapsedMs,
      };

      // Store the message ID for future use
      this.lastMessageId = response.id;

      // Return the content and message ID
      return {
        // Cast the response content to our internal type
        content: response.content as unknown as AnthropicContentBlock[],
        id: response.id,
        usage,
      };
    } catch (error) {
      console.error("Error getting action from Anthropic:", error);
      throw error;
    }
  }

  async takeAction(
    toolUseItems: ToolUseItem[],
    logger: (message: LogLine) => void,
  ): Promise<ResponseInputItem[]> {
    const nextInputItems: ResponseInputItem[] = [];

    logger({
      category: "agent",
      message: `Taking action on ${toolUseItems.length} tool use items`,
      level: 2,
    });

    // Process each tool use item
    for (const item of toolUseItems) {
      try {
        logger({
          category: "agent",
          message: `Processing tool use: ${item.name}, id: ${item.id}, action: ${JSON.stringify(item.input)}`,
          level: 2,
        });

        // TODO: Normalize and migrate to agentHandler

        // For computer tool, capture screenshot and return image
        if (item.name === "computer") {
          // Get action type
          const action = item.input.action as string;
          logger({
            category: "agent",
            message: `Computer action type: ${action}`,
            level: 2,
          });

          // Capture a screenshot for the response
          const screenshot = await this.captureScreenshot();
          logger({
            category: "agent",
            message: `Screenshot captured, length: ${screenshot.length}`,
            level: 2,
          });

          // Create proper image content block for Anthropic
          const imageContent = [
            {
              type: "image",
              source: {
                type: "base64",
                media_type: "image/png",
                data: screenshot.replace(/^data:image\/png;base64,/, ""),
              },
            },
          ];

          // Add current URL if available
          if (this.currentUrl) {
            nextInputItems.push({
              type: "tool_result",
              tool_use_id: item.id,
              content: [
                ...imageContent,
                {
                  type: "text",
                  text: `Current URL: ${this.currentUrl}`,
                },
              ],
            });
          } else {
            nextInputItems.push({
              type: "tool_result",
              tool_use_id: item.id,
              content: imageContent,
            });
          }

          logger({
            category: "agent",
            message: `Added computer tool result for tool_use_id: ${item.id}`,
            level: 2,
          });
        } else {
          // Handle custom tools
          let toolResult = "Tool executed successfully";
          if (this.tools && item.name in this.tools) {
            try {
              const tool = this.tools[item.name];
              const result = await tool.execute(item.input, {
                toolCallId: item.id,
                messages: [],
              });
              toolResult = JSON.stringify(result);
            } catch (toolError) {
              const errorMessage =
                toolError instanceof Error
                  ? toolError.message
                  : String(toolError);
              toolResult = `Error executing tool: ${errorMessage}`;

              logger({
                category: "agent",
                message: `Error executing tool ${item.name}: ${errorMessage}`,
                level: 0,
              });
            }
          }

          nextInputItems.push({
            type: "tool_result",
            tool_use_id: item.id,
            content: toolResult,
          });

          logger({
            category: "agent",
            message: `Added custom tool result for tool ${item.name}, tool_use_id: ${item.id}`,
            level: 2,
          });
        }
      } catch (error) {
        const errorMessage =
          error instanceof Error ? error.message : String(error);

        logger({
          category: "agent",
          message: `Error executing tool use: ${errorMessage}`,
          level: 0,
        });

        try {
          // For computer tool, try to capture a screenshot even on error
          if (item.name === "computer") {
            const screenshot = await this.captureScreenshot();

            nextInputItems.push({
              type: "tool_result",
              tool_use_id: item.id,
              content: [
                {
                  type: "image",
                  source: {
                    type: "base64",
                    media_type: "image/png",
                    data: screenshot.replace(/^data:image\/png;base64,/, ""),
                  },
                },
                {
                  type: "text",
                  text: `Error: ${errorMessage}`,
                },
              ],
            });

            logger({
              category: "agent",
              message: `Added error tool result with screenshot for tool_use_id: ${item.id}`,
              level: 1,
            });
          } else {
            // For other tools, return an error message as a string
            nextInputItems.push({
              type: "tool_result",
              tool_use_id: item.id,
              content: `Error: ${errorMessage}`,
            });

            logger({
              category: "agent",
              message: `Added error tool result for tool_use_id: ${item.id}`,
              level: 1,
            });
          }
        } catch (screenshotError) {
          // If we can't capture a screenshot, just send the error
          logger({
            category: "agent",
            message: `Error capturing screenshot: ${String(screenshotError)}`,
            level: 0,
          });

          nextInputItems.push({
            type: "tool_result",
            tool_use_id: item.id,
            content: `Error: ${errorMessage}`,
          });

          logger({
            category: "agent",
            message: `Added text error tool result for tool_use_id: ${item.id}`,
            level: 1,
          });
        }
      }
    }

    logger({
      category: "agent",
      message: `Prepared ${nextInputItems.length} input items for next request`,
      level: 2,
    });

    return nextInputItems;
  }

  private convertToolUseToAction(item: ToolUseItem): AgentAction | null {
    try {
      const { name, input } = item;

      if (name === "computer") {
        // For computer actions, format according to the action type
        const action = input.action as string;

        if (!action) {
          console.warn("Missing action in tool use item:", item);
          return null;
        }

        // Handle different action types specifically
        if (action === "screenshot") {
          return {
            type: "screenshot",
            ...input,
          };
        } else if (action === "click") {
          return {
            type: "click",
            x: input.x as number,
            y: input.y as number,
            button: (input.button as string) || "left",
            ...input,
          };
        } else if (action === "type") {
          return {
            type: "type",
            text: input.text as string,
            ...input,
          };
        } else if (action === "keypress") {
          return {
            type: "keypress",
            keys: input.keys as string[],
            ...input,
          };
        } else if (action === "double_click" || action === "doubleClick") {
          return {
            type: action,
            x: input.x as number,
            y: input.y as number,
            ...input,
          };
        } else if (action === "scroll") {
          // Convert Anthropic's coordinate, scroll_amount and scroll_direction into scroll_x and scroll_y
          const x =
            (input.x as number) ||
            (input.coordinate ? (input.coordinate as number[])[0] : 0);
          const y =
            (input.y as number) ||
            (input.coordinate ? (input.coordinate as number[])[1] : 0);

          // Calculate scroll_x and scroll_y based on scroll_amount and scroll_direction
          let scroll_x = 0;
          let scroll_y = 0;

          const scrollAmount = (input.scroll_amount as number) || 5;
          const scrollMultiplier = 100; // Pixels per unit of scroll_amount

          if (input.scroll_direction) {
            const direction = input.scroll_direction as string;
            if (direction === "down") {
              scroll_y = scrollAmount * scrollMultiplier;
            } else if (direction === "up") {
              scroll_y = -scrollAmount * scrollMultiplier;
            } else if (direction === "right") {
              scroll_x = scrollAmount * scrollMultiplier;
            } else if (direction === "left") {
              scroll_x = -scrollAmount * scrollMultiplier;
            }
          } else {
            // Use direct scroll_x and scroll_y if provided
            scroll_x = (input.scroll_x as number) || 0;
            scroll_y = (input.scroll_y as number) || 0;
          }

          return {
            type: "scroll",
            x: x,
            y: y,
            scroll_x: scroll_x,
            scroll_y: scroll_y,
            ...input,
          };
        } else if (action === "move") {
          // Handle Anthropic's coordinate format
          const coordinates = input.coordinate as number[] | undefined;
          const x = coordinates ? coordinates[0] : (input.x as number) || 0;
          const y = coordinates ? coordinates[1] : (input.y as number) || 0;

          return {
            type: "move",
            x: x,
            y: y,
            ...input,
          };
        } else if (action === "drag") {
          // Make sure path is properly formatted
          const path =
            (input.path as { x: number; y: number }[]) ||
            (input.coordinate
              ? [
                  {
                    x: (input.start_coordinate as number[])[0],
                    y: (input.start_coordinate as number[])[1],
                  },
                  {
                    x: (input.coordinate as number[])[0],
                    y: (input.coordinate as number[])[1],
                  },
                ]
              : []);

          return {
            type: "drag",
            path: path,
            ...input,
          };
        } else if (action === "wait") {
          return {
            type: "wait",
            ...input,
          };
        } else if (action === "key") {
          const text = input.text as string;
          // Convert common key names to a format our handler can understand
          let mappedKey = text;

          if (
            text === "Return" ||
            text === "return" ||
            text === "Enter" ||
            text === "enter"
          ) {
            mappedKey = "Enter";
          } else if (text === "Tab" || text === "tab") {
            mappedKey = "Tab";
          } else if (
            text === "Escape" ||
            text === "escape" ||
            text === "Esc" ||
            text === "esc"
          ) {
            mappedKey = "Escape";
          } else if (text === "Backspace" || text === "backspace") {
            mappedKey = "Backspace";
          } else if (
            text === "Delete" ||
            text === "delete" ||
            text === "Del" ||
            text === "del"
          ) {
            mappedKey = "Delete";
          } else if (text === "ArrowUp" || text === "Up" || text === "up") {
            mappedKey = "ArrowUp";
          } else if (
            text === "ArrowDown" ||
            text === "Down" ||
            text === "down"
          ) {
            mappedKey = "ArrowDown";
          } else if (
            text === "ArrowLeft" ||
            text === "Left" ||
            text === "left"
          ) {
            mappedKey = "ArrowLeft";
          } else if (
            text === "ArrowRight" ||
            text === "Right" ||
            text === "right"
          ) {
            mappedKey = "ArrowRight";
          }

          return {
            type: "key",
            text: mappedKey,
            ...input,
          };
        } else if (action === "left_click") {
          // Convert left_click to regular click
          const coordinates = input.coordinate as number[] | undefined;
          const x = coordinates ? coordinates[0] : (input.x as number) || 0;
          const y = coordinates ? coordinates[1] : (input.y as number) || 0;

          return {
            type: "click",
            x: x,
            y: y,
            button: "left",
            ...input,
          };
        } else {
          // For other computer actions, use the action type directly
          return {
            type: action,
            ...input,
          };
        }
      } else if (name === "str_replace_editor" || name === "bash") {
        // For editor or bash tools
        return {
          type: name,
          params: input,
        };
      }

      console.warn(`Unknown tool name: ${name}`);
      return null;
    } catch (error) {
      console.error("Error converting tool use to action:", error);
      return null;
    }
  }

  async captureScreenshot(options?: {
    base64Image?: string;
    currentUrl?: string;
  }): Promise<string> {
    // Use provided options if available
    if (options?.base64Image) {
      return `data:image/png;base64,${options.base64Image}`;
    }

    // Use the screenshot provider if available
    if (this.screenshotProvider) {
      try {
        const base64Image = await this.screenshotProvider();
        return `data:image/png;base64,${base64Image}`;
      } catch (error) {
        console.error("Error capturing screenshot:", error);
        throw error;
      }
    }

    throw new AgentScreenshotProviderError(
      "`screenshotProvider` has not been set. " +
        "Please call `setScreenshotProvider()` with a valid function that returns a base64-encoded image",
    );
  }
}<|MERGE_RESOLUTION|>--- conflicted
+++ resolved
@@ -1,23 +1,20 @@
-import Anthropic from "@anthropic-ai/sdk";
-import { LogLine } from "@/types/log";
 import {
   AgentAction,
+  AgentExecutionOptions,
   AgentResult,
   AgentType,
-  AgentExecutionOptions,
-  ToolUseItem,
+  AnthropicContentBlock,
   AnthropicMessage,
-  AnthropicContentBlock,
   AnthropicTextBlock,
   AnthropicToolResult,
+  ToolUseItem,
 } from "@/types/agent";
+import { LogLine } from "@/types/log";
+import { AgentScreenshotProviderError } from "@/types/stagehandErrors";
+import Anthropic from "@anthropic-ai/sdk";
+import { ToolSet } from "ai/dist";
 import { AgentClient } from "./AgentClient";
-import { AgentScreenshotProviderError } from "@/types/stagehandErrors";
-<<<<<<< HEAD
-import { ToolSet } from "ai/dist";
-=======
 import { compressConversationImages } from "./imageCompressionUtils";
->>>>>>> a728379d
 
 export type ResponseInputItem = AnthropicMessage | AnthropicToolResult;
 
@@ -35,22 +32,16 @@
   private screenshotProvider?: () => Promise<string>;
   private actionHandler?: (action: AgentAction) => Promise<void>;
   private thinkingBudget: number | null = null;
-<<<<<<< HEAD
   private tools?: ToolSet;
-=======
   private experimental: boolean = false;
->>>>>>> a728379d
 
   constructor(
     type: AgentType,
     modelName: string,
     userProvidedInstructions?: string,
     clientOptions?: Record<string, unknown>,
-<<<<<<< HEAD
     tools?: ToolSet,
-=======
     experimental?: boolean,
->>>>>>> a728379d
   ) {
     super(type, modelName, userProvidedInstructions);
 
