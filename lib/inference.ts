import { z } from "zod";
import { ActCommandParams, ActCommandResult } from "../types/act";
import { VerifyActCompletionParams } from "../types/inference";
import { LogLine } from "../types/log";
import {
  AnnotatedScreenshotText,
  ChatMessage,
  LLMClient,
} from "./llm/LLMClient";
import {
  actTools,
  buildActSystemPrompt,
  buildActUserPrompt,
  buildExtractSystemPrompt,
  buildExtractUserPrompt,
  buildMetadataPrompt,
  buildMetadataSystemPrompt,
  buildObserveSystemPrompt,
  buildObserveUserMessage,
  buildRefineSystemPrompt,
  buildRefineUserPrompt,
  buildVerifyActCompletionSystemPrompt,
  buildVerifyActCompletionUserPrompt,
} from "./prompt";

export async function verifyActCompletion({
  goal,
  steps,
  llmClient,
  screenshot,
  domElements,
  logger,
  requestId,
}: VerifyActCompletionParams): Promise<boolean> {
  const verificationSchema = z.object({
    completed: z.boolean().describe("true if the goal is accomplished"),
  });

  type VerificationResponse = z.infer<typeof verificationSchema>;

  const response = await llmClient.createChatCompletion<VerificationResponse>({
    options: {
      messages: [
        buildVerifyActCompletionSystemPrompt(),
        buildVerifyActCompletionUserPrompt(goal, steps, domElements),
      ],
      temperature: 0.1,
      top_p: 1,
      frequency_penalty: 0,
      presence_penalty: 0,
      image: screenshot
        ? {
            buffer: screenshot,
            description: "This is a screenshot of the whole visible page.",
          }
        : undefined,
      response_model: {
        name: "Verification",
        schema: verificationSchema,
      },
      requestId,
    },
    logger,
  });

  if (!response || typeof response !== "object") {
    logger({
      category: "VerifyAct",
      message: "Unexpected response format: " + JSON.stringify(response),
    });
    return false;
  }

  if (response.completed === undefined) {
    logger({
      category: "VerifyAct",
      message: "Missing 'completed' field in response",
    });
    return false;
  }

  return response.completed;
}

export function fillInVariables(
  text: string,
  variables: Record<string, string>,
) {
  let processedText = text;
  Object.entries(variables).forEach(([key, value]) => {
    const placeholder = `<|${key.toUpperCase()}|>`;
    processedText = processedText.replace(placeholder, value);
  });
  return processedText;
}

export async function act({
  action,
  domElements,
  steps,
  llmClient,
  screenshot,
  retries = 0,
  logger,
  requestId,
  variables,
  userProvidedInstructions,
}: ActCommandParams): Promise<ActCommandResult | null> {
  const messages: ChatMessage[] = [
    buildActSystemPrompt(userProvidedInstructions),
    buildActUserPrompt(action, steps, domElements, variables),
  ];

  const response = await llmClient.createChatCompletion({
    options: {
      messages,
      temperature: 0.1,
      top_p: 1,
      frequency_penalty: 0,
      presence_penalty: 0,
      tool_choice: "auto" as const,
      tools: actTools,
      image: screenshot
        ? { buffer: screenshot, description: AnnotatedScreenshotText }
        : undefined,
      requestId,
    },
    logger,
  });

  const toolCalls = response.choices[0].message.tool_calls;

  if (toolCalls && toolCalls.length > 0) {
    if (toolCalls[0].function.name === "skipSection") {
      return null;
    }

    return JSON.parse(toolCalls[0].function.arguments);
  } else {
    if (retries >= 2) {
      logger({
        category: "Act",
        message: "No tool calls found in response",
      });
      return null;
    }

    return act({
      action,
      domElements,
      steps,
      llmClient,
      retries: retries + 1,
      logger,
      requestId,
    });
  }
}

export async function extract({
  instruction,
  previouslyExtractedContent,
  domElements,
  schema,
  llmClient,
  chunksSeen,
  chunksTotal,
  requestId,
  logger,
  isUsingTextExtract,
  userProvidedInstructions,
}: {
  instruction: string;
  previouslyExtractedContent: object;
  domElements: string;
  schema: z.ZodObject<z.ZodRawShape>;
  llmClient: LLMClient;
  chunksSeen: number;
  chunksTotal: number;
  requestId: string;
  isUsingTextExtract?: boolean;
<<<<<<< HEAD
  userProvidedInstructions?: string;
=======
  logger: (message: LogLine) => void;
>>>>>>> 5899ec2c
}) {
  type ExtractionResponse = z.infer<typeof schema>;
  type MetadataResponse = z.infer<typeof metadataSchema>;
  // TODO: antipattern
  const isUsingAnthropic = llmClient.type === "anthropic";

  const extractionResponse = await llmClient.createChatCompletion({
<<<<<<< HEAD
    messages: [
      buildExtractSystemPrompt(
        isUsingAnthropic,
        isUsingTextExtract,
        userProvidedInstructions,
      ),
      buildExtractUserPrompt(instruction, domElements, isUsingAnthropic),
    ],
    response_model: {
      schema: schema,
      name: "Extraction",
    },
    temperature: 0.1,
    top_p: 1,
    frequency_penalty: 0,
    presence_penalty: 0,
    requestId,
  });

  const refinedResponse =
    await llmClient.createChatCompletion<ExtractionResponse>({
=======
    options: {
>>>>>>> 5899ec2c
      messages: [
        buildExtractSystemPrompt(isUsingAnthropic, isUsingTextExtract),
        buildExtractUserPrompt(instruction, domElements, isUsingAnthropic),
      ],
      response_model: {
        schema: schema,
        name: "Extraction",
      },
      temperature: 0.1,
      top_p: 1,
      frequency_penalty: 0,
      presence_penalty: 0,
      requestId,
    },
    logger,
  });

  const refinedResponse =
    await llmClient.createChatCompletion<ExtractionResponse>({
      options: {
        messages: [
          buildRefineSystemPrompt(),
          buildRefineUserPrompt(
            instruction,
            previouslyExtractedContent,
            extractionResponse,
          ),
        ],
        response_model: {
          schema: schema,
          name: "RefinedExtraction",
        },
        temperature: 0.1,
        top_p: 1,
        frequency_penalty: 0,
        presence_penalty: 0,
        requestId,
      },
      logger,
    });

  const metadataSchema = z.object({
    progress: z
      .string()
      .describe(
        "progress of what has been extracted so far, as concise as possible",
      ),
    completed: z
      .boolean()
      .describe(
        "true if the goal is now accomplished. Use this conservatively, only when you are sure that the goal has been completed.",
      ),
  });

  const metadataResponse =
    await llmClient.createChatCompletion<MetadataResponse>({
      options: {
        messages: [
          buildMetadataSystemPrompt(),
          buildMetadataPrompt(
            instruction,
            refinedResponse,
            chunksSeen,
            chunksTotal,
          ),
        ],
        response_model: {
          name: "Metadata",
          schema: metadataSchema,
        },
        temperature: 0.1,
        top_p: 1,
        frequency_penalty: 0,
        presence_penalty: 0,
        requestId,
      },
      logger,
    });

  return {
    ...refinedResponse,
    metadata: metadataResponse,
  };
}

export async function observe({
  instruction,
  domElements,
  llmClient,
  image,
  requestId,
<<<<<<< HEAD
  userProvidedInstructions,
=======
  logger,
>>>>>>> 5899ec2c
}: {
  instruction: string;
  domElements: string;
  llmClient: LLMClient;
  image?: Buffer;
  requestId: string;
<<<<<<< HEAD
  userProvidedInstructions?: string;
=======
  logger: (message: LogLine) => void;
>>>>>>> 5899ec2c
}): Promise<{
  elements: { elementId: number; description: string }[];
}> {
  const observeSchema = z.object({
    elements: z
      .array(
        z.object({
          elementId: z.number().describe("the number of the element"),
          description: z
            .string()
            .describe(
              "a description of the element and what it is relevant for",
            ),
        }),
      )
      .describe("an array of elements that match the instruction"),
  });

  type ObserveResponse = z.infer<typeof observeSchema>;

  const observationResponse =
    await llmClient.createChatCompletion<ObserveResponse>({
<<<<<<< HEAD
      messages: [
        buildObserveSystemPrompt(userProvidedInstructions),
        buildObserveUserMessage(instruction, domElements),
      ],
      image: image
        ? { buffer: image, description: AnnotatedScreenshotText }
        : undefined,
      response_model: {
        schema: observeSchema,
        name: "Observation",
=======
      options: {
        messages: [
          buildObserveSystemPrompt(),
          buildObserveUserMessage(instruction, domElements),
        ],
        image: image
          ? { buffer: image, description: AnnotatedScreenshotText }
          : undefined,
        response_model: {
          schema: observeSchema,
          name: "Observation",
        },
        temperature: 0.1,
        top_p: 1,
        frequency_penalty: 0,
        presence_penalty: 0,
        requestId,
>>>>>>> 5899ec2c
      },
      logger,
    });

  const parsedResponse = {
    elements:
      observationResponse.elements?.map((el) => ({
        elementId: Number(el.elementId),
        description: String(el.description),
      })) ?? [],
  } satisfies { elements: { elementId: number; description: string }[] };

  return parsedResponse;
}<|MERGE_RESOLUTION|>--- conflicted
+++ resolved
@@ -179,11 +179,8 @@
   chunksTotal: number;
   requestId: string;
   isUsingTextExtract?: boolean;
-<<<<<<< HEAD
   userProvidedInstructions?: string;
-=======
   logger: (message: LogLine) => void;
->>>>>>> 5899ec2c
 }) {
   type ExtractionResponse = z.infer<typeof schema>;
   type MetadataResponse = z.infer<typeof metadataSchema>;
@@ -191,33 +188,13 @@
   const isUsingAnthropic = llmClient.type === "anthropic";
 
   const extractionResponse = await llmClient.createChatCompletion({
-<<<<<<< HEAD
-    messages: [
-      buildExtractSystemPrompt(
-        isUsingAnthropic,
-        isUsingTextExtract,
-        userProvidedInstructions,
-      ),
-      buildExtractUserPrompt(instruction, domElements, isUsingAnthropic),
-    ],
-    response_model: {
-      schema: schema,
-      name: "Extraction",
-    },
-    temperature: 0.1,
-    top_p: 1,
-    frequency_penalty: 0,
-    presence_penalty: 0,
-    requestId,
-  });
-
-  const refinedResponse =
-    await llmClient.createChatCompletion<ExtractionResponse>({
-=======
     options: {
->>>>>>> 5899ec2c
       messages: [
-        buildExtractSystemPrompt(isUsingAnthropic, isUsingTextExtract),
+        buildExtractSystemPrompt(
+          isUsingAnthropic,
+          isUsingTextExtract,
+          userProvidedInstructions,
+        ),
         buildExtractUserPrompt(instruction, domElements, isUsingAnthropic),
       ],
       response_model: {
@@ -307,22 +284,16 @@
   llmClient,
   image,
   requestId,
-<<<<<<< HEAD
   userProvidedInstructions,
-=======
   logger,
->>>>>>> 5899ec2c
 }: {
   instruction: string;
   domElements: string;
   llmClient: LLMClient;
   image?: Buffer;
   requestId: string;
-<<<<<<< HEAD
   userProvidedInstructions?: string;
-=======
   logger: (message: LogLine) => void;
->>>>>>> 5899ec2c
 }): Promise<{
   elements: { elementId: number; description: string }[];
 }> {
@@ -345,21 +316,9 @@
 
   const observationResponse =
     await llmClient.createChatCompletion<ObserveResponse>({
-<<<<<<< HEAD
-      messages: [
-        buildObserveSystemPrompt(userProvidedInstructions),
-        buildObserveUserMessage(instruction, domElements),
-      ],
-      image: image
-        ? { buffer: image, description: AnnotatedScreenshotText }
-        : undefined,
-      response_model: {
-        schema: observeSchema,
-        name: "Observation",
-=======
       options: {
         messages: [
-          buildObserveSystemPrompt(),
+          buildObserveSystemPrompt(userProvidedInstructions),
           buildObserveUserMessage(instruction, domElements),
         ],
         image: image
@@ -374,11 +333,9 @@
         frequency_penalty: 0,
         presence_penalty: 0,
         requestId,
->>>>>>> 5899ec2c
       },
       logger,
     });
-
   const parsedResponse = {
     elements:
       observationResponse.elements?.map((el) => ({
