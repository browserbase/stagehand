import {
  actTools,
  buildActSystemPrompt,
  buildActUserPrompt,
  buildAskSystemPrompt,
  buildExtractSystemPrompt,
  buildExtractUserPrompt,
  buildObserveSystemPrompt,
  buildObserveUserMessage,
  buildAskUserPrompt,
  buildVerifyActCompletionSystemPrompt,
  buildVerifyActCompletionUserPrompt,
  buildRefineSystemPrompt,
  buildRefineUserPrompt,
  buildMetadataSystemPrompt,
  buildMetadataPrompt,
} from "./prompt";
import { z } from "zod";
import { AvailableModel, LLMProvider } from "./llm/LLMProvider";
import { AnnotatedScreenshotText, ChatMessage } from "./llm/LLMClient";

export async function verifyActCompletion({
  goal,
  steps,
  llmProvider,
  modelName,
  screenshot,
  domElements,
  logger,
}: {
  goal: string;
  steps: string;
  llmProvider: LLMProvider;
  modelName: AvailableModel;
  screenshot?: Buffer;
  domElements?: string;
  logger: (message: { category?: string; message: string }) => void;
}): Promise<boolean> {
  const llmClient = llmProvider.getClient(modelName);
  const messages = [
    buildVerifyActCompletionSystemPrompt() as ChatMessage,
    buildVerifyActCompletionUserPrompt(goal, steps, domElements) as ChatMessage,
  ];

  const response = await llmClient.createChatCompletion({
    model: modelName,
    messages,
    temperature: 0.1,
    top_p: 1,
    frequency_penalty: 0,
    presence_penalty: 0,
    image: screenshot
      ? {
          buffer: screenshot,
          description: "This is a screenshot of the whole visible page.",
        }
      : undefined,
    response_model: {
      name: "Verification",
      schema: z.object({
        completed: z.boolean().describe("true if the goal is accomplished"),
      }),
    },
  });

  if (!response || typeof response !== "object") {
    logger({
      category: "VerifyAct",
      message: "Unexpected response format: " + JSON.stringify(response),
    });
    return false;
  }

  if (response.completed === undefined) {
    logger({
      category: "VerifyAct",
      message: "Missing 'completed' field in response",
    });
    return false;
  }

  return response.completed;
}

export async function act({
  action,
  domElements,
  steps,
  llmProvider,
  modelName,
  screenshot,
  retries = 0,
  logger,
}: {
  action: string;
  steps?: string;
  domElements: string;
  llmProvider: LLMProvider;
  modelName: AvailableModel;
  screenshot?: Buffer;
  retries?: number;
  logger: (message: { category?: string; message: string }) => void;
}): Promise<{
  method: string;
  element: number;
  args: any[];
  completed: boolean;
  step: string;
  why?: string;
} | null> {
  const llmClient = llmProvider.getClient(modelName);
  const messages = [
    buildActSystemPrompt() as ChatMessage,
    buildActUserPrompt(action, steps, domElements) as ChatMessage,
  ];

  const response = await llmClient.createChatCompletion({
    model: modelName,
    messages,
    temperature: 0.1,
    top_p: 1,
    frequency_penalty: 0,
    presence_penalty: 0,
    tool_choice: "auto",
    tools: actTools,
    image: screenshot
      ? { buffer: screenshot, description: AnnotatedScreenshotText }
      : undefined,
  });

  const toolCalls = response.choices[0].message.tool_calls;
  if (toolCalls && toolCalls.length > 0) {
    if (toolCalls[0].function.name === "skipSection") {
      return null;
    }
    return JSON.parse(toolCalls[0].function.arguments);
  } else {
    if (retries >= 2) {
      logger({
        category: "Act",
        message: "No tool calls found in response",
      });
      return null;
    }

    return act({
      action,
      domElements,
      steps,
      llmProvider,
      modelName,
      retries: retries + 1,
      logger,
    });
  }
}

export async function extract({
  instruction,
  progress,
  previouslyExtractedContent,
  domElements,
  schema,
  llmProvider,
  modelName,
  chunksSeen,
  chunksTotal,
}: {
  instruction: string;
  progress: string;
  previouslyExtractedContent: any;
  domElements: string;
  schema: z.ZodObject<any>;
  llmProvider: LLMProvider;
  modelName: AvailableModel;
  chunksSeen: number;
  chunksTotal: number;
}) {
  const llmClient = llmProvider.getClient(modelName);

  const extractionResponse = await llmClient.createChatCompletion({
    model: modelName,
    messages: [
      buildExtractSystemPrompt() as ChatMessage,
      buildExtractUserPrompt(instruction, domElements) as ChatMessage,
    ],
    response_model: {
      schema: schema,
      name: "Extraction",
    },
    temperature: 0.1,
    top_p: 1,
    frequency_penalty: 0,
    presence_penalty: 0,
  });

  const refinedResponse = await llmClient.createChatCompletion({
    model: modelName,
    messages: [
      buildRefineSystemPrompt() as ChatMessage,
      buildRefineUserPrompt(
        instruction,
        previouslyExtractedContent,
        extractionResponse,
      ) as ChatMessage,
    ],
    response_model: {
      schema: schema,
      name: "RefinedExtraction",
    },
    temperature: 0.1,
    top_p: 1,
    frequency_penalty: 0,
    presence_penalty: 0,
  });

  const metadataSchema = z.object({
    progress: z
      .string()
      .describe(
        "progress of what has been extracted so far, as concise as possible",
      ),
    completed: z
      .boolean()
      .describe(
        "true if the goal is now accomplished. Use this conservatively, only when you are sure that the goal has been completed.",
      ),
  });

  const metadataResponse = await llmClient.createChatCompletion({
    model: modelName,
    messages: [
      buildMetadataSystemPrompt() as ChatMessage,
      buildMetadataPrompt(
        instruction,
        refinedResponse,
        chunksSeen,
        chunksTotal,
      ) as ChatMessage,
    ],
    response_model: {
      name: "Metadata",
      schema: metadataSchema,
    },
    temperature: 0.1,
    top_p: 1,
    frequency_penalty: 0,
    presence_penalty: 0,
  });

  refinedResponse.metadata = metadataResponse;

  return refinedResponse;
}

export async function observe({
  observation,
  domElements,
  llmProvider,
  modelName,
  image,
}: {
  observation: string;
  domElements: string;
  llmProvider: LLMProvider;
<<<<<<< HEAD
  modelName: string;
  image?: Buffer;
=======
  modelName: AvailableModel;
>>>>>>> d7262f4c
}) {
  const observeSchema = z.object({
    elements: z.array(
      z.object({
        id: z.number().describe("the number of the element"),
        description: z.string().describe("a description of the element and what it is relevant for"),
      }),
    ).describe("an array of elements that match the instruction"),
  });

  const llmClient = llmProvider.getClient(modelName);
  const observationResponse = await llmClient.createExtraction({
    model: modelName,
    messages: [
      buildObserveSystemPrompt() as ChatMessage,
      buildObserveUserMessage(observation, domElements) as ChatMessage,
    ],
    image: image
      ? { buffer: image, description: AnnotatedScreenshotText }
      : undefined,
    response_model: {
      schema: observeSchema,
      name: "Observation",
    },
    temperature: 0.1,
    top_p: 1,
    frequency_penalty: 0,
    presence_penalty: 0,
  });

  if (!observationResponse) {
    throw new Error("no response when finding a selector");
  }

  return observationResponse;
}

export async function ask({
  question,
  llmProvider,
  modelName,
}: {
  question: string;
  llmProvider: LLMProvider;
  modelName: AvailableModel;
}) {
  const llmClient = llmProvider.getClient(modelName);
  const response = await llmClient.createChatCompletion({
    model: modelName,
    messages: [
      buildAskSystemPrompt() as ChatMessage,
      buildAskUserPrompt(question) as ChatMessage,
    ],
    temperature: 0.1,
    top_p: 1,
    frequency_penalty: 0,
    presence_penalty: 0,
  });

  // The parsing is now handled in the LLM clients
  return response.choices[0].message.content;
}<|MERGE_RESOLUTION|>--- conflicted
+++ resolved
@@ -263,20 +263,22 @@
   observation: string;
   domElements: string;
   llmProvider: LLMProvider;
-<<<<<<< HEAD
   modelName: string;
   image?: Buffer;
-=======
-  modelName: AvailableModel;
->>>>>>> d7262f4c
 }) {
   const observeSchema = z.object({
-    elements: z.array(
-      z.object({
-        id: z.number().describe("the number of the element"),
-        description: z.string().describe("a description of the element and what it is relevant for"),
-      }),
-    ).describe("an array of elements that match the instruction"),
+    elements: z
+      .array(
+        z.object({
+          id: z.number().describe("the number of the element"),
+          description: z
+            .string()
+            .describe(
+              "a description of the element and what it is relevant for",
+            ),
+        }),
+      )
+      .describe("an array of elements that match the instruction"),
   });
 
   const llmClient = llmProvider.getClient(modelName);
