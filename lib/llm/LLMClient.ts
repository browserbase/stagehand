--- conflicted
+++ resolved
@@ -1,7 +1,4 @@
-<<<<<<< HEAD
-=======
 import { LLMTool } from "@/types/llm";
->>>>>>> ab5d6ede
 import {
   embed,
   embedMany,
@@ -14,14 +11,8 @@
   streamText,
 } from "ai";
 import { ZodType } from "zod/v3";
-<<<<<<< HEAD
-import { LLMTool } from "../../types/llm";
 import { LogLine } from "../../types/log";
 import { AvailableModel } from "../../types/model";
-=======
-import { LogLine } from "../../types/log";
-import { AvailableModel, ClientOptions } from "../../types/model";
->>>>>>> ab5d6ede
 
 export interface ChatMessage {
   role: "system" | "user" | "assistant";
