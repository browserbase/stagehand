--- conflicted
+++ resolved
@@ -278,7 +278,6 @@
     const textResponse = await generateText({
       model: this.model,
       messages: formattedMessages,
-<<<<<<< HEAD
       tools: Object.keys(tools).length > 0 ? tools : undefined,
       toolChoice:
         Object.keys(tools).length > 0
@@ -288,10 +287,7 @@
               ? "none"
               : "auto"
           : undefined,
-=======
       temperature: options.temperature,
-      tools,
->>>>>>> fc063db6
     });
 
     // Transform AI SDK response to match LLMResponse format expected by operator handler
