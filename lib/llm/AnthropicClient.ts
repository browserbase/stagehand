--- conflicted
+++ resolved
@@ -22,26 +22,19 @@
   constructor({
     logger,
     enableCaching = false,
-<<<<<<< HEAD
-    cache: LLMCache | undefined,
-    modelName: AvailableModel,
-    clientOptions?: ClientOptions,
-    userProvidedInstructions?: string,
-  ) {
-    super(modelName, userProvidedInstructions);
-=======
     cache,
     modelName,
     clientOptions,
+    userProvidedInstructions,
   }: {
     logger: (message: LogLine) => void;
     enableCaching?: boolean;
     cache?: LLMCache;
     modelName: AvailableModel;
     clientOptions?: ClientOptions;
+    userProvidedInstructions?: string;
   }) {
     super(modelName);
->>>>>>> 7ee58417
     this.client = new Anthropic(clientOptions);
     this.logger = logger;
     this.cache = cache;
