--- conflicted
+++ resolved
@@ -43,10 +43,9 @@
 
   async createChatCompletion<T = ChatCompletion>(
     options: ChatCompletionOptions,
-<<<<<<< HEAD
     retries: number = 3,
   ): Promise<T> {
-    const { image, ...optionsWithoutImage } = options;
+    const { image, requestId, ...optionsWithoutImageAndRequestId } = options;
 
     // O1 models do not support most of the options. So we override them.
     // For schema and tools, we add them as user messages.
@@ -87,10 +86,6 @@
       }
     }
 
-=======
-  ): Promise<T> {
-    const { image, requestId, ...optionsWithoutImageAndRequestId } = options;
->>>>>>> 5afa0b94
     this.logger({
       category: "openai",
       message: "creating chat completion",
@@ -117,12 +112,8 @@
       top_p: options.top_p,
       frequency_penalty: options.frequency_penalty,
       presence_penalty: options.presence_penalty,
-<<<<<<< HEAD
-=======
       image: image,
->>>>>>> 5afa0b94
       response_model: options.response_model,
-      image,
     };
 
     if (this.enableCaching) {
@@ -181,17 +172,10 @@
       options.messages.push(screenshotMessage);
     }
 
-<<<<<<< HEAD
-    const { requestId, response_model, ...openAiOptions } = {
-      ...options,
-=======
     const { response_model, ...openAiOptions } = {
       ...optionsWithoutImageAndRequestId,
->>>>>>> 5afa0b94
       model: this.modelName,
     };
-
-    openAiOptions.image = undefined;
 
     let responseFormat = undefined;
     if (response_model) {
@@ -309,7 +293,6 @@
     };
 
     const response = await this.client.chat.completions.create(body);
-<<<<<<< HEAD
 
     // For O1 models, we need to parse the tool call response manually and add it to the response.
     if (isToolsOverridedForO1) {
@@ -351,8 +334,6 @@
         throw error;
       }
     }
-=======
->>>>>>> 5afa0b94
 
     this.logger({
       category: "openai",
