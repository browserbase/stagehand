--- conflicted
+++ resolved
@@ -109,11 +109,8 @@
   subProvider: string,
   subModelName: string,
   apiKey?: string,
-<<<<<<< HEAD
   clientOptions?: ClientOptions,
-=======
   baseURL?: string,
->>>>>>> 3a0dc588
 ) {
   // If this is a google model with vertex AI configuration, don't use AI SDK
   if (subProvider === "google" && isVertexAIRequest(clientOptions)) {
@@ -203,11 +200,8 @@
         subProvider,
         subModelName,
         clientOptions?.apiKey,
-<<<<<<< HEAD
         clientOptions,
-=======
-        clientOptions?.baseURL,
->>>>>>> 3a0dc588
+        // clientOptions?.baseURL
       );
 
       return new AISdkClient({
