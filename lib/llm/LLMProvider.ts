import {
  UnsupportedAISDKModelProviderError,
  UnsupportedModelError,
  UnsupportedModelProviderError,
} from "@/types/stagehandErrors";
import { LogLine } from "../../types/log";
import {
  AvailableModel,
  ClientOptions,
  ModelProvider,
} from "../../types/model";
import { LLMCache } from "../cache/LLMCache";
import { AISdkClient } from "./aisdk";
import { AnthropicClient } from "./AnthropicClient";
import { CerebrasClient } from "./CerebrasClient";
import { GoogleClient } from "./GoogleClient";
import { GroqClient } from "./GroqClient";
import { LLMClient } from "./LLMClient";
import { OpenAIClient } from "./OpenAIClient";
import { openai, createOpenAI } from "@ai-sdk/openai";
import { anthropic, createAnthropic } from "@ai-sdk/anthropic";
import { google, createGoogleGenerativeAI } from "@ai-sdk/google";
import { xai, createXai } from "@ai-sdk/xai";
import { azure, createAzure } from "@ai-sdk/azure";
import { groq, createGroq } from "@ai-sdk/groq";
import { cerebras, createCerebras } from "@ai-sdk/cerebras";
import { togetherai, createTogetherAI } from "@ai-sdk/togetherai";
import { mistral, createMistral } from "@ai-sdk/mistral";
import { deepseek, createDeepSeek } from "@ai-sdk/deepseek";
import { perplexity, createPerplexity } from "@ai-sdk/perplexity";
import { ollama } from "ollama-ai-provider";
import { AISDKProvider, AISDKCustomProvider } from "@/types/llm";

const AISDKProviders: Record<string, AISDKProvider> = {
  openai,
  anthropic,
  google,
  xai,
  azure,
  groq,
  cerebras,
  togetherai,
  mistral,
  deepseek,
  perplexity,
  ollama,
};
const AISDKProvidersWithAPIKey: Record<string, AISDKCustomProvider> = {
  openai: createOpenAI,
  anthropic: createAnthropic,
  google: createGoogleGenerativeAI,
  xai: createXai,
  azure: createAzure,
  groq: createGroq,
  cerebras: createCerebras,
  togetherai: createTogetherAI,
  mistral: createMistral,
  deepseek: createDeepSeek,
  perplexity: createPerplexity,
};

const modelToProviderMap: { [key in AvailableModel]: ModelProvider } = {
  "gpt-4.1": "openai",
  "gpt-4.1-mini": "openai",
  "gpt-4.1-nano": "openai",
  "o4-mini": "openai",
  //prettier-ignore
  "o3": "openai",
  "o3-mini": "openai",
  //prettier-ignore
  "o1": "openai",
  "o1-mini": "openai",
  "gpt-4o": "openai",
  "gpt-4o-mini": "openai",
  "gpt-4o-2024-08-06": "openai",
  "gpt-4.5-preview": "openai",
  "o1-preview": "openai",
  "claude-3-5-sonnet-latest": "anthropic",
  "claude-3-5-sonnet-20240620": "anthropic",
  "claude-3-5-sonnet-20241022": "anthropic",
  "claude-3-7-sonnet-20250219": "anthropic",
  "claude-3-7-sonnet-latest": "anthropic",
  "cerebras-llama-3.3-70b": "cerebras",
  "cerebras-llama-3.1-8b": "cerebras",
  "groq-llama-3.3-70b-versatile": "groq",
  "groq-llama-3.3-70b-specdec": "groq",
  "moonshotai/kimi-k2-instruct": "groq",
  "gemini-1.5-flash": "google",
  "gemini-1.5-pro": "google",
  "gemini-1.5-flash-8b": "google",
  "gemini-2.0-flash-lite": "google",
  "gemini-2.0-flash": "google",
  "gemini-2.5-flash-preview-04-17": "google",
  "gemini-2.5-pro-preview-03-25": "google",
};

export function getAISDKLanguageModel(
  subProvider: string,
  subModelName: string,
<<<<<<< HEAD
  modelClientOptions?: ClientOptions,
=======
  apiKey?: string,
  baseURL?: string,
>>>>>>> ab5d6ede
) {
  if (modelClientOptions && Object.keys(modelClientOptions).length > 0) {
    const creator = AISDKProvidersWithAPIKey[subProvider];
    if (!creator) {
      throw new UnsupportedAISDKModelProviderError(
        subProvider,
        Object.keys(AISDKProvidersWithAPIKey),
      );
    }
<<<<<<< HEAD
    // Create the provider instance with the custom configuration options
    const provider = creator(modelClientOptions);
=======
    // Create the provider instance with the API key and baseURL if provided
    const providerConfig: { apiKey: string; baseURL?: string } = { apiKey };
    if (baseURL) {
      providerConfig.baseURL = baseURL;
    }
    const provider = creator(providerConfig);
>>>>>>> ab5d6ede
    // Get the specific model from the provider
    return provider(subModelName);
  } else {
    const provider = AISDKProviders[subProvider];
    if (!provider) {
      throw new UnsupportedAISDKModelProviderError(
        subProvider,
        Object.keys(AISDKProviders),
      );
    }
    return provider(subModelName);
  }
}

export class LLMProvider {
  private logger: (message: LogLine) => void;
  private enableCaching: boolean;
  private cache: LLMCache | undefined;

  constructor(logger: (message: LogLine) => void, enableCaching: boolean) {
    this.logger = logger;
    this.enableCaching = enableCaching;
    this.cache = enableCaching ? new LLMCache(logger) : undefined;
  }

  cleanRequestCache(requestId: string): void {
    if (!this.enableCaching) {
      return;
    }

    this.logger({
      category: "llm_cache",
      message: "cleaning up cache",
      level: 1,
      auxiliary: {
        requestId: {
          value: requestId,
          type: "string",
        },
      },
    });
    this.cache.deleteCacheForRequestId(requestId);
  }

  getClient(
    modelName: AvailableModel,
    clientOptions?: ClientOptions,
  ): LLMClient {
    if (modelName.includes("/")) {
      const firstSlashIndex = modelName.indexOf("/");
      const subProvider = modelName.substring(0, firstSlashIndex);
      const subModelName = modelName.substring(firstSlashIndex + 1);

      const languageModel = getAISDKLanguageModel(
        subProvider,
        subModelName,
<<<<<<< HEAD
        clientOptions,
=======
        clientOptions?.apiKey,
        clientOptions?.baseURL,
>>>>>>> ab5d6ede
      );

      return new AISdkClient({
        model: languageModel,
        logger: this.logger,
        enableCaching: this.enableCaching,
        cache: this.cache,
      });
    }

    const provider = modelToProviderMap[modelName];
    if (!provider) {
      throw new UnsupportedModelError(Object.keys(modelToProviderMap));
    }
    const availableModel = modelName as AvailableModel;
    switch (provider) {
      case "openai":
        return new OpenAIClient({
          logger: this.logger,
          enableCaching: this.enableCaching,
          cache: this.cache,
          modelName: availableModel,
          clientOptions,
        });
      case "anthropic":
        return new AnthropicClient({
          logger: this.logger,
          enableCaching: this.enableCaching,
          cache: this.cache,
          modelName: availableModel,
          clientOptions,
        });
      case "cerebras":
        return new CerebrasClient({
          logger: this.logger,
          enableCaching: this.enableCaching,
          cache: this.cache,
          modelName: availableModel,
          clientOptions,
        });
      case "groq":
        return new GroqClient({
          logger: this.logger,
          enableCaching: this.enableCaching,
          cache: this.cache,
          modelName: availableModel,
          clientOptions,
        });
      case "google":
        return new GoogleClient({
          logger: this.logger,
          enableCaching: this.enableCaching,
          cache: this.cache,
          modelName: availableModel,
          clientOptions,
        });
      default:
        throw new UnsupportedModelProviderError([
          ...new Set(Object.values(modelToProviderMap)),
        ]);
    }
  }

  static getModelProvider(modelName: AvailableModel): ModelProvider {
    if (modelName.includes("/")) {
      const firstSlashIndex = modelName.indexOf("/");
      const subProvider = modelName.substring(0, firstSlashIndex);
      if (AISDKProviders[subProvider]) {
        return "aisdk";
      }
    }
    const provider = modelToProviderMap[modelName];
    return provider;
  }
}<|MERGE_RESOLUTION|>--- conflicted
+++ resolved
@@ -1,8 +1,21 @@
+import { AISDKCustomProvider, AISDKProvider } from "@/types/llm";
 import {
   UnsupportedAISDKModelProviderError,
   UnsupportedModelError,
   UnsupportedModelProviderError,
 } from "@/types/stagehandErrors";
+import { anthropic, createAnthropic } from "@ai-sdk/anthropic";
+import { azure, createAzure } from "@ai-sdk/azure";
+import { cerebras, createCerebras } from "@ai-sdk/cerebras";
+import { createDeepSeek, deepseek } from "@ai-sdk/deepseek";
+import { createGoogleGenerativeAI, google } from "@ai-sdk/google";
+import { createGroq, groq } from "@ai-sdk/groq";
+import { createMistral, mistral } from "@ai-sdk/mistral";
+import { createOpenAI, openai } from "@ai-sdk/openai";
+import { createPerplexity, perplexity } from "@ai-sdk/perplexity";
+import { createTogetherAI, togetherai } from "@ai-sdk/togetherai";
+import { createXai, xai } from "@ai-sdk/xai";
+import { ollama } from "ollama-ai-provider";
 import { LogLine } from "../../types/log";
 import {
   AvailableModel,
@@ -17,19 +30,6 @@
 import { GroqClient } from "./GroqClient";
 import { LLMClient } from "./LLMClient";
 import { OpenAIClient } from "./OpenAIClient";
-import { openai, createOpenAI } from "@ai-sdk/openai";
-import { anthropic, createAnthropic } from "@ai-sdk/anthropic";
-import { google, createGoogleGenerativeAI } from "@ai-sdk/google";
-import { xai, createXai } from "@ai-sdk/xai";
-import { azure, createAzure } from "@ai-sdk/azure";
-import { groq, createGroq } from "@ai-sdk/groq";
-import { cerebras, createCerebras } from "@ai-sdk/cerebras";
-import { togetherai, createTogetherAI } from "@ai-sdk/togetherai";
-import { mistral, createMistral } from "@ai-sdk/mistral";
-import { deepseek, createDeepSeek } from "@ai-sdk/deepseek";
-import { perplexity, createPerplexity } from "@ai-sdk/perplexity";
-import { ollama } from "ollama-ai-provider";
-import { AISDKProvider, AISDKCustomProvider } from "@/types/llm";
 
 const AISDKProviders: Record<string, AISDKProvider> = {
   openai,
@@ -97,12 +97,7 @@
 export function getAISDKLanguageModel(
   subProvider: string,
   subModelName: string,
-<<<<<<< HEAD
   modelClientOptions?: ClientOptions,
-=======
-  apiKey?: string,
-  baseURL?: string,
->>>>>>> ab5d6ede
 ) {
   if (modelClientOptions && Object.keys(modelClientOptions).length > 0) {
     const creator = AISDKProvidersWithAPIKey[subProvider];
@@ -112,17 +107,8 @@
         Object.keys(AISDKProvidersWithAPIKey),
       );
     }
-<<<<<<< HEAD
     // Create the provider instance with the custom configuration options
     const provider = creator(modelClientOptions);
-=======
-    // Create the provider instance with the API key and baseURL if provided
-    const providerConfig: { apiKey: string; baseURL?: string } = { apiKey };
-    if (baseURL) {
-      providerConfig.baseURL = baseURL;
-    }
-    const provider = creator(providerConfig);
->>>>>>> ab5d6ede
     // Get the specific model from the provider
     return provider(subModelName);
   } else {
@@ -179,12 +165,7 @@
       const languageModel = getAISDKLanguageModel(
         subProvider,
         subModelName,
-<<<<<<< HEAD
         clientOptions,
-=======
-        clientOptions?.apiKey,
-        clientOptions?.baseURL,
->>>>>>> ab5d6ede
       );
 
       return new AISdkClient({
